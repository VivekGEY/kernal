# This workflow will do a clean installation of node dependencies, cache/restore them, build the source code and run tests across different versions of node
# For more information see: https://docs.github.com/en/actions/automating-builds-and-tests/building-and-testing-nodejs

name: node-pr

on:
  workflow_dispatch:
  pull_request:
    branches: ["main"]
    paths:
      - 'samples/apps/**'
      
concurrency:
  group: ${{ github.workflow }}-${{ github.event.pull_request.number || github.ref }}
  cancel-in-progress: true

jobs:
  find-yarn-projects:
    runs-on: ubuntu-latest
    outputs:
      matrix: ${{ steps.set-yarn-folders.outputs.matrix }}

    steps:
      - uses: actions/checkout@v3

      - name: Find yarn projects
        id: set-yarn-folders
        # This step uses a bash script to find all subfolders of /samples that contain a yarn.lock file
        run: |
          #!/bin/bash
          set -e # exit with nonzero exit code if anything fails
          shopt -s globstar # enable globstar option to use ** for recursive matching
          yarndirs=()
          for lockfile in samples/apps/**/yarn.lock; do # loop over all yarn.lock files
            dir=$(dirname "$lockfile") # get the directory of the lock file
            echo "Found yarn project in $dir"
            yarndirs+=("$dir") # add the directory to the yarndirs array
          done
          
          echo "All yarn projects found: '${yarndirs[*]}'"
          yarndirs_json=$(echo -n "${yarndirs[*]%\n}" | jq -R -s -j --compact-output 'split(" ")')
          matrix_json="{\"node_version\":[18], \"yarn_folder\":$yarndirs_json}"
          echo "Setting output matrix to $matrix_json"
          echo "matrix=$matrix_json" >> $GITHUB_OUTPUT
  
  build:
    runs-on: ubuntu-latest
    needs: find-yarn-projects

    strategy:
      matrix: ${{ fromJson(needs.find-yarn-projects.outputs.matrix) }}
        
    steps:
      - uses: actions/checkout@v3
      - name: Use Node.js ${{ matrix.node_version }}
        uses: actions/setup-node@v3
        with:
          node-version: ${{ matrix.node_version }}
          cache: "yarn"
          cache-dependency-path: 'samples/apps/**/yarn.lock'

      - name: Run yarn install & yarn build
        # This step runs yarn install and yarn build for each project.
        # The --frozen-lockfile option ensures that the dependencies are installed exactly as specified in the lock file.
        # The -cwd option sets the current working directory to the folder where the yarn.lock file is located.
        run: |
          #!/bin/bash
          set -e # exit with nonzero exit code if anything fails
<<<<<<< HEAD
          shopt -s globstar # enable globstar option to use ** for recursive matching
          for lockfile in samples/**/yarn.lock; do # loop over all yarn.lock files
            dir=$(dirname "$lockfile") # get the directory of the lock file
            if [[ "$dir" != "samples/apps" ]]; then # exclude samples/apps directory
              echo "Running yarn install and yarn build for $dir"
              yarn --cwd "$dir" install --frozen-lockfile # install dependencies
              yarn --cwd "$dir" build # run build script
            fi
          done
=======
          dir=${{ matrix.yarn_folder }} # get the directory of the lock file
          echo "Running yarn install and yarn build for $dir"
          yarn --cwd "$dir" install --frozen-lockfile # install dependencies
          yarn --cwd "$dir" build # run build script
>>>>>>> 2b29c8eb
<|MERGE_RESOLUTION|>--- conflicted
+++ resolved
@@ -8,8 +8,8 @@
   pull_request:
     branches: ["main"]
     paths:
-      - 'samples/apps/**'
-      
+      - "samples/apps/**"
+
 concurrency:
   group: ${{ github.workflow }}-${{ github.event.pull_request.number || github.ref }}
   cancel-in-progress: true
@@ -36,20 +36,20 @@
             echo "Found yarn project in $dir"
             yarndirs+=("$dir") # add the directory to the yarndirs array
           done
-          
+
           echo "All yarn projects found: '${yarndirs[*]}'"
           yarndirs_json=$(echo -n "${yarndirs[*]%\n}" | jq -R -s -j --compact-output 'split(" ")')
           matrix_json="{\"node_version\":[18], \"yarn_folder\":$yarndirs_json}"
           echo "Setting output matrix to $matrix_json"
           echo "matrix=$matrix_json" >> $GITHUB_OUTPUT
-  
+
   build:
     runs-on: ubuntu-latest
     needs: find-yarn-projects
 
     strategy:
       matrix: ${{ fromJson(needs.find-yarn-projects.outputs.matrix) }}
-        
+
     steps:
       - uses: actions/checkout@v3
       - name: Use Node.js ${{ matrix.node_version }}
@@ -57,7 +57,7 @@
         with:
           node-version: ${{ matrix.node_version }}
           cache: "yarn"
-          cache-dependency-path: 'samples/apps/**/yarn.lock'
+          cache-dependency-path: "samples/apps/**/yarn.lock"
 
       - name: Run yarn install & yarn build
         # This step runs yarn install and yarn build for each project.
@@ -66,19 +66,7 @@
         run: |
           #!/bin/bash
           set -e # exit with nonzero exit code if anything fails
-<<<<<<< HEAD
-          shopt -s globstar # enable globstar option to use ** for recursive matching
-          for lockfile in samples/**/yarn.lock; do # loop over all yarn.lock files
-            dir=$(dirname "$lockfile") # get the directory of the lock file
-            if [[ "$dir" != "samples/apps" ]]; then # exclude samples/apps directory
-              echo "Running yarn install and yarn build for $dir"
-              yarn --cwd "$dir" install --frozen-lockfile # install dependencies
-              yarn --cwd "$dir" build # run build script
-            fi
-          done
-=======
           dir=${{ matrix.yarn_folder }} # get the directory of the lock file
           echo "Running yarn install and yarn build for $dir"
           yarn --cwd "$dir" install --frozen-lockfile # install dependencies
-          yarn --cwd "$dir" build # run build script
->>>>>>> 2b29c8eb
+          yarn --cwd "$dir" build # run build script