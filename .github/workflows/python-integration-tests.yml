#
# This workflow will run all python integrations tests.
#

name: Python Integration Tests

on:
  workflow_dispatch:
  pull_request:
    branches: ["main"]
  merge_group:
    branches: ["main"]
  schedule:
    - cron: "0 0 * * *" # Run at midnight UTC daily

permissions:
  contents: read

jobs:
  paths-filter:
    runs-on: ubuntu-latest
    outputs:
      pythonChanges: ${{ steps.filter.outputs.python}}
    steps:
      - uses: actions/checkout@v4
      - uses: dorny/paths-filter@v2
        id: filter
        with:
          filters: |
            python:
              - 'python/**'
      # run only if 'python' files were changed
      - name: python tests
        if: steps.filter.outputs.python == 'true'
        run: echo "Python file"
      # run only if not 'python' files were changed
      - name: not python tests
        if: steps.filter.outputs.python != 'true'
        run: echo "NOT python file"

  python-merge-gate:
    name: Python Pre-Merge Integration Tests
    needs: paths-filter
    if: github.event_name != 'pull_request' && github.event_name != 'schedule' && needs.paths-filter.outputs.pythonChanges == 'true'
    runs-on: ${{ matrix.os }}
    strategy:
      max-parallel: 1
      fail-fast: false
      matrix:
        python-version: ["3.11"]
        os: [ubuntu-latest]
    steps:
      - uses: actions/checkout@v4
      - name: Install poetry
        run: pipx install poetry
      - name: Set up Python ${{ matrix.python-version }}
        uses: actions/setup-python@v5
        with:
          python-version: ${{ matrix.python-version }}
          cache: "poetry"
      - name: Install dependencies with hnswlib native disabled
        if: matrix.os == 'macos-latest' && matrix.python-version == '3.11'
        run: |
          export HNSWLIB_NO_NATIVE=1
          python -m pip install --upgrade pip setuptools wheel
<<<<<<< HEAD
          cd python && poetry install
=======
          cd python && poetry install --with tests
>>>>>>> b8e01f9b
      - name: Install dependencies with hnswlib native enabled
        if: matrix.os != 'macos-latest' || matrix.python-version != '3.11'
        run: |
          python -m pip install --upgrade pip setuptools wheel
          cd python
          poetry install --with tests
      - name: Run Integration Tests
        id: run_tests
        shell: bash
        env: # Set Azure credentials secret as an input
          HNSWLIB_NO_NATIVE: 1
          Python_Integration_Tests: Python_Integration_Tests
          AzureOpenAI__Label: azure-text-davinci-003
          AzureOpenAIEmbedding__Label: azure-text-embedding-ada-002
          AzureOpenAI__DeploymentName: ${{ vars.AZUREOPENAI__DEPLOYMENTNAME }}
          AzureOpenAIChat__DeploymentName: ${{ vars.AZUREOPENAI__CHAT__DEPLOYMENTNAME }}
          AzureOpenAIEmbeddings__DeploymentName: ${{ vars.AZUREOPENAIEMBEDDINGS__DEPLOYMENTNAME2 }}
          AzureOpenAIEmbeddings_EastUS__DeploymentName: ${{ vars.AZUREOPENAIEMBEDDINGS_EASTUS__DEPLOYMENTNAME}}
          AzureOpenAI__Endpoint: ${{ secrets.AZUREOPENAI__ENDPOINT }}
          AzureOpenAI_EastUS__Endpoint: ${{ secrets.AZUREOPENAI_EASTUS__ENDPOINT }}
          AzureOpenAI_EastUS__ApiKey: ${{ secrets.AZUREOPENAI_EASTUS__APIKEY }}
          AzureOpenAIEmbeddings__Endpoint: ${{ secrets.AZUREOPENAI__ENDPOINT }}
          AzureOpenAI__ApiKey: ${{ secrets.AZUREOPENAI__APIKEY }}
          AzureOpenAIEmbeddings__ApiKey: ${{ secrets.AZUREOPENAI__APIKEY }}
          Bing__ApiKey: ${{ secrets.BING__APIKEY }}
          OpenAI__ApiKey: ${{ secrets.OPENAI__APIKEY }}
          Pinecone__ApiKey: ${{ secrets.PINECONE__APIKEY }}
          Pinecone__Environment: ${{ secrets.PINECONE__ENVIRONMENT }}
          Postgres__Connectionstr: ${{secrets.POSTGRES__CONNECTIONSTR}}
          AZURE_COGNITIVE_SEARCH_ADMIN_KEY: ${{secrets.AZURE_COGNITIVE_SEARCH_ADMIN_KEY}}
          AZURE_COGNITIVE_SEARCH_ENDPOINT: ${{secrets.AZURE_COGNITIVE_SEARCH_ENDPOINT}}
          MONGODB_ATLAS_CONNECTION_STRING: ${{secrets.MONGODB_ATLAS_CONNECTION_STRING}}
        run: |
          if ${{ matrix.os == 'ubuntu-latest' }}; then
            docker run -d --name redis-stack-server -p 6379:6379 redis/redis-stack-server:latest
          fi

          cd python
          poetry run pytest ./tests/integration -v

  python-integration-tests:
    needs: paths-filter
    if: (github.event_name == 'schedule' || github.event_name == 'workflow_dispatch') && needs.paths-filter.outputs.pythonChanges == 'true'
    runs-on: ${{ matrix.os }}
    strategy:
      max-parallel: 1
      fail-fast: false
      matrix:
        python-version: ["3.8", "3.9", "3.10", "3.11", "3.12"]
        os: [ubuntu-latest, windows-latest, macos-latest]
    steps:
      - uses: actions/checkout@v4
      - name: Install poetry
        run: pipx install poetry
      - name: Set up Python ${{ matrix.python-version }}
        uses: actions/setup-python@v5
        with:
          python-version: ${{ matrix.python-version }}
          cache: "poetry"
      - name: Install dependencies with hnswlib native disabled
        if: matrix.os == 'macos-latest' && matrix.python-version == '3.11'
        run: |
          export HNSWLIB_NO_NATIVE=1
          python -m pip install --upgrade pip setuptools wheel
<<<<<<< HEAD
          cd python && poetry install
=======
          cd python && poetry install --with tests
>>>>>>> b8e01f9b

      - name: Install dependencies with hnswlib native enabled
        if: matrix.os != 'macos-latest' || matrix.python-version != '3.11'
        run: |
          python -m pip install --upgrade pip setuptools wheel
<<<<<<< HEAD
          cd python && poetry install
=======
          cd python && poetry install --with tests
>>>>>>> b8e01f9b

      - name: Run Integration Tests
        id: run_tests
        shell: bash
        env: # Set Azure credentials secret as an input
          HNSWLIB_NO_NATIVE: 1
          Python_Integration_Tests: Python_Integration_Tests
          AzureOpenAI__Label: azure-text-davinci-003
          AzureOpenAIEmbedding__Label: azure-text-embedding-ada-002
          AzureOpenAI__DeploymentName: ${{ vars.AZUREOPENAI__DEPLOYMENTNAME }}
          AzureOpenAIChat__DeploymentName: ${{ vars.AZUREOPENAI__CHAT__DEPLOYMENTNAME }}
          AzureOpenAIEmbeddings__DeploymentName: ${{ vars.AZUREOPENAIEMBEDDINGS__DEPLOYMENTNAME2 }}
          AzureOpenAIEmbeddings_EastUS__DeploymentName: ${{ vars.AZUREOPENAIEMBEDDINGS_EASTUS__DEPLOYMENTNAME}}
          AzureOpenAI__Endpoint: ${{ secrets.AZUREOPENAI__ENDPOINT }}
          AzureOpenAIEmbeddings__Endpoint: ${{ secrets.AZUREOPENAI__ENDPOINT }}
          AzureOpenAI__ApiKey: ${{ secrets.AZUREOPENAI__APIKEY }}
          AzureOpenAI_EastUS__Endpoint: ${{ secrets.AZUREOPENAI_EASTUS__ENDPOINT }}
          AzureOpenAI_EastUS__ApiKey: ${{ secrets.AZUREOPENAI_EASTUS__APIKEY }}
          AzureOpenAIEmbeddings__ApiKey: ${{ secrets.AZUREOPENAI__APIKEY }}
          Bing__ApiKey: ${{ secrets.BING__APIKEY }}
          OpenAI__ApiKey: ${{ secrets.OPENAI__APIKEY }}
          Pinecone__ApiKey: ${{ secrets.PINECONE__APIKEY }}
          Pinecone__Environment: ${{ secrets.PINECONE__ENVIRONMENT }}
          Postgres__Connectionstr: ${{secrets.POSTGRES__CONNECTIONSTR}}
          AZURE_COGNITIVE_SEARCH_ADMIN_KEY: ${{secrets.AZURE_COGNITIVE_SEARCH_ADMIN_KEY}}
          AZURE_COGNITIVE_SEARCH_ENDPOINT: ${{secrets.AZURE_COGNITIVE_SEARCH_ENDPOINT}}
          MONGODB_ATLAS_CONNECTION_STRING: ${{secrets.MONGODB_ATLAS_CONNECTION_STRING}}
        run: |
          if ${{ matrix.os == 'ubuntu-latest' }}; then
            docker run -d --name redis-stack-server -p 6379:6379 redis/redis-stack-server:latest
          fi

          cd python
          poetry run pytest ./tests/integration -v

  # This final job is required to satisfy the merge queue. It must only run (or succeed) if no tests failed
  python-integration-tests-check:
    if: always()
    runs-on: ubuntu-latest
    strategy:
      max-parallel: 1
      fail-fast: false
    needs: [python-merge-gate, python-integration-tests]
    steps:
      - name: Get Date
        shell: bash
        run: |
          echo "date=$(date +'%m/%d/%Y %H:%M:%S')" >> "$GITHUB_ENV"

      - name: Run Type is Daily
        if: ${{ github.event_name == 'schedule' }}
        shell: bash
        run: |
          echo "run_type=Daily" >> "$GITHUB_ENV"

      - name: Run Type is Manual
        if: ${{ github.event_name == 'workflow_dispatch' }}
        shell: bash
        run: |
          echo "run_type=Manual" >> "$GITHUB_ENV"

      - name: Run Type is ${{ github.event_name }}
        if: ${{ github.event_name != 'schedule' && github.event_name != 'workflow_dispatch'}}
        shell: bash
        run: |
          echo "run_type=${{ github.event_name }}" >> "$GITHUB_ENV"

      - name: Fail workflow if tests failed
        id: check_tests_failed
        if: contains(join(needs.*.result, ','), 'failure')
        uses: actions/github-script@v6
        with:
          script: core.setFailed('Integration Tests Failed!')

      - name: Fail workflow if tests cancelled
        id: check_tests_cancelled
        if: contains(join(needs.*.result, ','), 'cancelled')
        uses: actions/github-script@v6
        with:
          script: core.setFailed('Integration Tests Cancelled!')

      - name: Microsoft Teams Notification
        uses: skitionek/notify-microsoft-teams@master
        if: github.ref == 'refs/heads/main' && github.event_name != 'pull_request'
        with:
          webhook_url: ${{ secrets.MSTEAMS_WEBHOOK }}
          dry_run: ${{ env.run_type != 'Daily' && env.run_type != 'Manual'}}
          job: ${{ toJson(job) }}
          steps: ${{ toJson(steps) }}
          overwrite: "{title: ` ${{ env.run_type }}: ${{ env.date }} `, text: ` ${{ github.server_url }}/${{ github.repository }}/actions/runs/${{ github.run_id }}`}"

      - name: Microsoft Teams Notification (Dry Run)
        uses: skitionek/notify-microsoft-teams@master
        if: github.ref != 'refs/heads/main'
        with:
          webhook_url: NONE
          dry_run: ${{ env.run_type != 'Daily' && env.run_type != 'Manual'}}
          job: ${{ toJson(job) }}
          steps: ${{ toJson(steps) }}
          overwrite: "{title: ` ${{ env.run_type }}: ${{ env.date }} `, text: ` ${{ github.server_url }}/${{ github.repository }}/actions/runs/${{ github.run_id }}`}"<|MERGE_RESOLUTION|>--- conflicted
+++ resolved
@@ -63,11 +63,7 @@
         run: |
           export HNSWLIB_NO_NATIVE=1
           python -m pip install --upgrade pip setuptools wheel
-<<<<<<< HEAD
-          cd python && poetry install
-=======
           cd python && poetry install --with tests
->>>>>>> b8e01f9b
       - name: Install dependencies with hnswlib native enabled
         if: matrix.os != 'macos-latest' || matrix.python-version != '3.11'
         run: |
@@ -132,21 +128,13 @@
         run: |
           export HNSWLIB_NO_NATIVE=1
           python -m pip install --upgrade pip setuptools wheel
-<<<<<<< HEAD
-          cd python && poetry install
-=======
           cd python && poetry install --with tests
->>>>>>> b8e01f9b
 
       - name: Install dependencies with hnswlib native enabled
         if: matrix.os != 'macos-latest' || matrix.python-version != '3.11'
         run: |
           python -m pip install --upgrade pip setuptools wheel
-<<<<<<< HEAD
-          cd python && poetry install
-=======
           cd python && poetry install --with tests
->>>>>>> b8e01f9b
 
       - name: Run Integration Tests
         id: run_tests
