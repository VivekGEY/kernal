# Semantic Kernel Feature Matrix by Language

**Legend**

    ✅ - Feature implemented
    🔄 - Feature partially implemented (see associated Note column)
    ❌ - Feature not implemented

## AI Services

|                                   |  C#  | Python | Java | Notes |
|-----------------------------------|:----:|:------:|:----:|-------|
| Text Generation                   | ✅   | ✅     | ✅   | Example: text-davinci-003        |
| Text Embeddings                   | ✅   | ✅     | ✅   | Example: text-embeddings-ada-002 |
| Chat Completion                   | ✅   | ✅     | ❌   | Example: GPT-4, GPT-3.5-turbo    |
| Image Generation                  | ✅   | ❌     | ❌   | Example: Dall-E 2                |

## AI Service Endpoints

|                                   | C#  | Python | Java | Notes |
|-----------------------------------|:---:|:------:|:----:|-------|
| OpenAI                            | ✅  | ✅     | ✅   |                                                               |
| Azure OpenAI                      | ✅  | ✅     | ✅   |                                                               |
| Hugging Face Inference API        | 🔄  | ❌     | ❌   | Coming soon to Python, not all scenarios are covered for .NET |
| Hugging Face Local                | ❌  | ✅     | ❌   |                                                               |
| Custom                            | ✅  | 🔄     | ❌   | Requires to define the service schema in the application      |

## Tokenizers

|                                   | C#  | Python | Java | Notes |
|-----------------------------------|:---:|:------:|:----:|-------|
| GPT2                              | ✅  | ✅     | ✅   |       |
| GPT3                              | ✅  | ❌     | ❌   |       |
| tiktoken                          | ❌  | ❌     | ❌   | Coming soon. Can be added manually to Python via `pip install tiktoken` |

## Core Skills

|                                   | C#  | Python | Java | Notes |
|-----------------------------------|:---:|:------:|:----:|-------|
| TextMemory Skill                  | ✅  | ✅     | 🔄   |       |
| ConversationSummary Skill         | ✅  | ✅     | ❌   |       |
| FileIO Skill                      | ✅  | ✅     | ❌   |       |
| Http Skill                        | ✅  | ✅     | ❌   |       |
| Math Skill                        | ✅  | ✅     | ❌   |       |
| Text Skill                        | ✅  | ✅     | 🔄   |       |
| Time Skill                        | ✅  | ✅     | 🔄   |       |
| Wait Skill                        | ✅  | ❌     | ❌   |       |

## Planning

|                                   | C#  | Python | Java | Notes |
|-----------------------------------|:---:|:------:|:----:|-------|
| Plan                              | ✅  | 🔄     | ❌   | Plan object model to be completed |
| BasicPlanner                      | ❌  | ✅     | ❌   |                                   |
| ActionPlanner                     | ✅  | ❌     | ❌   |                                   |
| SequentialPlanner                 | ✅  | ❌     | ❌   |                                   |

## Memory Connectors, Vector storage

|               | C#  | Python | Java | Notes |
|---------------|:---:|:------:|:----:|-------|
| Azure Search  | ✅  | 🔄     | ❌   | Azure Cognitive Search under development, currently in private preview          |
| Qdrant        | ✅  | ❌     | ❌   |                                                                                 |
| Pinecone      | ✅  | ❌     | ❌   |                                                                                 |
| Weaviate      | ❌  | ✅     | ❌   | Currently supported on Python 3.9-3.11, 3.8 coming soon                         |
| ChromaDb      | ❌  | ✅     | ❌   |                                                                                 |
| Milvus        | ❌  | ❌     | ❌   | Coming soon                                                                     |
| Sqlite        | ✅  | ❌     | ❌   | Vector optimization requires [sqlite-vss](https://github.com/asg017/sqlite-vss) |
| Postgres      | ✅  | ❌     | ❌   | Vector optimization requires [pgvector](https://github.com/pgvector/pgvector)   |
| CosmosDB      | ✅  | ❌     | ❌   | CosmosDB is not optimized for vector storage                                    |

## Connectors and Skill Libraries

<<<<<<< HEAD
|                                   |  C#  | Python | Java | Notes |
|-----------------------------------|:----:|:------:|:----:|-------|
| Qdrant (Memory)                   | ✅ | ❌ | ❌ | |
| ChromaDb (Memory)                 | ❌ | 🔄 | ❌ | |
| Milvus (Memory)                   | ❌ | ❌ | ❌ | |
| Pinecone (Memory)                 | ✅ | ❌ | ❌ | |
| Weaviate (Memory)                 | ❌ | ❌ | ❌ | |
| CosmosDB (Memory)                 | ✅ | ❌ | ❌ | CosmosDB is not optimized for vector storage |
| Sqlite (Memory)                   | ✅ | ❌ | ❌ | Sqlite is not optimized for vector storage |
| Postgres (Memory)                 | ✅ | ❌ | ❌ | Vector optimized (requires the [pgvector](https://github.com/pgvector/pgvector) extension) |
| Redis (Memory)                    | ✅ | ❌ | ❌ | Vector optimized (requires the [RediSearch](https://redis.io/docs/stack/search) module) |
| Azure Cognitive Search            | ✅ | 🔄 | ❌ | |
| MsGraph                           | ✅ | ❌ | ❌ | Contains connectors for OneDrive, Outlook, ToDos, and Organization Hierarchies |
| Document and Data Loading Skills (i.e. pdf, csv, docx, pptx)  | ✅ | ❌ | ❌ | Currently only supports Word documents |
| OpenAPI                           | ✅ | ❌ | ❌ | |
| Web Search Skills (i.e. Bing, Google) | ✅ | ❌ | ❌ | |
| Text Chunkers                     | 🔄 | 🔄 | ❌ | |

## Design Choices
=======
|                                       | C#  | Python | Java | Notes |
|---------------------------------------|:---:|:------:|:----:|-------|
| MsGraph                               | ✅  | ❌     | ❌   | Contains connectors for OneDrive, Outlook, ToDos, and Organization Hierarchies  |
| Document and Data Loading Skills      | ✅  | ❌     | ❌   | Pdf, csv, docx, pptx. Currently only supports Word documents                    |
| OpenAPI                               | ✅  | ❌     | ❌   |                                                                                 |
| Web Search Skills (i.e. Bing, Google) | ✅  | ❌     | ❌   |                                                                                 |
| Text Chunkers                         | 🔄  | 🔄     | ❌   |                                                                                 |

# Design Choices
>>>>>>> 35e09486

The overall architecture of the core kernel is consistent across all languages,
however, the code follows common paradigms and style of each language.

During the initial development phase, many Python best practices have been ignored
in the interest of velocity and feature parity. The project is now going through
a refactoring exercise to increase code quality.

To make the SDK as lightweight as possible, the core packages have
a minimal set of external dependencies.<|MERGE_RESOLUTION|>--- conflicted
+++ resolved
@@ -68,30 +68,10 @@
 | Sqlite        | ✅  | ❌     | ❌   | Vector optimization requires [sqlite-vss](https://github.com/asg017/sqlite-vss) |
 | Postgres      | ✅  | ❌     | ❌   | Vector optimization requires [pgvector](https://github.com/pgvector/pgvector)   |
 | CosmosDB      | ✅  | ❌     | ❌   | CosmosDB is not optimized for vector storage                                    |
+| Redis         | ✅  | ❌     | ❌   | Vector optimization requires [RediSearch](https://redis.io/docs/stack/search)   |
 
 ## Connectors and Skill Libraries
 
-<<<<<<< HEAD
-|                                   |  C#  | Python | Java | Notes |
-|-----------------------------------|:----:|:------:|:----:|-------|
-| Qdrant (Memory)                   | ✅ | ❌ | ❌ | |
-| ChromaDb (Memory)                 | ❌ | 🔄 | ❌ | |
-| Milvus (Memory)                   | ❌ | ❌ | ❌ | |
-| Pinecone (Memory)                 | ✅ | ❌ | ❌ | |
-| Weaviate (Memory)                 | ❌ | ❌ | ❌ | |
-| CosmosDB (Memory)                 | ✅ | ❌ | ❌ | CosmosDB is not optimized for vector storage |
-| Sqlite (Memory)                   | ✅ | ❌ | ❌ | Sqlite is not optimized for vector storage |
-| Postgres (Memory)                 | ✅ | ❌ | ❌ | Vector optimized (requires the [pgvector](https://github.com/pgvector/pgvector) extension) |
-| Redis (Memory)                    | ✅ | ❌ | ❌ | Vector optimized (requires the [RediSearch](https://redis.io/docs/stack/search) module) |
-| Azure Cognitive Search            | ✅ | 🔄 | ❌ | |
-| MsGraph                           | ✅ | ❌ | ❌ | Contains connectors for OneDrive, Outlook, ToDos, and Organization Hierarchies |
-| Document and Data Loading Skills (i.e. pdf, csv, docx, pptx)  | ✅ | ❌ | ❌ | Currently only supports Word documents |
-| OpenAPI                           | ✅ | ❌ | ❌ | |
-| Web Search Skills (i.e. Bing, Google) | ✅ | ❌ | ❌ | |
-| Text Chunkers                     | 🔄 | 🔄 | ❌ | |
-
-## Design Choices
-=======
 |                                       | C#  | Python | Java | Notes |
 |---------------------------------------|:---:|:------:|:----:|-------|
 | MsGraph                               | ✅  | ❌     | ❌   | Contains connectors for OneDrive, Outlook, ToDos, and Organization Hierarchies  |
@@ -101,7 +81,6 @@
 | Text Chunkers                         | 🔄  | 🔄     | ❌   |                                                                                 |
 
 # Design Choices
->>>>>>> 35e09486
 
 The overall architecture of the core kernel is consistent across all languages,
 however, the code follows common paradigms and style of each language.
