--- conflicted
+++ resolved
@@ -35,12 +35,8 @@
 
 - **Exception hierarchy inconsistency**: Refactor SK custom exceptions that are not derived from SKException to derive from SKException. This ensures consistency in the SK exception hierarchy.
 
-<<<<<<< HEAD
 - **Missing original exception details**: Identify all cases where the original exception is not preserved as an inner exception of the rethrown exception, and address them. 
-For example, AI service connectors that use HttClient must preserve the original exception by assigning it as an inner exception of the rethrown exception, and retain the original status code by setting it as the StatusCode property of the rethrown exception. By having the original exception as the inner exception of the rethrown one, SK client code can access any new information or details added to the original exception, should it undergo changes (such as the addition of new properties), before SK decides to incorporate this new information into the rethrown exception.
-=======
-- **Missing original exception details**: Identify all cases where the original exception or failure is not preserved either as an inner exception or as a property/message of the rethrown exception, and address them. For example, AI service connectors that use HttpClient should preserve the original status code by either setting it as an inner exception or including it as part of the rethrown exception's property.
->>>>>>> c77644f4
+For example, AI service connectors that use HttpClient must preserve the original exception by assigning it as an inner exception of the rethrown exception, and retain the original status code by setting it as the StatusCode property of the rethrown exception. By having the original exception as the inner exception of the rethrown one, SK client code can access any new information or details added to the original exception, should it undergo changes (such as the addition of new properties), before SK decides to incorporate this new information into the rethrown exception.
 
 - **No consolidated way for exception handling**:
   - [Memory connectors]: Introduce a new exception called MemoryStoreException, along with derived exceptions like UpsertRecordException and RemoveRecordException, if additional details need to be captured and propagated to SK client code. Refactor all SK memory component implementations to use these exceptions instead of implementation-specific memory storage exceptions.
