﻿// Copyright (c) Microsoft. All rights reserved.

using System;
using System.Text.Json;
using System.Threading.Tasks;
using Microsoft.Extensions.Configuration;
using Microsoft.Extensions.DependencyInjection;
using Microsoft.Extensions.Logging;
using Microsoft.SemanticKernel;
using Microsoft.SemanticKernel.Planning;
using Microsoft.SemanticKernel.Plugins.Core;
using Microsoft.SemanticKernel.Plugins.Web;
using Microsoft.SemanticKernel.Plugins.Web.Bing;
using SemanticKernel.IntegrationTests.Fakes;
using SemanticKernel.IntegrationTests.TestSettings;
using xRetry;
using Xunit;
using Xunit.Abstractions;

namespace SemanticKernel.IntegrationTests.Planners.Stepwise;
public sealed class FunctionCallingStepwisePlannerTests : BaseIntegrationTest, IDisposable
{
    private readonly string _bingApiKey;

    public FunctionCallingStepwisePlannerTests(ITestOutputHelper output)
    {
        this._logger = new XunitLogger<Kernel>(output);
        this._testOutputHelper = new RedirectOutput(output);
        Console.SetOut(this._testOutputHelper);

        // Load configuration
        this._configuration = new ConfigurationBuilder()
            .AddJsonFile(path: "testsettings.json", optional: false, reloadOnChange: true)
            .AddJsonFile(path: "testsettings.development.json", optional: true, reloadOnChange: true)
            .AddEnvironmentVariables()
            .AddUserSecrets<FunctionCallingStepwisePlannerTests>()
            .Build();

        string? bingApiKeyCandidate = this._configuration["Bing:ApiKey"];
        Assert.NotNull(bingApiKeyCandidate);
        this._bingApiKey = bingApiKeyCandidate;
    }

<<<<<<< HEAD
    [Theory]
=======
    [Theory(Skip = "OpenAI is throttling requests. Switch this test to use Azure OpenAI.")]
>>>>>>> 3b14d7ce
    [InlineData("What is the tallest mountain on Earth? How tall is it?", new string[] { "WebSearch-Search" })]
    [InlineData("What is the weather in Seattle?", new string[] { "WebSearch-Search" })]
    [InlineData("What is the current hour number, plus 5?", new string[] { "Time-HourNumber", "Math-Add" })]
    [InlineData("What is 387 minus 22? Email the solution to John and Mary.", new string[] { "Math-Subtract", "Email-GetEmailAddress", "Email-SendEmail" })]
    public async Task CanExecuteStepwisePlanAsync(string prompt, string[] expectedFunctions)
    {
        // Arrange
        Kernel kernel = this.InitializeKernel();
        var bingConnector = new BingConnector(this._bingApiKey);
        var webSearchEnginePlugin = new WebSearchEnginePlugin(bingConnector);
        kernel.ImportPluginFromObject(webSearchEnginePlugin, "WebSearch");
        kernel.ImportPluginFromType<TimePlugin>("Time");
        kernel.ImportPluginFromType<MathPlugin>("Math");
        kernel.ImportPluginFromType<EmailPluginFake>("Email");

        var planner = new FunctionCallingStepwisePlanner(
            new FunctionCallingStepwisePlannerOptions() { MaxIterations = 10 });

        // Act
        var planResult = await planner.ExecuteAsync(kernel, prompt);

        // Assert - should contain the expected answer & function calls within the maximum iterations
        Assert.NotNull(planResult);
        Assert.NotEqual(string.Empty, planResult.FinalAnswer);
        Assert.True(planResult.Iterations > 0);
        Assert.True(planResult.Iterations <= 10);
        Assert.NotEmpty(planResult.FinalAnswer);

        string serializedChatHistory = JsonSerializer.Serialize(planResult.ChatHistory);
        foreach (string expectedFunction in expectedFunctions)
        {
            Assert.Contains(expectedFunction, serializedChatHistory, StringComparison.InvariantCultureIgnoreCase);
        }
    }

    [RetryFact(typeof(HttpOperationException))]
    public async Task DoesNotThrowWhenPluginFunctionThrowsNonCriticalExceptionAsync()
    {
        // Arrange
        Kernel kernel = this.InitializeKernel();

        var emailPluginFake = new ThrowingEmailPluginFake();
        kernel.Plugins.Add(
            KernelPluginFactory.CreateFromFunctions(
            "Email",
            new[] {
                KernelFunctionFactory.CreateFromMethod(emailPluginFake.WritePoemAsync),
                KernelFunctionFactory.CreateFromMethod(emailPluginFake.SendEmailAsync),
            }));

        var planner = new FunctionCallingStepwisePlanner(
            new FunctionCallingStepwisePlannerOptions() { MaxIterations = 5 });

        // Act
        var planResult = await planner.ExecuteAsync(kernel, "Email a poem about cats to test@example.com");

        // Assert - should contain the expected answer & function calls within the maximum iterations
        Assert.NotNull(planResult);
        Assert.True(planResult.Iterations > 0);
        Assert.True(planResult.Iterations <= 5);

        string serializedChatHistory = JsonSerializer.Serialize(planResult.ChatHistory);
        Assert.Contains("Email-WritePoem", serializedChatHistory, StringComparison.InvariantCultureIgnoreCase);
        Assert.Contains("Email-SendEmail", serializedChatHistory, StringComparison.InvariantCultureIgnoreCase);
    }

    [RetryFact(typeof(HttpOperationException))]
    public async Task ThrowsWhenPluginFunctionThrowsCriticalExceptionAsync()
    {
        // Arrange
        Kernel kernel = this.InitializeKernel();

        var emailPluginFake = new ThrowingEmailPluginFake();
        kernel.Plugins.Add(
            KernelPluginFactory.CreateFromFunctions(
            "Email",
            new[] {
                KernelFunctionFactory.CreateFromMethod(emailPluginFake.WriteJokeAsync),
                KernelFunctionFactory.CreateFromMethod(emailPluginFake.SendEmailAsync),
            }));

        var planner = new FunctionCallingStepwisePlanner(
            new FunctionCallingStepwisePlannerOptions() { MaxIterations = 5 });

        // Act & Assert
        // Planner should call ThrowingEmailPluginFake.WriteJokeAsync, which throws InvalidProgramException
        await Assert.ThrowsAsync<InvalidProgramException>(async () => await planner.ExecuteAsync(kernel, "Email a joke to test@example.com"));
    }

    private Kernel InitializeKernel()
    {
        OpenAIConfiguration? openAIConfiguration = this._configuration.GetSection("Planners:OpenAI").Get<OpenAIConfiguration>();
        Assert.NotNull(openAIConfiguration);

        IKernelBuilder builder = this.CreateKernelBuilder();
        builder.Services.AddSingleton<ILoggerFactory>(this._logger);
        builder.AddOpenAIChatCompletion(
            modelId: openAIConfiguration.ModelId,
            apiKey: openAIConfiguration.ApiKey);

        var kernel = builder.Build();

        return kernel;
    }

    private readonly RedirectOutput _testOutputHelper;
    private readonly IConfigurationRoot _configuration;
    private readonly XunitLogger<Kernel> _logger;

    public void Dispose()
    {
        this.Dispose(true);
        GC.SuppressFinalize(this);
    }

    ~FunctionCallingStepwisePlannerTests()
    {
        this.Dispose(false);
    }

    private void Dispose(bool disposing)
    {
        if (disposing)
        {
            this._logger.Dispose();
            this._testOutputHelper.Dispose();
        }
    }
}<|MERGE_RESOLUTION|>--- conflicted
+++ resolved
@@ -41,11 +41,7 @@
         this._bingApiKey = bingApiKeyCandidate;
     }
 
-<<<<<<< HEAD
-    [Theory]
-=======
     [Theory(Skip = "OpenAI is throttling requests. Switch this test to use Azure OpenAI.")]
->>>>>>> 3b14d7ce
     [InlineData("What is the tallest mountain on Earth? How tall is it?", new string[] { "WebSearch-Search" })]
     [InlineData("What is the weather in Seattle?", new string[] { "WebSearch-Search" })]
     [InlineData("What is the current hour number, plus 5?", new string[] { "Time-HourNumber", "Math-Add" })]
