--- conflicted
+++ resolved
@@ -177,25 +177,6 @@
 
     public void Dispose()
     {
-<<<<<<< HEAD
-        this.Dispose(true);
-        GC.SuppressFinalize(this);
-    }
-
-    ~FunctionCallingStepwisePlannerTests()
-    {
-        this.Dispose(false);
-    }
-
-    private void Dispose(bool disposing)
-    {
-        if (disposing)
-        {
-            this._logger.Dispose();
-        }
-=======
         this._logger.Dispose();
-        this._testOutputHelper.Dispose();
->>>>>>> 1a583ebc
     }
 }