﻿# Azure/OpenAI Skill Integration Tests

## Requirements

1. **Azure OpenAI**: go to the [Azure OpenAI Quickstart](https://learn.microsoft.com/en-us/azure/cognitive-services/openai/quickstart)
   and deploy an instance of Azure OpenAI, deploy a model like "text-davinci-003" find your Endpoint and API key.
2. **OpenAI**: go to [OpenAI](https://openai.com/api/) to register and procure your API key.
3. **HuggingFace API key**: see https://huggingface.co/docs/huggingface_hub/guides/inference for details.
4. **Azure Bing Web Search API**: go to [Bing Web Search API](https://www.microsoft.com/en-us/bing/apis/bing-web-search-api)
   and select `Try Now` to get started.
<<<<<<< HEAD
5. **Oobabooga Text generation web UI**: Follow the [installation instructions](https://github.com/oobabooga/text-generation-webui#installation) to get a local Oobabooga instance running. Follow the [download instructions](https://github.com/oobabooga/text-generation-webui#downloading-models) to install a test model e.g. `python download-model.py gpt2`. Follow the [starting instructions](https://github.com/oobabooga/text-generation-webui#starting-the-web-ui) to start your local instance, enabling API, e.g. `python server.py --model gpt2 --listen --api --api-blocking-port "5000" --api-streaming-port "5005"`. Note that `--model` parameter is optional and models can be downloaded and hot swapped using exclusively the web UI, making it easy to test various models.
=======
5. **Postgres**: start a postgres with the [pgvector](https://github.com/pgvector/pgvector) extension installed. You can easily do it using the docker image [ankane/pgvector](https://hub.docker.com/r/ankane/pgvector).
>>>>>>> 5cae2854

## Setup

### Option 1: Use Secret Manager

Integration tests will require secrets and credentials, to access OpenAI, Azure OpenAI,
Bing and other resources. 

We suggest using .NET [Secret Manager](https://learn.microsoft.com/en-us/aspnet/core/security/app-secrets)
to avoid the risk of leaking secrets into the repository, branches and pull requests.
You can also use environment variables if you prefer.

To set your secrets with Secret Manager:

```
cd dotnet/src/IntegrationTests

dotnet user-secrets init
dotnet user-secrets set "OpenAI:ServiceId" "text-davinci-003"
dotnet user-secrets set "OpenAI:ModelId" "text-davinci-003"
dotnet user-secrets set "OpenAI:ChatModelId" "gpt-4"
dotnet user-secrets set "OpenAI:ApiKey" "..."

dotnet user-secrets set "AzureOpenAI:ServiceId" "azure-text-davinci-003"
dotnet user-secrets set "AzureOpenAI:DeploymentName" "text-davinci-003"
dotnet user-secrets set "AzureOpenAI:ChatDeploymentName" "gpt-4"
dotnet user-secrets set "AzureOpenAI:Endpoint" "https://contoso.openai.azure.com/"
dotnet user-secrets set "AzureOpenAI:ApiKey" "..."

dotnet user-secrets set "AzureOpenAIEmbeddings:ServiceId" "azure-text-embedding-ada-002"
dotnet user-secrets set "AzureOpenAIEmbeddings:DeploymentName" "text-embedding-ada-002"
dotnet user-secrets set "AzureOpenAIEmbeddings:Endpoint" "https://contoso.openai.azure.com/"
dotnet user-secrets set "AzureOpenAIEmbeddings:ApiKey" "..."

dotnet user-secrets set "HuggingFace:ApiKey" "..."
dotnet user-secrets set "Bing:ApiKey" "..."
dotnet user-secrets set "Postgres:ConnectionString" "..."
```

### Option 2: Use Configuration File
1. Create a `testsettings.development.json` file next to `testsettings.json`. This file will be ignored by git,
   the content will not end up in pull requests, so it's safe for personal settings. Keep the file safe.
2. Edit `testsettings.development.json` and
    1. set you Azure OpenAI and OpenAI keys and settings found in Azure portal and OpenAI website.
    2. set the `Bing:ApiKey` using the API key you can find in the Azure portal.

For example:

```json
{
  "OpenAI": {
    "ServiceId": "text-davinci-003",
    "ModelId": "text-davinci-003",
    "ChatModelId": "gpt-4",
    "ApiKey": "sk-...."
  },
  "AzureOpenAI": {
    "ServiceId": "azure-text-davinci-003",
    "DeploymentName": "text-davinci-003",
    "ChatDeploymentName": "gpt-4",
    "Endpoint": "https://contoso.openai.azure.com/",
    "ApiKey": "...."
  },
  "OpenAIEmbeddings": {
    "ServiceId": "text-embedding-ada-002",
    "ModelId": "text-embedding-ada-002",
    "ApiKey": "sk-...."
  },
  "AzureOpenAIEmbeddings": {
    "ServiceId": "azure-text-embedding-ada-002",
    "DeploymentName": "text-embedding-ada-002",
    "Endpoint": "https://contoso.openai.azure.com/",
    "ApiKey": "...."
  },
  "HuggingFace": {
    "ApiKey": ""
  },
  "Bing": {
    "ApiKey": "...."
  },
  "Postgres": {
    "ConnectionString": "Host=localhost;Database=postgres;User Id=postgres;Password=mysecretpassword"
  }
}
```

### Option 3: Use Environment Variables
You may also set the test settings in your environment variables. The environment variables will override the settings in the `testsettings.development.json` file.

When setting environment variables, use a double underscore (i.e. "\_\_") to delineate between parent and child properties. For example:

- bash:

  ```bash
  export OpenAI__ApiKey="sk-...."
  export AzureOpenAI__ApiKey="...."
  export AzureOpenAI__DeploymentName="azure-text-davinci-003"
  export AzureOpenAI__ChatDeploymentName="gpt-4"
  export AzureOpenAIEmbeddings__DeploymentName="azure-text-embedding-ada-002"
  export AzureOpenAI__Endpoint="https://contoso.openai.azure.com/"
  export HuggingFace__ApiKey="...."
  export Bing__ApiKey="...."
  export Postgres__ConnectionString="...."
  ```

- PowerShell:

  ```ps
  $env:OpenAI__ApiKey = "sk-...."
  $env:AzureOpenAI__ApiKey = "...."
  $env:AzureOpenAI__DeploymentName = "azure-text-davinci-003"
  $env:AzureOpenAI__ChatDeploymentName = "gpt-4"
  $env:AzureOpenAIEmbeddings__DeploymentName = "azure-text-embedding-ada-002"
  $env:AzureOpenAI__Endpoint = "https://contoso.openai.azure.com/"
  $env:HuggingFace__ApiKey = "...."
  $env:Bing__ApiKey = "...."
  $env:Postgres__ConnectionString = "...."
  ```<|MERGE_RESOLUTION|>--- conflicted
+++ resolved
@@ -8,11 +8,8 @@
 3. **HuggingFace API key**: see https://huggingface.co/docs/huggingface_hub/guides/inference for details.
 4. **Azure Bing Web Search API**: go to [Bing Web Search API](https://www.microsoft.com/en-us/bing/apis/bing-web-search-api)
    and select `Try Now` to get started.
-<<<<<<< HEAD
 5. **Oobabooga Text generation web UI**: Follow the [installation instructions](https://github.com/oobabooga/text-generation-webui#installation) to get a local Oobabooga instance running. Follow the [download instructions](https://github.com/oobabooga/text-generation-webui#downloading-models) to install a test model e.g. `python download-model.py gpt2`. Follow the [starting instructions](https://github.com/oobabooga/text-generation-webui#starting-the-web-ui) to start your local instance, enabling API, e.g. `python server.py --model gpt2 --listen --api --api-blocking-port "5000" --api-streaming-port "5005"`. Note that `--model` parameter is optional and models can be downloaded and hot swapped using exclusively the web UI, making it easy to test various models.
-=======
 5. **Postgres**: start a postgres with the [pgvector](https://github.com/pgvector/pgvector) extension installed. You can easily do it using the docker image [ankane/pgvector](https://hub.docker.com/r/ankane/pgvector).
->>>>>>> 5cae2854
 
 ## Setup
 
