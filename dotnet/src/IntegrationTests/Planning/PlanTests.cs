﻿// Copyright (c) Microsoft. All rights reserved.

using System;
using System.Collections.Generic;
using System.Threading.Tasks;
using Microsoft.Extensions.Configuration;
using Microsoft.Extensions.Logging;
using Microsoft.Extensions.Logging.Abstractions;
using Microsoft.SemanticKernel;
using Microsoft.SemanticKernel.Memory;
using Microsoft.SemanticKernel.Orchestration;
using Microsoft.SemanticKernel.Planning;
using SemanticKernel.IntegrationTests.Fakes;
using SemanticKernel.IntegrationTests.TestSettings;
using Xunit;
using Xunit.Abstractions;

namespace SemanticKernel.IntegrationTests.Planning;

public sealed class PlanTests : IDisposable
{
    public PlanTests(ITestOutputHelper output)
    {
        this._logger = NullLogger.Instance; //new XunitLogger<object>(output);
        this._testOutputHelper = new RedirectOutput(output);

        // Load configuration
        this._configuration = new ConfigurationBuilder()
            .AddJsonFile(path: "testsettings.json", optional: false, reloadOnChange: true)
            .AddJsonFile(path: "testsettings.development.json", optional: true, reloadOnChange: true)
            .AddEnvironmentVariables()
            .AddUserSecrets<PlanTests>()
            .Build();
    }

    [Theory]
    [InlineData("Write a poem or joke and send it in an e-mail to Kai.")]
    public void CreatePlan(string prompt)
    {
        // Arrange

        // Act
        var plan = new Plan(prompt);

        // Assert
        Assert.Equal(prompt, plan.Description);
        Assert.Equal(string.Empty, plan.Name);
        Assert.Equal(typeof(Plan).FullName, plan.SkillName);
        Assert.Empty(plan.Steps);
    }

    [Theory]
    [InlineData("This is a story about a dog.", "kai@email.com")]
    public async Task CanExecuteRunSimpleAsync(string inputToEmail, string expectedEmail)
    {
        // Arrange
        IKernel target = this.InitializeKernel();
        var emailSkill = target.ImportSkill(new EmailSkillFake());
        var expectedBody = $"Sent email to: {expectedEmail}. Body: {inputToEmail}".Trim();

        var plan = new Plan(emailSkill["SendEmailAsync"]);

        // Act
        var cv = new ContextVariables();
        cv.Update(inputToEmail);
        cv.Set("email_address", expectedEmail);
        var result = await target.RunAsync(cv, plan);

        // Assert
        Assert.Equal(expectedBody, result.Result);
    }

    [Theory]
    [InlineData("This is a story about a dog.", "kai@email.com")]
    public async Task CanExecuteAsChatAsync(string inputToEmail, string expectedEmail)
    {
        // Arrange
        IKernel target = this.InitializeKernel(false, true);

        var emailSkill = target.ImportSkill(new EmailSkillFake());
        var expectedBody = $"Sent email to: {expectedEmail}. Body: {inputToEmail}".Trim();

        var plan = new Plan(emailSkill["SendEmailAsync"]);

        // Act
        var cv = new ContextVariables();
        cv.Update(inputToEmail);
        cv.Set("email_address", expectedEmail);
        var result = await target.RunAsync(cv, plan);

        // Assert
        Assert.Equal(expectedBody, result.Result);
    }

    [Theory]
    [InlineData("Send a story to kai.", "This is a story about a dog.", "French", "kai@email.com")]
    public async Task CanExecuteRunSimpleStepsAsync(string goal, string inputToTranslate, string language, string expectedEmail)
    {
        // Arrange
        IKernel target = this.InitializeKernel();
        var emailSkill = target.ImportSkill(new EmailSkillFake());
        var writerSkill = TestHelpers.GetSkills(target, "WriterSkill");
        var expectedBody = $"Sent email to: {expectedEmail}. Body:".Trim();

        var plan = new Plan(goal);
        plan.AddSteps(writerSkill["Translate"], emailSkill["SendEmailAsync"]);

        // Act
        var cv = new ContextVariables();
        cv.Update(inputToTranslate);
        cv.Set("email_address", expectedEmail);
        cv.Set("language", language);
        var result = await target.RunAsync(cv, plan);

        // Assert
        Assert.Contains(expectedBody, result.Result, StringComparison.OrdinalIgnoreCase);
        Assert.True(expectedBody.Length < result.Result.Length);
    }

    [Fact]
    public async Task CanExecutePanWithTreeStepsAsync()
    {
        // Arrange
        IKernel target = this.InitializeKernel();
        var goal = "Write a poem or joke and send it in an e-mail to Kai.";
        var plan = new Plan(goal);
        var subPlan = new Plan("Write a poem or joke");

        var emailSkill = target.ImportSkill(new EmailSkillFake());

        // Arrange
        var returnContext = target.CreateNewContext();

        subPlan.AddSteps(emailSkill["WritePoemAsync"], emailSkill["WritePoemAsync"], emailSkill["WritePoemAsync"]);
        plan.AddSteps(subPlan, emailSkill["SendEmailAsync"]);
        plan.State.Set("email_address", "something@email.com");

        // Act
        var result = await target.RunAsync("PlanInput", plan);

        // Assert
        Assert.NotNull(result);
        Assert.Equal(
            "Sent email to: something@email.com. Body: Roses are red, violets are blue, Roses are red, violets are blue, Roses are red, violets are blue, PlanInput is hard, so is this test. is hard, so is this test. is hard, so is this test.",
            result.Result);
    }

    [Theory]
    [InlineData(null, "Write a poem or joke and send it in an e-mail to Kai.", null)]
    [InlineData("", "Write a poem or joke and send it in an e-mail to Kai.", "")]
    [InlineData("Hello World!", "Write a poem or joke and send it in an e-mail to Kai.", "some_email@email.com")]
    public async Task CanExecuteRunPlanSimpleManualStateAsync(string input, string goal, string email)
    {
        // Arrange
        IKernel target = this.InitializeKernel();
        var emailSkill = target.ImportSkill(new EmailSkillFake());

        // Create the input mapping from parent (plan) plan state to child plan (sendEmailPlan) state.
        var cv = new ContextVariables();
        cv.Set("email_address", "$TheEmailFromState");
        var sendEmailPlan = new Plan(emailSkill["SendEmailAsync"])
        {
            Parameters = cv,
        };

        var plan = new Plan(goal);
        plan.AddSteps(sendEmailPlan);
        plan.State.Set("TheEmailFromState", email); // manually prepare the state

        // Act
        var result = await target.StepAsync(input, plan);

        // Assert
        var expectedBody = string.IsNullOrEmpty(input) ? goal : input;
        Assert.Single(result.Steps);
        Assert.Equal(1, result.NextStepIndex);
        Assert.False(result.HasNextStep);
        Assert.Equal(goal, plan.Description);
        Assert.Equal($"Sent email to: {email}. Body: {expectedBody}".Trim(), plan.State.ToString());
    }

    [Theory]
    [InlineData(null, "Write a poem or joke and send it in an e-mail to Kai.", null)]
    [InlineData("", "Write a poem or joke and send it in an e-mail to Kai.", "")]
    [InlineData("Hello World!", "Write a poem or joke and send it in an e-mail to Kai.", "some_email@email.com")]
    public async Task CanExecuteRunPlanSimpleManualStateNoVariableAsync(string input, string goal, string email)
    {
        // Arrange
        IKernel target = this.InitializeKernel();
        var emailSkill = target.ImportSkill(new EmailSkillFake());

        // Create the input mapping from parent (plan) plan state to child plan (sendEmailPlan) state.
        var cv = new ContextVariables();
        cv.Set("email_address", string.Empty);
        var sendEmailPlan = new Plan(emailSkill["SendEmailAsync"])
        {
            Parameters = cv,
        };

        var plan = new Plan(goal);
        plan.AddSteps(sendEmailPlan);
        plan.State.Set("email_address", email); // manually prepare the state

        // Act
        var result = await target.StepAsync(input, plan);

        // Assert
        var expectedBody = string.IsNullOrEmpty(input) ? goal : input;
        Assert.Single(result.Steps);
        Assert.Equal(1, result.NextStepIndex);
        Assert.False(result.HasNextStep);
        Assert.Equal(goal, plan.Description);
        Assert.Equal($"Sent email to: {email}. Body: {expectedBody}".Trim(), plan.State.ToString());
    }

    [Theory]
    [InlineData(null, "Write a poem or joke and send it in an e-mail to Kai.", null)]
    [InlineData("", "Write a poem or joke and send it in an e-mail to Kai.", "")]
    [InlineData("Hello World!", "Write a poem or joke and send it in an e-mail to Kai.", "some_email@email.com")]
    public async Task CanExecuteRunPlanManualStateAsync(string input, string goal, string email)
    {
        // Arrange
        IKernel target = this.InitializeKernel();

        var emailSkill = target.ImportSkill(new EmailSkillFake());

        // Create the input mapping from parent (plan) plan state to child plan (sendEmailPlan) state.
        var cv = new ContextVariables();
        cv.Set("email_address", "$TheEmailFromState");
        var sendEmailPlan = new Plan(emailSkill["SendEmailAsync"])
        {
            Parameters = cv
        };

        var plan = new Plan(goal);
        plan.AddSteps(sendEmailPlan);
        plan.State.Set("TheEmailFromState", email); // manually prepare the state

        // Act
        var result = await target.StepAsync(input, plan);

        // Assert
        var expectedBody = string.IsNullOrEmpty(input) ? goal : input;
        Assert.False(plan.HasNextStep);
        Assert.Equal(goal, plan.Description);
        Assert.Equal($"Sent email to: {email}. Body: {expectedBody}".Trim(), plan.State.ToString());
    }

    [Theory]
    [InlineData("Summarize an input, translate to french, and e-mail to Kai", "This is a story about a dog.", "French", "Kai", "Kai@example.com")]
    public async Task CanExecuteRunPlanAsync(string goal, string inputToSummarize, string inputLanguage, string inputName, string expectedEmail)
    {
        // Arrange
        IKernel target = this.InitializeKernel();

        var summarizeSkill = TestHelpers.GetSkills(target, "SummarizeSkill");
        var writerSkill = TestHelpers.GetSkills(target, "WriterSkill");
        var emailSkill = target.ImportSkill(new EmailSkillFake());

        var expectedBody = $"Sent email to: {expectedEmail}. Body:".Trim();

        var summarizePlan = new Plan(summarizeSkill["Summarize"]);

        var cv = new ContextVariables();
        cv.Set("language", inputLanguage);
        var outputs = new List<string>
        {
            "TRANSLATED_SUMMARY"
        };
        var translatePlan = new Plan(writerSkill["Translate"])
        {
            Parameters = cv,
            Outputs = outputs,
        };

        cv = new ContextVariables();
        cv.Update(inputName);
        outputs = new List<string>
        {
            "TheEmailFromState"
        };
        var getEmailPlan = new Plan(emailSkill["GetEmailAddressAsync"])
        {
            Parameters = cv,
            Outputs = outputs,
        };

        cv = new ContextVariables();
        cv.Set("email_address", "$TheEmailFromState");
        cv.Set("input", "$TRANSLATED_SUMMARY");
        var sendEmailPlan = new Plan(emailSkill["SendEmailAsync"])
        {
            Parameters = cv
        };

        var plan = new Plan(goal);
        plan.AddSteps(summarizePlan, translatePlan, getEmailPlan, sendEmailPlan);

        // Act
        var result = await target.StepAsync(inputToSummarize, plan);
        Assert.Equal(4, result.Steps.Count);
        Assert.Equal(1, result.NextStepIndex);
        Assert.True(result.HasNextStep);
        result = await target.StepAsync(result);
        Assert.Equal(4, result.Steps.Count);
        Assert.Equal(2, result.NextStepIndex);
        Assert.True(result.HasNextStep);
        result = await target.StepAsync(result);
        Assert.Equal(4, result.Steps.Count);
        Assert.Equal(3, result.NextStepIndex);
        Assert.True(result.HasNextStep);
        result = await target.StepAsync(result);

        // Assert
        Assert.Equal(4, result.Steps.Count);
        Assert.Equal(4, result.NextStepIndex);
        Assert.False(result.HasNextStep);
        Assert.Equal(goal, plan.Description);
        Assert.Contains(expectedBody, plan.State.ToString(), StringComparison.OrdinalIgnoreCase);
        Assert.True(expectedBody.Length < plan.State.ToString().Length);
    }

    [Theory]
    [InlineData("Summarize an input, translate to french, and e-mail to Kai", "This is a story about a dog.", "French", "Kai", "Kai@example.com")]
    public async Task CanExecuteRunSequentialAsync(string goal, string inputToSummarize, string inputLanguage, string inputName, string expectedEmail)
    {
        // Arrange
        IKernel target = this.InitializeKernel();
        var summarizeSkill = TestHelpers.GetSkills(target, "SummarizeSkill");
        var writerSkill = TestHelpers.GetSkills(target, "WriterSkill");
        var emailSkill = target.ImportSkill(new EmailSkillFake());

        var expectedBody = $"Sent email to: {expectedEmail}. Body:".Trim();

        var summarizePlan = new Plan(summarizeSkill["Summarize"]);

        var cv = new ContextVariables();
        cv.Set("language", inputLanguage);
        var outputs = new List<string>
        {
            "TRANSLATED_SUMMARY"
        };

        var translatePlan = new Plan(writerSkill["Translate"])
        {
            Parameters = cv,
            Outputs = outputs,
        };

        cv = new ContextVariables();
        cv.Update(inputName);
        outputs = new List<string>
        {
            "TheEmailFromState"
        };
        var getEmailPlan = new Plan(emailSkill["GetEmailAddressAsync"])
        {
            Parameters = cv,
            Outputs = outputs,
        };

        cv = new ContextVariables();
        cv.Set("email_address", "$TheEmailFromState");
        cv.Set("input", "$TRANSLATED_SUMMARY");
        var sendEmailPlan = new Plan(emailSkill["SendEmailAsync"])
        {
            Parameters = cv
        };

        var plan = new Plan(goal);
        plan.AddSteps(summarizePlan, translatePlan, getEmailPlan, sendEmailPlan);

        // Act
        var result = await target.RunAsync(inputToSummarize, plan);

        // Assert
        Assert.Contains(expectedBody, result.Result, StringComparison.OrdinalIgnoreCase);
        Assert.True(expectedBody.Length < result.Result.Length);
    }

    [Theory]
    [InlineData("Summarize an input, translate to french, and e-mail to Kai", "This is a story about a dog.", "French", "Kai", "Kai@example.com")]
    public async Task CanExecuteRunSequentialOnDeserializedPlanAsync(string goal, string inputToSummarize, string inputLanguage, string inputName,
        string expectedEmail)
    {
        // Arrange
        IKernel target = this.InitializeKernel();
        var summarizeSkill = TestHelpers.GetSkills(target, "SummarizeSkill");
        var writerSkill = TestHelpers.GetSkills(target, "WriterSkill");
        var emailSkill = target.ImportSkill(new EmailSkillFake());

        var expectedBody = $"Sent email to: {expectedEmail}. Body:".Trim();

        var summarizePlan = new Plan(summarizeSkill["Summarize"]);

        var cv = new ContextVariables();
        cv.Set("language", inputLanguage);
        var outputs = new List<string>
        {
            "TRANSLATED_SUMMARY"
        };

        var translatePlan = new Plan(writerSkill["Translate"])
        {
            Parameters = cv,
            Outputs = outputs,
        };

        cv = new ContextVariables();
        cv.Update(inputName);
        outputs = new List<string>
        {
            "TheEmailFromState"
        };
        var getEmailPlan = new Plan(emailSkill["GetEmailAddressAsync"])
        {
            Parameters = cv,
            Outputs = outputs,
        };

        cv = new ContextVariables();
        cv.Set("email_address", "$TheEmailFromState");
        cv.Set("input", "$TRANSLATED_SUMMARY");
        var sendEmailPlan = new Plan(emailSkill["SendEmailAsync"])
        {
            Parameters = cv
        };

        var plan = new Plan(goal);
        plan.AddSteps(summarizePlan, translatePlan, getEmailPlan, sendEmailPlan);

        // Act
        var serializedPlan = plan.ToJson();
        var deserializedPlan = Plan.FromJson(serializedPlan, target.CreateNewContext());
        var result = await target.RunAsync(inputToSummarize, deserializedPlan);

        // Assert
        Assert.Contains(expectedBody, result.Result, StringComparison.OrdinalIgnoreCase);
        Assert.True(expectedBody.Length < result.Result.Length);
    }

    [Theory]
    [InlineData("Summarize an input, translate to french, and e-mail to Kai", "This is a story about a dog.", "French", "kai@email.com")]
    public async Task CanExecuteRunSequentialFunctionsAsync(string goal, string inputToSummarize, string inputLanguage, string expectedEmail)
    {
        // Arrange
        IKernel target = this.InitializeKernel();

        var summarizeSkill = TestHelpers.GetSkills(target, "SummarizeSkill");
        var writerSkill = TestHelpers.GetSkills(target, "WriterSkill");
        var emailSkill = target.ImportSkill(new EmailSkillFake());

        var expectedBody = $"Sent email to: {expectedEmail}. Body:".Trim();

        var summarizePlan = new Plan(summarizeSkill["Summarize"]);
        var translatePlan = new Plan(writerSkill["Translate"]);
        var sendEmailPlan = new Plan(emailSkill["SendEmailAsync"]);

        var plan = new Plan(goal);
        plan.AddSteps(summarizePlan, translatePlan, sendEmailPlan);

        // Act
        var cv = new ContextVariables();
        cv.Update(inputToSummarize);
        cv.Set("email_address", expectedEmail);
        cv.Set("language", inputLanguage);
        var result = await target.RunAsync(cv, plan);

        // Assert
        Assert.Contains(expectedBody, result.Result, StringComparison.OrdinalIgnoreCase);
    }

    private IKernel InitializeKernel(bool useEmbeddings = false, bool useChatModel = false)
    {
        AzureOpenAIConfiguration? azureOpenAIConfiguration = this._configuration.GetSection("AzureOpenAI").Get<AzureOpenAIConfiguration>();
        Assert.NotNull(azureOpenAIConfiguration);

        AzureOpenAIConfiguration? azureOpenAIEmbeddingsConfiguration = this._configuration.GetSection("AzureOpenAIEmbeddings").Get<AzureOpenAIConfiguration>();
        Assert.NotNull(azureOpenAIEmbeddingsConfiguration);

        var builder = Kernel.Builder
            .WithLogger(this._logger)
<<<<<<< HEAD
            .WithAzureTextCompletionService(
                deploymentName: azureOpenAIConfiguration.DeploymentName,
                endpoint: azureOpenAIConfiguration.Endpoint,
                apiKey: azureOpenAIConfiguration.ApiKey,
                setAsDefault: true);

=======
            .Configure(config =>
            {
                if (useChatModel)
                {
                    config.AddAzureChatCompletionService(
                        deploymentName: azureOpenAIConfiguration.ChatDeploymentName!,
                        endpoint: azureOpenAIConfiguration.Endpoint,
                        apiKey: azureOpenAIConfiguration.ApiKey);
                }
                else
                {
                    config.AddAzureTextCompletionService(
                        deploymentName: azureOpenAIConfiguration.DeploymentName,
                        endpoint: azureOpenAIConfiguration.Endpoint,
                        apiKey: azureOpenAIConfiguration.ApiKey);
                }

                if (useEmbeddings)
                {
                    config.AddAzureTextEmbeddingGenerationService(
                        deploymentName: azureOpenAIEmbeddingsConfiguration.DeploymentName,
                        endpoint: azureOpenAIEmbeddingsConfiguration.Endpoint,
                        apiKey: azureOpenAIEmbeddingsConfiguration.ApiKey);
                }
            });
>>>>>>> 07d8101b

        if (useEmbeddings)
        {
            builder
                .WithAzureTextEmbeddingGenerationService(
                    deploymentName: azureOpenAIEmbeddingsConfiguration.DeploymentName,
                    endpoint: azureOpenAIEmbeddingsConfiguration.Endpoint,
                    apiKey: azureOpenAIEmbeddingsConfiguration.ApiKey)
                .WithMemoryStorage(new VolatileMemoryStore());
        }

        var kernel = builder.Build();

        // Import all sample skills available for demonstration purposes.
        TestHelpers.ImportSampleSkills(kernel);

        _ = kernel.ImportSkill(new EmailSkillFake());
        return kernel;
    }

    private readonly ILogger _logger;
    private readonly RedirectOutput _testOutputHelper;
    private readonly IConfigurationRoot _configuration;

    public void Dispose()
    {
        this.Dispose(true);
        GC.SuppressFinalize(this);
    }

    ~PlanTests()
    {
        this.Dispose(false);
    }

    private void Dispose(bool disposing)
    {
        if (disposing)
        {
            if (this._logger is IDisposable ld)
            {
                ld.Dispose();
            }

            this._testOutputHelper.Dispose();
        }
    }
}<|MERGE_RESOLUTION|>--- conflicted
+++ resolved
@@ -478,42 +478,22 @@
         AzureOpenAIConfiguration? azureOpenAIEmbeddingsConfiguration = this._configuration.GetSection("AzureOpenAIEmbeddings").Get<AzureOpenAIConfiguration>();
         Assert.NotNull(azureOpenAIEmbeddingsConfiguration);
 
-        var builder = Kernel.Builder
-            .WithLogger(this._logger)
-<<<<<<< HEAD
-            .WithAzureTextCompletionService(
-                deploymentName: azureOpenAIConfiguration.DeploymentName,
-                endpoint: azureOpenAIConfiguration.Endpoint,
-                apiKey: azureOpenAIConfiguration.ApiKey,
-                setAsDefault: true);
-
-=======
-            .Configure(config =>
-            {
-                if (useChatModel)
-                {
-                    config.AddAzureChatCompletionService(
+        var builder = Kernel.Builder.WithLogger(this._logger);
+
+        if (useChatModel)
+        {
+            builder.WithAzureChatCompletionService(
                         deploymentName: azureOpenAIConfiguration.ChatDeploymentName!,
                         endpoint: azureOpenAIConfiguration.Endpoint,
                         apiKey: azureOpenAIConfiguration.ApiKey);
-                }
-                else
-                {
-                    config.AddAzureTextCompletionService(
+        }
+        else
+        {
+            builder.WithAzureTextCompletionService(
                         deploymentName: azureOpenAIConfiguration.DeploymentName,
                         endpoint: azureOpenAIConfiguration.Endpoint,
                         apiKey: azureOpenAIConfiguration.ApiKey);
-                }
-
-                if (useEmbeddings)
-                {
-                    config.AddAzureTextEmbeddingGenerationService(
-                        deploymentName: azureOpenAIEmbeddingsConfiguration.DeploymentName,
-                        endpoint: azureOpenAIEmbeddingsConfiguration.Endpoint,
-                        apiKey: azureOpenAIEmbeddingsConfiguration.ApiKey);
-                }
-            });
->>>>>>> 07d8101b
+        }
 
         if (useEmbeddings)
         {
