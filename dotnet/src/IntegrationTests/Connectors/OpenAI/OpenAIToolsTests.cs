--- conflicted
+++ resolved
@@ -433,19 +433,11 @@
         Assert.Equal(AuthorRole.Tool, getCurrentTimeFunctionResultMessage.Role);
         Assert.Single(getCurrentTimeFunctionResultMessage.Items.OfType<TextContent>()); // Current function calling model adds TextContent item representing the result of the function call.
 
-<<<<<<< HEAD
         var getCurrentTimeFunctionResult = getCurrentTimeFunctionResultMessage.Items.OfType<FunctionResultContent>().Single();
         Assert.Equal("GetCurrentUtcTime", getCurrentTimeFunctionResult.FunctionName);
         Assert.Equal("HelperFunctions", getCurrentTimeFunctionResult.PluginName);
-        Assert.Equal(getCurrentTimeFunctionCall.Id, getCurrentTimeFunctionResult.Id);
+        Assert.Equal(getCurrentTimeFunctionCall.Id, getCurrentTimeFunctionResult.CallId);
         Assert.NotNull(getCurrentTimeFunctionResult.Result);
-=======
-        var getCurrentTimeFunctionCallResult = getCurrentTimeFunctionCallResultMessage.Items.OfType<FunctionResultContent>().Single();
-        Assert.Equal("GetCurrentUtcTime", getCurrentTimeFunctionCallResult.FunctionName);
-        Assert.Equal("HelperFunctions", getCurrentTimeFunctionCallResult.PluginName);
-        Assert.Equal(getCurrentTimeFunctionCallRequest.Id, getCurrentTimeFunctionCallResult.CallId);
-        Assert.NotNull(getCurrentTimeFunctionCallResult.Result);
->>>>>>> 01e826dd
 
         // LLM requested the weather for Boston.
         var getWeatherForCityFunctionCallMessage = chatHistory[3];
@@ -457,7 +449,6 @@
         Assert.NotNull(getWeatherForCityFunctionCall.Id);
 
         // Connector invoked the Get_Weather_For_City function and added result to chat history.
-<<<<<<< HEAD
         var getWeatherForCityFunctionResultMessage = chatHistory[4];
         Assert.Equal(AuthorRole.Tool, getWeatherForCityFunctionResultMessage.Role);
         Assert.Single(getWeatherForCityFunctionResultMessage.Items.OfType<TextContent>()); // Current function calling model adds TextContent item representing the result of the function call.
@@ -465,7 +456,7 @@
         var getWeatherForCityFunctionResult = getWeatherForCityFunctionResultMessage.Items.OfType<FunctionResultContent>().Single();
         Assert.Equal("Get_Weather_For_City", getWeatherForCityFunctionResult.FunctionName);
         Assert.Equal("HelperFunctions", getWeatherForCityFunctionResult.PluginName);
-        Assert.Equal(getWeatherForCityFunctionCall.Id, getWeatherForCityFunctionResult.Id);
+        Assert.Equal(getWeatherForCityFunctionCall.Id, getWeatherForCityFunctionResult.CallId);
         Assert.NotNull(getWeatherForCityFunctionResult.Result);
     }
 
@@ -515,17 +506,6 @@
         // Assert
         Assert.NotNull(result);
         Assert.Contains("Friday", result.Content, StringComparison.InvariantCulture);
-=======
-        var getWeatherForCityFunctionCallResultMessage = chatHistory[4];
-        Assert.Equal(AuthorRole.Tool, getWeatherForCityFunctionCallResultMessage.Role);
-        Assert.Single(getWeatherForCityFunctionCallResultMessage.Items.OfType<TextContent>()); // Current function calling model adds TextContent item representing the result of the function call.
-
-        var getWeatherForCityFunctionCallResult = getWeatherForCityFunctionCallResultMessage.Items.OfType<FunctionResultContent>().Single();
-        Assert.Equal("Get_Weather_For_City", getWeatherForCityFunctionCallResult.FunctionName);
-        Assert.Equal("HelperFunctions", getWeatherForCityFunctionCallResult.PluginName);
-        Assert.Equal(getWeatherForCityFunctionCallRequest.Id, getWeatherForCityFunctionCallResult.CallId);
-        Assert.NotNull(getWeatherForCityFunctionCallResult.Result);
->>>>>>> 01e826dd
     }
 
     private Kernel InitializeKernel(bool importHelperPlugin = false)
