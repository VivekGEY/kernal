﻿// Copyright (c) Microsoft. All rights reserved.

using System;
using System.Collections.Generic;
using System.ComponentModel;
using System.Threading.Tasks;
using Microsoft.Extensions.Configuration;
using Microsoft.SemanticKernel;
using Microsoft.SemanticKernel.Connectors.OpenAI;
using SemanticKernel.IntegrationTests.Planners.Stepwise;
using SemanticKernel.IntegrationTests.TestSettings;
using Xunit;
using Xunit.Abstractions;

namespace SemanticKernel.IntegrationTests.Connectors.OpenAI;

public sealed class OpenAIToolsTests : BaseIntegrationTest, IDisposable
{
    public OpenAIToolsTests(ITestOutputHelper output)
    {
        this._testOutputHelper = new RedirectOutput(output);

        // Load configuration
        this._configuration = new ConfigurationBuilder()
            .AddJsonFile(path: "testsettings.json", optional: false, reloadOnChange: true)
            .AddJsonFile(path: "testsettings.development.json", optional: true, reloadOnChange: true)
            .AddEnvironmentVariables()
            .AddUserSecrets<FunctionCallingStepwisePlannerTests>()
            .Build();
    }

    [Fact(Skip = "OpenAI is throttling requests. Switch this test to use Azure OpenAI.")]
    public async Task CanAutoInvokeKernelFunctionsAsync()
    {
        // Arrange
        Kernel kernel = this.InitializeKernel();
        kernel.ImportPluginFromType<TimeInformation>();

        var invokedFunctions = new List<string>();

#pragma warning disable CS0618 // Events are deprecated
        void MyInvokingHandler(object? sender, FunctionInvokingEventArgs e)
        {
            invokedFunctions.Add(e.Function.Name);
        }

        kernel.FunctionInvoking += MyInvokingHandler;
#pragma warning restore CS0618 // Events are deprecated

        // Act
        OpenAIPromptExecutionSettings settings = new() { ToolCallBehavior = ToolCallBehavior.AutoInvokeKernelFunctions };
        var result = await kernel.InvokePromptAsync("How many days until Christmas? Explain your thinking.", new(settings));

        // Assert
        Assert.NotNull(result);
        Assert.Contains("GetCurrentUtcTime", invokedFunctions);
    }

    [Fact(Skip = "OpenAI is throttling requests. Switch this test to use Azure OpenAI.")]
    public async Task CanAutoInvokeKernelFunctionsStreamingAsync()
    {
        // Arrange
        Kernel kernel = this.InitializeKernel();
        kernel.ImportPluginFromType<TimeInformation>();

        var invokedFunctions = new List<string>();

#pragma warning disable CS0618 // Events are deprecated
        void MyInvokingHandler(object? sender, FunctionInvokingEventArgs e)
        {
            invokedFunctions.Add($"{e.Function.Name}({string.Join(", ", e.Arguments)})");
        }

        kernel.FunctionInvoking += MyInvokingHandler;
#pragma warning restore CS0618 // Events are deprecated

        // Act
        OpenAIPromptExecutionSettings settings = new() { ToolCallBehavior = ToolCallBehavior.AutoInvokeKernelFunctions };
        string result = "";
        await foreach (string c in kernel.InvokePromptStreamingAsync<string>(
            $"How much older is John than Jim? Compute that value and pass it to the {nameof(TimeInformation)}.{nameof(TimeInformation.InterpretValue)} function, then respond only with its result.",
            new(settings)))
        {
            result += c;
        }

        // Assert
        Assert.Contains("6", result, StringComparison.InvariantCulture);
        Assert.Contains("GetAge([personName, John])", invokedFunctions);
        Assert.Contains("GetAge([personName, Jim])", invokedFunctions);
        Assert.Contains("InterpretValue([value, 3])", invokedFunctions);
    }

<<<<<<< HEAD
    [Fact]
=======
    [Fact(Skip = "OpenAI is throttling requests. Switch this test to use Azure OpenAI.")]
>>>>>>> 3b14d7ce
    public async Task CanAutoInvokeKernelFunctionsWithComplexTypeParametersAsync()
    {
        // Arrange
        Kernel kernel = this.InitializeKernel();
        kernel.ImportPluginFromType<WeatherPlugin>();

        // Act
        OpenAIPromptExecutionSettings settings = new() { ToolCallBehavior = ToolCallBehavior.AutoInvokeKernelFunctions };
        var result = await kernel.InvokePromptAsync("What is the current temperature in Dublin, Ireland, in Fahrenheit?", new(settings));

        // Assert
        Assert.NotNull(result);
        Assert.Contains("42.8", result.GetValue<string>(), StringComparison.InvariantCulture); // The WeatherPlugin always returns 42.8 for Dublin, Ireland.
    }

<<<<<<< HEAD
    [Fact]
=======
    [Fact(Skip = "OpenAI is throttling requests. Switch this test to use Azure OpenAI.")]
>>>>>>> 3b14d7ce
    public async Task CanAutoInvokeKernelFunctionsWithPrimitiveTypeParametersAsync()
    {
        // Arrange
        Kernel kernel = this.InitializeKernel();
        kernel.ImportPluginFromType<WeatherPlugin>();

        // Act
        OpenAIPromptExecutionSettings settings = new() { ToolCallBehavior = ToolCallBehavior.AutoInvokeKernelFunctions };
        var result = await kernel.InvokePromptAsync("Convert 50 degrees Fahrenheit to Celsius.", new(settings));

        // Assert
        Assert.NotNull(result);
        Assert.Contains("10", result.GetValue<string>(), StringComparison.InvariantCulture);
    }

    private Kernel InitializeKernel()
    {
        OpenAIConfiguration? openAIConfiguration = this._configuration.GetSection("Planners:OpenAI").Get<OpenAIConfiguration>();
        Assert.NotNull(openAIConfiguration);

        IKernelBuilder builder = this.CreateKernelBuilder()
            .AddOpenAIChatCompletion(
                modelId: openAIConfiguration.ModelId,
                apiKey: openAIConfiguration.ApiKey);

        var kernel = builder.Build();

        return kernel;
    }

    private readonly RedirectOutput _testOutputHelper;
    private readonly IConfigurationRoot _configuration;

    public void Dispose() => this._testOutputHelper.Dispose();

    /// <summary>
    /// A plugin that returns the current time.
    /// </summary>
    public class TimeInformation
    {
        [KernelFunction]
        [Description("Retrieves the current time in UTC.")]
        public string GetCurrentUtcTime() => DateTime.UtcNow.ToString("R");

        [KernelFunction]
        [Description("Gets the age of the specified person.")]
        public int GetAge(string personName)
        {
            if ("John".Equals(personName, StringComparison.OrdinalIgnoreCase))
            {
                return 33;
            }

            if ("Jim".Equals(personName, StringComparison.OrdinalIgnoreCase))
            {
                return 30;
            }

            return -1;
        }

        [KernelFunction]
        public int InterpretValue(int value) => value * 2;
    }

    public class WeatherPlugin
    {
        [KernelFunction, Description("Get current temperature.")]
        public Task<double> GetCurrentTemperatureAsync(WeatherParameters parameters)
        {
            if (parameters.City.Name == "Dublin" && (parameters.City.Country == "Ireland" || parameters.City.Country == "IE"))
            {
                return Task.FromResult(42.8); // 42.8 Fahrenheit.
            }

            throw new NotSupportedException($"Weather in {parameters.City.Name} ({parameters.City.Country}) is not supported.");
        }

        [KernelFunction, Description("Convert temperature from Fahrenheit to Celsius.")]
        public Task<double> ConvertTemperatureAsync(double temperatureInFahrenheit)
        {
            double temperatureInCelsius = (temperatureInFahrenheit - 32) * 5 / 9;
            return Task.FromResult(temperatureInCelsius);
        }
    }

    public record WeatherParameters(City City);

    public class City
    {
        public string Name { get; set; } = string.Empty;
        public string Country { get; set; } = string.Empty;
    }
}<|MERGE_RESOLUTION|>--- conflicted
+++ resolved
@@ -91,11 +91,7 @@
         Assert.Contains("InterpretValue([value, 3])", invokedFunctions);
     }
 
-<<<<<<< HEAD
-    [Fact]
-=======
-    [Fact(Skip = "OpenAI is throttling requests. Switch this test to use Azure OpenAI.")]
->>>>>>> 3b14d7ce
+    [Fact(Skip = "OpenAI is throttling requests. Switch this test to use Azure OpenAI.")]
     public async Task CanAutoInvokeKernelFunctionsWithComplexTypeParametersAsync()
     {
         // Arrange
@@ -111,11 +107,7 @@
         Assert.Contains("42.8", result.GetValue<string>(), StringComparison.InvariantCulture); // The WeatherPlugin always returns 42.8 for Dublin, Ireland.
     }
 
-<<<<<<< HEAD
-    [Fact]
-=======
-    [Fact(Skip = "OpenAI is throttling requests. Switch this test to use Azure OpenAI.")]
->>>>>>> 3b14d7ce
+    [Fact(Skip = "OpenAI is throttling requests. Switch this test to use Azure OpenAI.")]
     public async Task CanAutoInvokeKernelFunctionsWithPrimitiveTypeParametersAsync()
     {
         // Arrange
