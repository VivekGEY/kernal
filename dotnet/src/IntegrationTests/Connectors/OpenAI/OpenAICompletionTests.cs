--- conflicted
+++ resolved
@@ -307,11 +307,7 @@
         var prompt = "Where is the most famous fish market in Seattle, Washington, USA?";
 
         // Act
-<<<<<<< HEAD
-        KernelResult actual = await target.InvokeSemanticFunctionAsync(prompt, maxTokens: 150);
-=======
-        SKContext actual = await target.InvokeSemanticFunctionAsync(prompt, requestSettings: new OpenAIRequestSettings() { MaxTokens = 150 });
->>>>>>> f6a55ed0
+        KernelResult actual = await target.InvokeSemanticFunctionAsync(prompt, requestSettings: new OpenAIRequestSettings() { MaxTokens = 150 });
 
         // Assert
         Assert.Contains("Pike Place", actual.GetValue<string>(), StringComparison.OrdinalIgnoreCase);
