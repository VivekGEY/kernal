﻿// Copyright (c) Microsoft. All rights reserved.

using System;
<<<<<<< HEAD
using System.Net.Http;
=======
>>>>>>> 6672a966
using Microsoft.Extensions.Configuration;
using Microsoft.SemanticKernel.ChatCompletion;
using Microsoft.SemanticKernel.Connectors.Anthropic;
using Xunit.Abstractions;

namespace SemanticKernel.IntegrationTests.Connectors.Anthropic;

public abstract class TestBase : IDisposable
{
    private readonly IConfigurationRoot _configuration = new ConfigurationBuilder()
        .AddJsonFile(path: "testsettings.json", optional: true, reloadOnChange: true)
        .AddJsonFile(path: "testsettings.development.json", optional: true, reloadOnChange: true)
        .AddUserSecrets<TestBase>()
        .AddEnvironmentVariables()
        .Build();

    private readonly HttpClient _vertexHttpClient;
    private readonly HttpClient _awsHttpClient;

    protected TestBase(ITestOutputHelper output)
    {
        this.Output = output;
        this._vertexHttpClient = new HttpClient { DefaultRequestHeaders = { { "Authorization", $"Bearer {this.VertexAIGetBearerKey()}" } } };
        this._awsHttpClient = new HttpClient(); // TODO: setup aws bedrock claude
    }

    protected ITestOutputHelper Output { get; }

    protected IChatCompletionService GetChatService(ServiceType serviceType) => serviceType switch
    {
        ServiceType.Anthropic => new AnthropicChatCompletionService(
            new AnthropicClientOptions
            {
                ModelId = this.AnthropicGetModel(),
                ApiKey = this.AnthropicGetApiKey()
            }),

        ServiceType.VertexAI => new AnthropicChatCompletionService(
<<<<<<< HEAD
            modelId: this.VertexAIGetModel(),
            endpoint: new Uri(this.VertexAIGetEndpoint()),
            options: new VertexAIAnthropicClientOptions(),
            httpClient: this._vertexHttpClient),
        ServiceType.AmazonBedrock => new AnthropicChatCompletionService(
            modelId: this.AmazonBedrockGetModel(),
            endpoint: new Uri(this.AmazonBedrockGetEndpoint()),
            options: new AmazonBedrockAnthropicClientOptions(),
            httpClient: this._awsHttpClient), // TODO: setup aws bedrock claude
=======
            new VertexAIAnthropicClientOptions
            {
                ModelId = this.VertexAIGetModel(),
                Endpoint = new Uri(this.VertexAIGetEndpoint()),
                BearerKey = this.VertexAIGetBearerKey()
            }),

        ServiceType.AmazonBedrock => new AnthropicChatCompletionService(
            new AmazonBedrockAnthropicClientOptions
            {
                ModelId = this.AmazonBedrockGetModel(),
                Endpoint = new Uri(this.AmazonBedrockGetEndpoint()),
                BearerKey = this.AmazonBedrockGetBearerKey() // TODO: setup aws bedrock claude
            }),
>>>>>>> 6672a966
        _ => throw new ArgumentOutOfRangeException(nameof(serviceType), serviceType, null)
    };

    public enum ServiceType
    {
        Anthropic,
        VertexAI,
        AmazonBedrock
    }

    private string AnthropicGetModel() => this._configuration.GetSection("Anthropic:ModelId").Get<string>()!;
    private string AnthropicGetApiKey() => this._configuration.GetSection("Anthropic:ApiKey").Get<string>()!;
    private string VertexAIGetModel() => this._configuration.GetSection("VertexAI:Anthropic:ModelId").Get<string>()!;
    private string VertexAIGetEndpoint() => this._configuration.GetSection("VertexAI:Anthropic:Endpoint").Get<string>()!;
    private string VertexAIGetBearerKey() => this._configuration.GetSection("VertexAI:BearerKey").Get<string>()!;
    private string AmazonBedrockGetBearerKey() => this._configuration.GetSection("AmazonBedrock:Anthropic:BearerKey").Get<string>()!;
    private string AmazonBedrockGetModel() => this._configuration.GetSection("AmazonBedrock:Anthropic:ModelId").Get<string>()!;
    private string AmazonBedrockGetEndpoint() => this._configuration.GetSection("AmazonBedrock:Anthropic:Endpoint").Get<string>()!;

    protected virtual void Dispose(bool disposing)
    {
        if (disposing)
        {
            this._vertexHttpClient.Dispose();
            this._awsHttpClient.Dispose();
        }
    }

    public void Dispose()
    {
        this.Dispose(true);
        GC.SuppressFinalize(this);
    }
}<|MERGE_RESOLUTION|>--- conflicted
+++ resolved
@@ -1,10 +1,6 @@
 ﻿// Copyright (c) Microsoft. All rights reserved.
 
 using System;
-<<<<<<< HEAD
-using System.Net.Http;
-=======
->>>>>>> 6672a966
 using Microsoft.Extensions.Configuration;
 using Microsoft.SemanticKernel.ChatCompletion;
 using Microsoft.SemanticKernel.Connectors.Anthropic;
@@ -12,26 +8,16 @@
 
 namespace SemanticKernel.IntegrationTests.Connectors.Anthropic;
 
-public abstract class TestBase : IDisposable
+public abstract class TestBase(ITestOutputHelper output)
 {
     private readonly IConfigurationRoot _configuration = new ConfigurationBuilder()
-        .AddJsonFile(path: "testsettings.json", optional: true, reloadOnChange: true)
+        .AddJsonFile(path: "testsettings.json", optional: false, reloadOnChange: true)
         .AddJsonFile(path: "testsettings.development.json", optional: true, reloadOnChange: true)
         .AddUserSecrets<TestBase>()
         .AddEnvironmentVariables()
         .Build();
 
-    private readonly HttpClient _vertexHttpClient;
-    private readonly HttpClient _awsHttpClient;
-
-    protected TestBase(ITestOutputHelper output)
-    {
-        this.Output = output;
-        this._vertexHttpClient = new HttpClient { DefaultRequestHeaders = { { "Authorization", $"Bearer {this.VertexAIGetBearerKey()}" } } };
-        this._awsHttpClient = new HttpClient(); // TODO: setup aws bedrock claude
-    }
-
-    protected ITestOutputHelper Output { get; }
+    protected ITestOutputHelper Output { get; } = output;
 
     protected IChatCompletionService GetChatService(ServiceType serviceType) => serviceType switch
     {
@@ -43,17 +29,6 @@
             }),
 
         ServiceType.VertexAI => new AnthropicChatCompletionService(
-<<<<<<< HEAD
-            modelId: this.VertexAIGetModel(),
-            endpoint: new Uri(this.VertexAIGetEndpoint()),
-            options: new VertexAIAnthropicClientOptions(),
-            httpClient: this._vertexHttpClient),
-        ServiceType.AmazonBedrock => new AnthropicChatCompletionService(
-            modelId: this.AmazonBedrockGetModel(),
-            endpoint: new Uri(this.AmazonBedrockGetEndpoint()),
-            options: new AmazonBedrockAnthropicClientOptions(),
-            httpClient: this._awsHttpClient), // TODO: setup aws bedrock claude
-=======
             new VertexAIAnthropicClientOptions
             {
                 ModelId = this.VertexAIGetModel(),
@@ -68,7 +43,6 @@
                 Endpoint = new Uri(this.AmazonBedrockGetEndpoint()),
                 BearerKey = this.AmazonBedrockGetBearerKey() // TODO: setup aws bedrock claude
             }),
->>>>>>> 6672a966
         _ => throw new ArgumentOutOfRangeException(nameof(serviceType), serviceType, null)
     };
 
@@ -87,19 +61,4 @@
     private string AmazonBedrockGetBearerKey() => this._configuration.GetSection("AmazonBedrock:Anthropic:BearerKey").Get<string>()!;
     private string AmazonBedrockGetModel() => this._configuration.GetSection("AmazonBedrock:Anthropic:ModelId").Get<string>()!;
     private string AmazonBedrockGetEndpoint() => this._configuration.GetSection("AmazonBedrock:Anthropic:Endpoint").Get<string>()!;
-
-    protected virtual void Dispose(bool disposing)
-    {
-        if (disposing)
-        {
-            this._vertexHttpClient.Dispose();
-            this._awsHttpClient.Dispose();
-        }
-    }
-
-    public void Dispose()
-    {
-        this.Dispose(true);
-        GC.SuppressFinalize(this);
-    }
 }