--- conflicted
+++ resolved
@@ -5,11 +5,8 @@
     <RootNamespace>SemanticKernel.IntegrationTests</RootNamespace>
     <TargetFramework>net6.0</TargetFramework>
     <IsPackable>false</IsPackable>
-<<<<<<< HEAD
+    <NoWarn>CA2007,VSTHRD111</NoWarn>
     <UserSecretsId>b7762d10-e29b-4bb1-8b74-b6d69a667dd4</UserSecretsId>
-=======
-    <NoWarn>CA2007,VSTHRD111</NoWarn>
->>>>>>> 87bd0b4b
   </PropertyGroup>
 
   <ItemGroup>
