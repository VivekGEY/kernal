--- conflicted
+++ resolved
@@ -230,14 +230,7 @@
     /// </remarks>
     public Task<Plan> RunNextStepAsync(IKernel kernel, ContextVariables variables, CancellationToken cancellationToken = default)
     {
-<<<<<<< HEAD
         var context = kernel.CreateNewContext(variables);
-=======
-        var context = new SKContext(
-            kernel,
-            variables,
-            kernel.Functions);
->>>>>>> 59f3346d
 
         return this.InvokeNextStepAsync(context, cancellationToken);
     }
@@ -259,11 +252,7 @@
             var functionVariables = this.GetNextStepVariables(context.Variables, step);
 
             // Execute the step
-<<<<<<< HEAD
-            var functionContext = context.Kernel.CreateNewContext(functionVariables, context.Skills);
-=======
-            var functionContext = new SKContext(context.Kernel, functionVariables, context.Functions);
->>>>>>> 59f3346d
+            var functionContext = context.Kernel.CreateNewContext(functionVariables, context.Functions);
 
             var result = await step.InvokeAsync(functionContext, cancellationToken: cancellationToken).ConfigureAwait(false);
 
