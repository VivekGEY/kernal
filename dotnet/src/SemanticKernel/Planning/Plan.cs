﻿// Copyright (c) Microsoft. All rights reserved.

using System;
using System.Collections.Generic;
using System.Text.Json.Serialization;
using System.Threading;
using System.Threading.Tasks;
using Microsoft.Extensions.Logging;
using Microsoft.SemanticKernel.AI.TextCompletion;
using Microsoft.SemanticKernel.Orchestration;
using Microsoft.SemanticKernel.SkillDefinition;

namespace Microsoft.SemanticKernel.Planning;

/// <summary>
/// A plan class that is executable by the kernel
/// </summary>
public class Plan : ISKFunction
{
    /// <summary>
    /// State of the plan
    /// </summary>
    [JsonPropertyName("state")]
    public ContextVariables State { get; } = new();

    /// <summary>
    /// Steps of the plan
    /// </summary>
    [JsonPropertyName("steps")]
    public List<Plan> Steps { get; } = new();

    /// <summary>
    /// Named parameters for the function
    /// </summary>
    [JsonPropertyName("named_parameters")]
    public ContextVariables NamedParameters { get; set; } = new();

    /// <summary>
    /// Run the next step of the plan
    /// </summary>
    /// <param name="kernel">Kernel instance to use</param>
    /// <param name="variables">Variables to use</param>
    /// <param name="cancellationToken">Cancellation token</param>
    /// <returns>The updated plan</returns>
    public Task<Plan> RunNextStepAsync(IKernel kernel, ContextVariables variables, CancellationToken cancellationToken = default)
    {
        // no-op, return self
        return Task.FromResult<Plan>(this);
    }

    // ISKFunction implementation

    /// <inheritdoc/>
    [JsonPropertyName("name")]
    public string Name { get; set; } = string.Empty;

    /// <inheritdoc/>
    [JsonPropertyName("skill_name")]
    public string SkillName { get; set; } = string.Empty;

    /// <inheritdoc/>
    [JsonPropertyName("description")]
    public string Description { get; set; } = string.Empty;

    /// <inheritdoc/>
    [JsonPropertyName("is_semantic")]
    public bool IsSemantic { get; } = false;

    /// <inheritdoc/>
    [JsonPropertyName("request_settings")]
    public CompleteRequestSettings RequestSettings { get; } = new();

    /// <inheritdoc/>
    public FunctionView Describe()
    {
        throw new NotImplementedException();
    }

    /// <inheritdoc/>
<<<<<<< HEAD
    public Task<SKContext> InvokeAsync(string input, SKContext? context = null, CompleteRequestSettings? settings = null, ILogger? log = null, CancellationToken? cancel = null)
=======
    public Task<SKContext> InvokeAsync(string input, SKContext? context = null, CompleteRequestSettings? settings = null, ILogger? log = null,
        CancellationToken? cancel = null)
>>>>>>> 358630b3
    {
        throw new NotImplementedException();
    }

    /// <inheritdoc/>
<<<<<<< HEAD
    public Task<SKContext> InvokeAsync(SKContext? context = null, CompleteRequestSettings? settings = null, ILogger? log = null, CancellationToken? cancel = null)
=======
    public Task<SKContext> InvokeAsync(SKContext? context = null, CompleteRequestSettings? settings = null, ILogger? log = null,
        CancellationToken? cancel = null)
>>>>>>> 358630b3
    {
        throw new NotImplementedException();
    }

    /// <inheritdoc/>
    public ISKFunction SetDefaultSkillCollection(IReadOnlySkillCollection skills)
    {
        throw new NotImplementedException();
    }

    /// <inheritdoc/>
    public ISKFunction SetAIService(Func<ITextCompletion> serviceFactory)
    {
        throw new NotImplementedException();
    }

    /// <inheritdoc/>
    public ISKFunction SetAIConfiguration(CompleteRequestSettings settings)
    {
        throw new NotImplementedException();
    }
}<|MERGE_RESOLUTION|>--- conflicted
+++ resolved
@@ -77,23 +77,15 @@
     }
 
     /// <inheritdoc/>
-<<<<<<< HEAD
-    public Task<SKContext> InvokeAsync(string input, SKContext? context = null, CompleteRequestSettings? settings = null, ILogger? log = null, CancellationToken? cancel = null)
-=======
     public Task<SKContext> InvokeAsync(string input, SKContext? context = null, CompleteRequestSettings? settings = null, ILogger? log = null,
         CancellationToken? cancel = null)
->>>>>>> 358630b3
     {
         throw new NotImplementedException();
     }
 
     /// <inheritdoc/>
-<<<<<<< HEAD
-    public Task<SKContext> InvokeAsync(SKContext? context = null, CompleteRequestSettings? settings = null, ILogger? log = null, CancellationToken? cancel = null)
-=======
     public Task<SKContext> InvokeAsync(SKContext? context = null, CompleteRequestSettings? settings = null, ILogger? log = null,
         CancellationToken? cancel = null)
->>>>>>> 358630b3
     {
         throw new NotImplementedException();
     }
