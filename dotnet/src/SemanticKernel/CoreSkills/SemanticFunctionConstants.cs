--- conflicted
+++ resolved
@@ -100,11 +100,7 @@
 7. To save an 'output' from a <function>, to return as part of a plan result, use <function.{FunctionName} ... appendToResult: ""RESULT__$<UNIQUE_RESULT_KEY>""/>
 8. Only use ""if"" and ""else"" tags
 9. ""if"" and ""else"" tags must be closed
-<<<<<<< HEAD
-10. Don't use <elseif> use <if> instead
-=======
 10. Do not use <elseif>. For such a condition, use an additional <if>...</if> block instead of <elseif>.
->>>>>>> 6eb94a7d
 11. Comparison operators must be literals.
 12. Append an ""END"" XML comment at the end of the plan.
 13. Use only the [AVAILABLE FUNCTIONS].
