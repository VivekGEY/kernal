﻿// Copyright (c) Microsoft. All rights reserved.

using System;
using System.ComponentModel;
using System.Globalization;
using Microsoft.SemanticKernel.SkillDefinition;

namespace Microsoft.SemanticKernel.CoreSkills;

/// <summary>
/// TimeSkill provides a set of functions to get the current time and date.
/// </summary>
/// <example>
/// Usage: kernel.ImportSkill("time", new TimeSkill());
/// Examples:
/// {{time.date}}            => Sunday, 12 January, 2031
/// {{time.today}}           => Sunday, 12 January, 2031
/// {{time.now}}             => Sunday, January 12, 2031 9:15 PM
/// {{time.utcNow}}          => Sunday, January 13, 2031 5:15 AM
/// {{time.time}}            => 09:15:07 PM
/// {{time.year}}            => 2031
/// {{time.month}}           => January
/// {{time.monthNumber}}     => 01
/// {{time.day}}             => 12
/// {{time.dayOfMonth}}      => 12
/// {{time.dayOfWeek}}       => Sunday
/// {{time.hour}}            => 9 PM
/// {{time.hourNumber}}      => 21
/// {{time.daysAgo $days}}   => Sunday, January 12, 2025 9:15 PM
/// {{time.lastMatchingDay $dayName}} => Sunday, 7 May, 2023
/// {{time.minute}}          => 15
/// {{time.minutes}}         => 15
/// {{time.second}}          => 7
/// {{time.seconds}}         => 7
/// {{time.timeZoneOffset}}  => -08:00
/// {{time.timeZoneName}}    => PST
/// </example>
/// <remark>
/// Note: the time represents the time on the hw/vm/machine where the kernel is running.
/// TODO: import and use user's timezone
/// </remark>
public sealed class TimeSkill
{
    /// <summary>
    /// Get the current date
    /// </summary>
    /// <example>
    /// {{time.date}} => Sunday, 12 January, 2031
    /// </example>
    /// <returns> The current date </returns>
    [SKFunction, Description("Get the current date")]
    public string Date() =>
        // Example: Sunday, 12 January, 2025
        DateTimeOffset.Now.ToString("D", CultureInfo.CurrentCulture);

    /// <summary>
    /// Get the current date
    /// </summary>
    /// <example>
    /// {{time.today}} => Sunday, 12 January, 2031
    /// </example>
    /// <returns> The current date </returns>
    [SKFunction, Description("Get the current date")]
    public string Today() => this.Date();

    /// <summary>
    /// Get the current date and time in the local time zone"
    /// </summary>
    /// <example>
    /// {{time.now}} => Sunday, January 12, 2025 9:15 PM
    /// </example>
    /// <returns> The current date and time in the local time zone </returns>
    [SKFunction, Description("Get the current date and time in the local time zone")]
    public string Now() =>
        // Sunday, January 12, 2025 9:15 PM
        DateTimeOffset.Now.ToString("f", CultureInfo.CurrentCulture);

    /// <summary>
    /// Get the current UTC date and time
    /// </summary>
    /// <example>
    /// {{time.utcNow}} => Sunday, January 13, 2025 5:15 AM
    /// </example>
    /// <returns> The current UTC date and time </returns>
    [SKFunction, Description("Get the current UTC date and time")]
    public string UtcNow() =>
        // Sunday, January 13, 2025 5:15 AM
        DateTimeOffset.UtcNow.ToString("f", CultureInfo.CurrentCulture);

    /// <summary>
    /// Get the current time
    /// </summary>
    /// <example>
    /// {{time.time}} => 09:15:07 PM
    /// </example>
    /// <returns> The current time </returns>
    [SKFunction, Description("Get the current time")]
    public string Time() =>
        // Example: 09:15:07 PM
        DateTimeOffset.Now.ToString("hh:mm:ss tt", CultureInfo.CurrentCulture);

    /// <summary>
    /// Get the current year
    /// </summary>
    /// <example>
    /// {{time.year}} => 2025
    /// </example>
    /// <returns> The current year </returns>
    [SKFunction, Description("Get the current year")]
    public string Year() =>
        // Example: 2025
        DateTimeOffset.Now.ToString("yyyy", CultureInfo.CurrentCulture);

    /// <summary>
    /// Get the current month name
    /// </summary>
    /// <example>
    /// {time.month}} => January
    /// </example>
    /// <returns> The current month name </returns>
    [SKFunction, Description("Get the current month name")]
    public string Month() =>
        // Example: January
        DateTimeOffset.Now.ToString("MMMM", CultureInfo.CurrentCulture);

    /// <summary>
    /// Get the current month number
    /// </summary>
    /// <example>
    /// {{time.monthNumber}} => 01
    /// </example>
    /// <returns> The current month number </returns>
    [SKFunction, Description("Get the current month number")]
    public string MonthNumber() =>
        // Example: 01
        DateTimeOffset.Now.ToString("MM", CultureInfo.CurrentCulture);

    /// <summary>
    /// Get the current day of the month
    /// </summary>
    /// <example>
    /// {{time.day}} => 12
    /// </example>
    /// <returns> The current day of the month </returns>
    [SKFunction, Description("Get the current day of the month")]
    public string Day() =>
        // Example: 12
<<<<<<< HEAD
        DateTimeOffset.Now.ToString("DD", CultureInfo.CurrentCulture);
=======
        return DateTimeOffset.Now.ToString("dd", CultureInfo.CurrentCulture);
    }
>>>>>>> 7e26b07f

    /// <summary>
    /// Get the date a provided number of days in the past
    /// </summary>
    /// <example>
    /// SKContext["input"] = "3"
    /// {{time.daysAgo}} => Sunday, January 12, 2025 9:15 PM
    /// </example>
    /// <returns> The date the provided number of days before today </returns>
    [SKFunction]
    [Description("Get the date offset by a provided number of days from today")]
    public string DaysAgo([Description("The number of days to offset from today"), SKName("input")] double daysOffset) =>
        DateTimeOffset.Now.AddDays(-daysOffset).ToString("D", CultureInfo.CurrentCulture);

    /// <summary>
    /// Get the current day of the week
    /// </summary>
    /// <example>
    /// {{time.dayOfWeek}} => Sunday
    /// </example>
    /// <returns> The current day of the week </returns>
    [SKFunction, Description("Get the current day of the week")]
    public string DayOfWeek() =>
        // Example: Sunday
        DateTimeOffset.Now.ToString("dddd", CultureInfo.CurrentCulture);

    /// <summary>
    /// Get the current clock hour
    /// </summary>
    /// <example>
    /// {{time.hour}} => 9 PM
    /// </example>
    /// <returns> The current clock hour </returns>
    [SKFunction, Description("Get the current clock hour")]
    public string Hour() =>
        // Example: 9 PM
        DateTimeOffset.Now.ToString("h tt", CultureInfo.CurrentCulture);

    /// <summary>
    /// Get the current clock 24-hour number
    /// </summary>
    /// <example>
    /// {{time.hourNumber}} => 21
    /// </example>
    /// <returns> The current clock 24-hour number </returns>
    [SKFunction, Description("Get the current clock 24-hour number")]
    public string HourNumber() =>
        // Example: 21
        DateTimeOffset.Now.ToString("HH", CultureInfo.CurrentCulture);

    /// <summary>
    /// Get the date of the previous day matching the supplied day name
    /// </summary>
    /// <example>
    /// {{time.lastMatchingDay $dayName}} => Sunday, 7 May, 2023
    /// </example>
    /// <returns> The date of the last instance of this day name </returns>
    /// <exception cref="ArgumentOutOfRangeException">dayName is not a recognized name of a day of the week</exception>
    [SKFunction]
    [Description("Get the date of the last day matching the supplied week day name in English. Example: Che giorno era 'Martedi' scorso -> dateMatchingLastDayName 'Tuesday' => Tuesday, 16 May, 2023")]
    public string DateMatchingLastDayName([Description("The day name to match"), SKName("input")] DayOfWeek dayName)
    {
        DateTimeOffset dateTime = DateTimeOffset.Now;

        // Walk backwards from the previous day for up to a week to find the matching day
        for (int i = 1; i <= 7; ++i)
        {
            dateTime = dateTime.AddDays(-1);
            if (dateTime.DayOfWeek == dayName)
            {
                break;
            }
        }

        return dateTime.ToString("D", CultureInfo.CurrentCulture);
    }

    /// <summary>
    /// Get the minutes on the current hour
    /// </summary>
    /// <example>
    /// {{time.minute}} => 15
    /// </example>
    /// <returns> The minutes on the current hour </returns>
    [SKFunction, Description("Get the minutes on the current hour")]
    public string Minute() =>
        // Example: 15
        DateTimeOffset.Now.ToString("mm", CultureInfo.CurrentCulture);

    /// <summary>
    /// Get the seconds on the current minute
    /// </summary>
    /// <example>
    /// {{time.second}} => 7
    /// </example>
    /// <returns> The seconds on the current minute </returns>
    [SKFunction, Description("Get the seconds on the current minute")]
    public string Second() =>
        // Example: 07
        DateTimeOffset.Now.ToString("ss", CultureInfo.CurrentCulture);

    /// <summary>
    /// Get the local time zone offset from UTC
    /// </summary>
    /// <example>
    /// {{time.timeZoneOffset}} => -08:00
    /// </example>
    /// <returns> The local time zone offset from UTC </returns>
    [SKFunction, Description("Get the local time zone offset from UTC")]
    public string TimeZoneOffset() =>
        // Example: -08:00
        DateTimeOffset.Now.ToString("%K", CultureInfo.CurrentCulture);

    /// <summary>
    /// Get the local time zone name
    /// </summary>
    /// <example>
    /// {{time.timeZoneName}} => PST
    /// </example>
    /// <remark>
    /// Note: this is the "current" timezone and it can change over the year, e.g. from PST to PDT
    /// </remark>
    /// <returns> The local time zone name </returns>
    [SKFunction, Description("Get the local time zone name")]
    public string TimeZoneName() =>
        // Example: PST
        // Note: this is the "current" timezone and it can change over the year, e.g. from PST to PDT
        TimeZoneInfo.Local.DisplayName;
}<|MERGE_RESOLUTION|>--- conflicted
+++ resolved
@@ -145,12 +145,8 @@
     [SKFunction, Description("Get the current day of the month")]
     public string Day() =>
         // Example: 12
-<<<<<<< HEAD
-        DateTimeOffset.Now.ToString("DD", CultureInfo.CurrentCulture);
-=======
         return DateTimeOffset.Now.ToString("dd", CultureInfo.CurrentCulture);
     }
->>>>>>> 7e26b07f
 
     /// <summary>
     /// Get the date a provided number of days in the past
