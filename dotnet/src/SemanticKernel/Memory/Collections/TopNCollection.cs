--- conflicted
+++ resolved
@@ -73,16 +73,12 @@
         this._heap.Add(value);
     }
 
-<<<<<<< HEAD
     /// <summary>
     /// Adds a value with a specified score to the collection.
     /// </summary>
     /// <param name="value">The value to add.</param>
     /// <param name="score">The score associated with the value.</param>
-    public void Add(T value, Score score)
-=======
     public void Add(T value, double score)
->>>>>>> 782b46e5
     {
         this.Add(new ScoredValue<T>(value, score));
     }
