﻿// Copyright (c) Microsoft. All rights reserved.

using System;
using System.Collections.Generic;
using System.Diagnostics.CodeAnalysis;
using System.Reflection;
using System.Threading;
using System.Threading.Tasks;
using Microsoft.Extensions.Logging;
using Microsoft.SemanticKernel.AI;
using Microsoft.SemanticKernel.AI.ChatCompletion;
using Microsoft.SemanticKernel.AI.Embeddings;
using Microsoft.SemanticKernel.AI.ImageGeneration;
using Microsoft.SemanticKernel.AI.TextCompletion;
using Microsoft.SemanticKernel.Diagnostics;
using Microsoft.SemanticKernel.Memory;
using Microsoft.SemanticKernel.Orchestration;
using Microsoft.SemanticKernel.Security;
using Microsoft.SemanticKernel.SemanticFunctions;
using Microsoft.SemanticKernel.Services;
using Microsoft.SemanticKernel.SkillDefinition;
using Microsoft.SemanticKernel.TemplateEngine;

namespace Microsoft.SemanticKernel;

/// <summary>
/// Semantic kernel class.
/// The kernel provides a skill collection to define native and semantic functions, an orchestrator to execute a list of functions.
/// Semantic functions are automatically rendered and executed using an internal prompt template rendering engine.
/// Future versions will allow to:
/// * customize the rendering engine
/// * include branching logic in the functions pipeline
/// * persist execution state for long running pipelines
/// * distribute pipelines over a network
/// * RPC functions and secure environments, e.g. sandboxing and credentials management
/// * auto-generate pipelines given a higher level goal
/// </summary>
public sealed class Kernel : IKernel, IDisposable
{
    /// <inheritdoc/>
    public KernelConfig Config { get; }

    /// <inheritdoc/>
    public ILogger Log { get; }

    /// <inheritdoc/>
    public ISemanticTextMemory Memory => this._memory;

    /// <inheritdoc/>
    public IReadOnlySkillCollection Skills => this._skillCollection.ReadOnlySkillCollection;

    /// <inheritdoc/>
    public IPromptTemplateEngine PromptTemplateEngine { get; }

    /// <inheritdoc/>
    public ITrustService? TrustServiceInstance => this._trustService;

    /// <summary>
    /// Return a new instance of the kernel builder, used to build and configure kernel instances.
    /// </summary>
    public static KernelBuilder Builder => new();

    /// <summary>
    /// Kernel constructor. See KernelBuilder for an easier and less error prone approach to create kernel instances.
    /// </summary>
    /// <param name="skillCollection"></param>
    /// <param name="aiServiceProvider"></param>
    /// <param name="promptTemplateEngine"></param>
    /// <param name="memory"></param>
    /// <param name="config"></param>
    /// <param name="log"></param>
    /// <param name="trustService"></param>
    public Kernel(
        ISkillCollection skillCollection,
        IAIServiceProvider aiServiceProvider,
        IPromptTemplateEngine promptTemplateEngine,
        ISemanticTextMemory memory,
        KernelConfig config,
        ILogger log,
        ITrustService? trustService = null)
    {
        this.Log = log;
        this.Config = config;
        this.PromptTemplateEngine = promptTemplateEngine;
        this._memory = memory;
        this._aiServiceProvider = aiServiceProvider;
        this._promptTemplateEngine = promptTemplateEngine;
        this._skillCollection = skillCollection;
        this._trustService = trustService;
    }

    /// <inheritdoc/>
    public ISKFunction RegisterSemanticFunction(string functionName, SemanticFunctionConfig functionConfig, ITrustService? trustService = null)
    {
        return this.RegisterSemanticFunction(SkillCollection.GlobalSkill, functionName, functionConfig, trustService);
    }

    /// <inheritdoc/>
    public ISKFunction RegisterSemanticFunction(string skillName, string functionName, SemanticFunctionConfig functionConfig, ITrustService? trustService = null)
    {
        // Future-proofing the name not to contain special chars
        Verify.ValidSkillName(skillName);
        Verify.ValidFunctionName(functionName);

        ISKFunction function = this.CreateSemanticFunction(skillName, functionName, functionConfig, trustService);
        this._skillCollection.AddFunction(function);

        return function;
    }

    /// <inheritdoc/>
    public IDictionary<string, ISKFunction> ImportSkill<[DynamicallyAccessedMembers(DynamicallyAccessedMemberTypes.PublicMethods)] TSkill>(
        TSkill skillInstance, string? skillName = null, ITrustService? trustService = null)
    {
        Verify.NotNull(skillInstance);

        if (string.IsNullOrWhiteSpace(skillName))
        {
            skillName = SkillCollection.GlobalSkill;
            this.Log.LogTrace("Importing skill {0} in the global namespace", typeof(TSkill).FullName);
        }
        else
        {
            this.Log.LogTrace("Importing skill {0}", skillName);
        }

        Dictionary<string, ISKFunction> skill = ImportSkill(
            skillInstance,
            skillName!,
            // Use the default trust service registered if none is provided
            trustService ?? this.TrustServiceInstance,
            this.Log
        );
        foreach (KeyValuePair<string, ISKFunction> f in skill)
        {
            f.Value.SetDefaultSkillCollection(this.Skills);
            this._skillCollection.AddFunction(f.Value);
        }

        return skill;
    }

    /// <inheritdoc/>
    public ISKFunction RegisterCustomFunction(ISKFunction customFunction)
    {
        // Note this does not accept the trustService, it is already defined
        // when the custom function is created, so the kernel will not override

        Verify.NotNull(customFunction);

        customFunction.SetDefaultSkillCollection(this.Skills);
        this._skillCollection.AddFunction(customFunction);

        return customFunction;
    }

    /// <inheritdoc/>
    public void RegisterMemory(ISemanticTextMemory memory)
    {
        this._memory = memory;
    }

    /// <inheritdoc/>
    public Task<SKContext> RunAsync(params ISKFunction[] pipeline)
        => this.RunAsync(new ContextVariables(), pipeline);

    /// <inheritdoc/>
    public Task<SKContext> RunAsync(string input, params ISKFunction[] pipeline)
        => this.RunAsync(new ContextVariables(input), pipeline);

    /// <inheritdoc/>
    public Task<SKContext> RunAsync(ContextVariables variables, params ISKFunction[] pipeline)
        => this.RunAsync(variables, CancellationToken.None, pipeline);

    /// <inheritdoc/>
    public Task<SKContext> RunAsync(CancellationToken cancellationToken, params ISKFunction[] pipeline)
        => this.RunAsync(new ContextVariables(), cancellationToken, pipeline);

    /// <inheritdoc/>
    public Task<SKContext> RunAsync(string input, CancellationToken cancellationToken, params ISKFunction[] pipeline)
        => this.RunAsync(new ContextVariables(input), cancellationToken, pipeline);

    /// <inheritdoc/>
    public async Task<SKContext> RunAsync(ContextVariables variables, CancellationToken cancellationToken, params ISKFunction[] pipeline)
    {
        var context = new SKContext(
            variables,
            this._memory,
            this._skillCollection.ReadOnlySkillCollection,
            this.Log,
            cancellationToken);

        int pipelineStepCount = -1;
        foreach (ISKFunction f in pipeline)
        {
            if (context.ErrorOccurred)
            {
                this.Log.LogError(
                    context.LastException,
                    "Something went wrong in pipeline step {0}:'{1}'", pipelineStepCount, context.LastErrorDescription);
                return context;
            }

            pipelineStepCount++;

            try
            {
                context.CancellationToken.ThrowIfCancellationRequested();
                context = await f.InvokeAsync(context).ConfigureAwait(false);

                if (context.ErrorOccurred)
                {
                    this.Log.LogError("Function call fail during pipeline step {0}: {1}.{2}. Error: {3}",
                        pipelineStepCount, f.SkillName, f.Name, context.LastErrorDescription);
                    return context;
                }
            }
            catch (Exception e) when (!e.IsCriticalException())
            {
                this.Log.LogError(e, "Something went wrong in pipeline step {0}: {1}.{2}. Error: {3}",
                    pipelineStepCount, f.SkillName, f.Name, e.Message);
                context.Fail(e.Message, e);
                return context;
            }
        }

        return context;
    }

    /// <inheritdoc/>
    public ISKFunction Func(string skillName, string functionName)
    {
        return this.Skills.GetFunction(skillName, functionName);
    }

    /// <inheritdoc/>
    public SKContext CreateNewContext(CancellationToken cancellationToken = default)
    {
        return new SKContext(
            memory: this._memory,
            skills: this._skillCollection.ReadOnlySkillCollection,
            logger: this.Log,
            cancellationToken: cancellationToken);
    }

    /// <inheritdoc/>
    public T GetService<T>(string? name = null) where T : IAIService
    {
        var service = this._aiServiceProvider.GetService<T>(name);
        if (service != null)
        {
            return service;
        }

        if (typeof(T) == typeof(ITextCompletion))
        {
            name ??= this.Config.DefaultServiceId;

#pragma warning disable CS0618 // Type or member is obsolete
            if (!this.Config.TextCompletionServices.TryGetValue(name, out Func<IKernel, ITextCompletion>? factory))
            {
                throw new KernelException(KernelException.ErrorCodes.ServiceNotFound, $"'{name}' text completion service not available");
            }

            var serv = factory.Invoke(this);
            return (T)serv;
        }

        if (typeof(T) == typeof(IEmbeddingGeneration<string, float>))
        {
            name ??= this.Config.DefaultServiceId;

            if (!this.Config.TextEmbeddingGenerationServices.TryGetValue(name, out Func<IKernel, IEmbeddingGeneration<string, float>>? factory))
            {
                throw new KernelException(KernelException.ErrorCodes.ServiceNotFound, $"'{name}' text embedding service not available");
            }

            var serv = factory.Invoke(this);
            return (T)serv;
        }

        if (typeof(T) == typeof(IChatCompletion))
        {
            name ??= this.Config.DefaultServiceId;

            if (!this.Config.ChatCompletionServices.TryGetValue(name, out Func<IKernel, IChatCompletion>? factory))
            {
                throw new KernelException(KernelException.ErrorCodes.ServiceNotFound, $"'{name}' chat completion service not available");
            }

            var serv = factory.Invoke(this);
            return (T)serv;
        }

        if (typeof(T) == typeof(IImageGeneration))
        {
            name ??= this.Config.DefaultServiceId;

            if (!this.Config.ImageGenerationServices.TryGetValue(name, out Func<IKernel, IImageGeneration>? factory))
            {
                throw new KernelException(KernelException.ErrorCodes.ServiceNotFound, $"'{name}' image generation service not available");
            }

            var serv = factory.Invoke(this);
            return (T)serv;
        }
#pragma warning restore CS0618 // Type or member is obsolete

        throw new KernelException(KernelException.ErrorCodes.ServiceNotFound, $"Service of type {typeof(T)} and name {name ?? "<NONE>"} not registered.");
    }

    /// <summary>
    /// Dispose of resources.
    /// </summary>
    public void Dispose()
    {
        // ReSharper disable once SuspiciousTypeConversion.Global
        if (this._memory is IDisposable mem) { mem.Dispose(); }

        // ReSharper disable once SuspiciousTypeConversion.Global
        if (this._skillCollection is IDisposable reg) { reg.Dispose(); }
    }

    #region private ================================================================================

    private readonly ISkillCollection _skillCollection;
    private ISemanticTextMemory _memory;
    private readonly IPromptTemplateEngine _promptTemplateEngine;
    private readonly IAIServiceProvider _aiServiceProvider;
    private ITrustService? _trustService;

    private ISKFunction CreateSemanticFunction(
        string skillName,
        string functionName,
        SemanticFunctionConfig functionConfig,
        ITrustService? trustService = null)
    {
        if (!functionConfig.PromptTemplateConfig.Type.Equals("completion", StringComparison.OrdinalIgnoreCase))
        {
            throw new AIException(
                AIException.ErrorCodes.FunctionTypeNotSupported,
                $"Function type not supported: {functionConfig.PromptTemplateConfig}");
        }

        ISKFunction func = SKFunction.FromSemanticConfig(
            skillName,
            functionName,
            functionConfig,
            // Use the default trust service registered if none is provided
            trustService ?? this.TrustServiceInstance,
            this.Log
        );

        // Connect the function to the current kernel skill collection, in case the function
        // is invoked manually without a context and without a way to find other functions.
        func.SetDefaultSkillCollection(this.Skills);

        func.SetAIConfiguration(CompleteRequestSettings.FromCompletionConfig(functionConfig.PromptTemplateConfig.Completion));

        // Note: the service is instantiated using the kernel configuration state when the function is invoked
        func.SetAIService(() => this.GetService<ITextCompletion>());

        return func;
    }

    /// <summary>
    /// Import a skill into the kernel skill collection, so that semantic functions and pipelines can consume its functions.
    /// </summary>
    /// <param name="skillInstance">Skill class instance</param>
    /// <param name="skillName">Skill name, used to group functions under a shared namespace</param>
    /// <param name="trustService">Service used for trust checks</param>
    /// <param name="log">Application logger</param>
    /// <returns>Dictionary of functions imported from the given class instance, case-insensitively indexed by name.</returns>
    private static Dictionary<string, ISKFunction> ImportSkill<[DynamicallyAccessedMembers(DynamicallyAccessedMemberTypes.PublicMethods)] TSkill>(
        TSkill skillInstance,
        string skillName, ITrustService? trustService, ILogger log)
    {
<<<<<<< HEAD
        log.LogTrace("Importing skill name: {0}", skillName);
        MethodInfo[] methods = typeof(TSkill).GetMethods(BindingFlags.Static | BindingFlags.Instance | BindingFlags.Public);
        log.LogTrace("Methods found {0}", methods.Length);
=======
        MethodInfo[] methods = skillInstance.GetType().GetMethods(BindingFlags.Static | BindingFlags.Instance | BindingFlags.Public);
        log.LogTrace("Importing skill name: {0}. Potential methods found: {1}", skillName, methods.Length);
>>>>>>> 527d3782

        // Filter out non-SKFunctions and fail if two functions have the same name
        Dictionary<string, ISKFunction> result = new(StringComparer.OrdinalIgnoreCase);
        foreach (MethodInfo method in methods)
        {
            if (method.GetCustomAttribute<SKFunctionAttribute>() is not null)
            {
                ISKFunction function = SKFunction.FromNativeMethod(method, skillInstance, skillName, trustService, log);
                if (result.ContainsKey(function.Name))
                {
                    throw new KernelException(
                        KernelException.ErrorCodes.FunctionOverloadNotSupported,
                        "Function overloads are not supported, please differentiate function names");
                }

                result.Add(function.Name, function);
            }
        }

        log.LogTrace("Methods imported {0}", result.Count);

        return result;
    }

    #endregion
}<|MERGE_RESOLUTION|>--- conflicted
+++ resolved
@@ -375,14 +375,8 @@
         TSkill skillInstance,
         string skillName, ITrustService? trustService, ILogger log)
     {
-<<<<<<< HEAD
-        log.LogTrace("Importing skill name: {0}", skillName);
         MethodInfo[] methods = typeof(TSkill).GetMethods(BindingFlags.Static | BindingFlags.Instance | BindingFlags.Public);
-        log.LogTrace("Methods found {0}", methods.Length);
-=======
-        MethodInfo[] methods = skillInstance.GetType().GetMethods(BindingFlags.Static | BindingFlags.Instance | BindingFlags.Public);
         log.LogTrace("Importing skill name: {0}. Potential methods found: {1}", skillName, methods.Length);
->>>>>>> 527d3782
 
         // Filter out non-SKFunctions and fail if two functions have the same name
         Dictionary<string, ISKFunction> result = new(StringComparer.OrdinalIgnoreCase);
