--- conflicted
+++ resolved
@@ -42,14 +42,7 @@
     public string Description { get; }
 
     /// <inheritdoc/>
-<<<<<<< HEAD
-    public CompleteRequestSettings RequestSettings { get; } = new();
-=======
-    public bool IsSemantic { get; } = false;
-
-    /// <inheritdoc/>
     public AIRequestSettings? RequestSettings { get; }
->>>>>>> 727c13cf
 
     /// <summary>
     /// List of function parameters
@@ -217,13 +210,8 @@
     }
 
     internal NativeFunction(
-<<<<<<< HEAD
-        Func<ITextCompletion?, CompleteRequestSettings?, SKContext, CancellationToken, Task<SKContext>> delegateFunction,
-        IEnumerable<ParameterView> parameters,
-=======
         Func<ITextCompletion?, AIRequestSettings?, SKContext, CancellationToken, Task<SKContext>> delegateFunction,
         IList<ParameterView> parameters,
->>>>>>> 727c13cf
         string skillName,
         string functionName,
         string description,
