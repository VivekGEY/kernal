﻿// Copyright (c) Microsoft. All rights reserved.

using System;
using System.Collections.Concurrent;
using System.Collections.Generic;
using System.Diagnostics;
using System.Diagnostics.CodeAnalysis;
using Microsoft.Extensions.Logging;
using Microsoft.Extensions.Logging.Abstractions;
using Microsoft.SemanticKernel.Diagnostics;

namespace Microsoft.SemanticKernel.SkillDefinition;

/// <summary>
/// Semantic Kernel default skill collection class.
/// The class holds a list of all the functions, native and semantic, known to the kernel instance.
/// The list is used by the planner and when executing pipelines of function compositions.
/// </summary>
[SuppressMessage("Naming", "CA1711:Identifiers should not have incorrect suffix")]
[DebuggerTypeProxy(typeof(IReadOnlySkillCollectionTypeProxy))]
[DebuggerDisplay("{DebuggerDisplay,nq}")]
public class SkillCollection : ISkillCollection
{
    internal const string GlobalSkill = "_GLOBAL_FUNCTIONS_";

<<<<<<< HEAD
    /// <inheritdoc/>
    public IReadOnlySkillCollection ReadOnlySkillCollection { get; }

    public SkillCollection(ILogger? logger = null)
=======
    public SkillCollection(ILogger? log = null)
>>>>>>> 39395422
    {
        this._logger = logger ?? NullLogger.Instance;

        // Important: names are case insensitive
        this._skillCollection = new(StringComparer.OrdinalIgnoreCase);
    }

    public ISkillCollection AddFunction(ISKFunction functionInstance)
    {
        Verify.NotNull(functionInstance);

        ConcurrentDictionary<string, ISKFunction> skill = this._skillCollection.GetOrAdd(functionInstance.SkillName, static _ => new(StringComparer.OrdinalIgnoreCase));
        skill[functionInstance.Name] = functionInstance;

        return this;
    }

    /// <inheritdoc/>
    public ISKFunction GetFunction(string functionName) =>
        this.GetFunction(GlobalSkill, functionName);

    /// <inheritdoc/>
    public ISKFunction GetFunction(string skillName, string functionName)
    {
        if (!this.TryGetFunction(skillName, functionName, out ISKFunction? functionInstance))
        {
            this.ThrowFunctionNotAvailable(skillName, functionName);
        }

        return functionInstance;
    }

    /// <inheritdoc/>
    public bool TryGetFunction(string functionName, [NotNullWhen(true)] out ISKFunction? availableFunction) =>
        this.TryGetFunction(GlobalSkill, functionName, out availableFunction);

    /// <inheritdoc/>
    public bool TryGetFunction(string skillName, string functionName, [NotNullWhen(true)] out ISKFunction? availableFunction)
    {
        Verify.NotNull(skillName);
        Verify.NotNull(functionName);

        if (this._skillCollection.TryGetValue(skillName, out ConcurrentDictionary<string, ISKFunction>? skill))
        {
            return skill.TryGetValue(functionName, out availableFunction);
        }

        availableFunction = null;
        return false;
    }

    /// <inheritdoc/>
    public FunctionsView GetFunctionsView(bool includeSemantic = true, bool includeNative = true)
    {
        var result = new FunctionsView();

        if (includeSemantic || includeNative)
        {
            foreach (var skill in this._skillCollection)
            {
                foreach (KeyValuePair<string, ISKFunction> f in skill.Value)
                {
                    if (f.Value.IsSemantic ? includeSemantic : includeNative)
                    {
                        result.AddFunction(f.Value.Describe());
                    }
                }
            }
        }

        return result;
    }

    [DebuggerBrowsable(DebuggerBrowsableState.Never)]
    internal string DebuggerDisplay => $"Count = {this._skillCollection.Count}";

    #region private ================================================================================

    [DoesNotReturn]
    private void ThrowFunctionNotAvailable(string skillName, string functionName)
    {
        this._logger.LogError("Function not available: skill:{0} function:{1}", skillName, functionName);
        throw new KernelException(
            KernelException.ErrorCodes.FunctionNotAvailable,
            $"Function not available {skillName}.{functionName}");
    }

    private readonly ILogger _logger;

    private readonly ConcurrentDictionary<string, ConcurrentDictionary<string, ISKFunction>> _skillCollection;

    #endregion
}<|MERGE_RESOLUTION|>--- conflicted
+++ resolved
@@ -23,14 +23,7 @@
 {
     internal const string GlobalSkill = "_GLOBAL_FUNCTIONS_";
 
-<<<<<<< HEAD
-    /// <inheritdoc/>
-    public IReadOnlySkillCollection ReadOnlySkillCollection { get; }
-
     public SkillCollection(ILogger? logger = null)
-=======
-    public SkillCollection(ILogger? log = null)
->>>>>>> 39395422
     {
         this._logger = logger ?? NullLogger.Instance;
 
