﻿// Copyright (c) Microsoft. All rights reserved.

using System;
using System.Collections.Concurrent;
using System.Collections.Generic;
using System.Diagnostics.CodeAnalysis;
using Microsoft.Extensions.Logging;
using Microsoft.Extensions.Logging.Abstractions;
using Microsoft.SemanticKernel.Diagnostics;

namespace Microsoft.SemanticKernel.SkillDefinition;

/// <summary>
/// Semantic Kernel default skill collection class.
/// The class holds a list of all the functions, native and semantic, known to the kernel instance.
/// The list is used by the planner and when executing pipelines of function compositions.
/// </summary>
<<<<<<< HEAD
[System.Diagnostics.CodeAnalysis.SuppressMessage("Naming", "CA1711:Identifiers should not have incorrect suffix", Justification = "It is a collection")]
=======
[SuppressMessage("Naming", "CA1710:Identifiers should have correct suffix", Justification = "It is a collection")]
[SuppressMessage("Naming", "CA1711:Identifiers should not have incorrect suffix", Justification = "It is a collection")]
>>>>>>> e74274e1
public class SkillCollection : ISkillCollection
{
    internal const string GlobalSkill = "_GLOBAL_FUNCTIONS_";

    /// <inheritdoc/>
    public IReadOnlySkillCollection ReadOnlySkillCollection { get; private set; }

    public SkillCollection(ILogger? log = null)
    {
        this._log = log ?? NullLogger.Instance;

        this.ReadOnlySkillCollection = new ReadOnlySkillCollection(this);

        // Important: names are case insensitive
        this._skillCollection = new(StringComparer.OrdinalIgnoreCase);
    }

    /// <inheritdoc/>
    public ISkillCollection AddSemanticFunction(ISKFunction functionInstance) =>
        this.AddFunction(functionInstance);

    /// <inheritdoc/>
    public ISkillCollection AddNativeFunction(ISKFunction functionInstance) =>
        this.AddFunction(functionInstance);

    /// <inheritdoc/>
    public ISKFunction GetFunction(string functionName) =>
        this.GetFunction(GlobalSkill, functionName);

    /// <inheritdoc/>
    public ISKFunction GetFunction(string skillName, string functionName)
    {
<<<<<<< HEAD
        if (!this.TryGetFunction(skillName, functionName, out ISKFunction? functionInstance))
=======
        Verify.NotNull(functionInstance);
        if (!this._skillCollection.ContainsKey(functionInstance.SkillName))
>>>>>>> e74274e1
        {
            this.ThrowFunctionNotAvailable(skillName, functionName);
        }

        return functionInstance;
    }

    /// <inheritdoc/>
    public bool TryGetFunction(string functionName, [NotNullWhen(true)] out ISKFunction? functionInstance) =>
        this.TryGetFunction(GlobalSkill, functionName, out functionInstance);

    /// <inheritdoc/>
    public bool TryGetFunction(string skillName, string functionName, [NotNullWhen(true)] out ISKFunction? functionInstance)
    {
        Verify.NotNull(skillName, nameof(skillName));
        Verify.NotNull(functionName, nameof(functionName));

        if (this._skillCollection.TryGetValue(skillName, out ConcurrentDictionary<string, ISKFunction>? skill))
        {
            return skill.TryGetValue(functionName, out functionInstance);
        }

        functionInstance = null;
        return false;
    }

    /// <inheritdoc/>
    public ISKFunction GetSemanticFunction(string functionName) =>
        this.GetSemanticFunction(GlobalSkill, functionName);

    /// <inheritdoc/>
    public ISKFunction GetSemanticFunction(string skillName, string functionName)
    {
        if (!this.TryGetSemanticFunction(skillName, functionName, out ISKFunction? functionInstance))
        {
            this.ThrowFunctionNotAvailable(skillName, functionName);
        }

        return functionInstance;
    }

    /// <inheritdoc/>
    public bool TryGetSemanticFunction(string functionName, [NotNullWhen(true)] out ISKFunction? functionInstance) =>
        this.TryGetSemanticFunction(GlobalSkill, functionName, out functionInstance);

    /// <inheritdoc/>
    public bool TryGetSemanticFunction(string skillName, string functionName, [NotNullWhen(true)] out ISKFunction? functionInstance)
    {
        if (this.TryGetFunction(skillName, functionName, out ISKFunction? func) && func.IsSemantic)
        {
            functionInstance = func;
            return true;
        }

        functionInstance = null;
        return false;
    }

    /// <inheritdoc/>
    public ISKFunction GetNativeFunction(string functionName) =>
        this.GetNativeFunction(GlobalSkill, functionName);

    /// <inheritdoc/>
    public ISKFunction GetNativeFunction(string skillName, string functionName)
    {
        if (!this.TryGetNativeFunction(skillName, functionName, out ISKFunction? functionInstance))
        {
            this.ThrowFunctionNotAvailable(skillName, functionName);
        }

        return functionInstance;
    }

    /// <inheritdoc/>
    public bool TryGetNativeFunction(string functionName, [NotNullWhen(true)] out ISKFunction? functionInstance) =>
        this.TryGetNativeFunction(GlobalSkill, functionName, out functionInstance);

    /// <inheritdoc/>
    public bool TryGetNativeFunction(string skillName, string functionName, [NotNullWhen(true)] out ISKFunction? functionInstance)
    {
        if (this.TryGetFunction(skillName, functionName, out ISKFunction? func) && !func.IsSemantic)
        {
            functionInstance = func;
            return true;
        }

        functionInstance = null;
        return false;
    }

    /// <inheritdoc/>
    public FunctionsView GetFunctionsView(bool includeSemantic = true, bool includeNative = true)
    {
        var result = new FunctionsView();

        if (includeSemantic || includeNative)
        {
            foreach (var skill in this._skillCollection)
            {
                foreach (KeyValuePair<string, ISKFunction> f in skill.Value)
                {
                    if (f.Value.IsSemantic ? includeSemantic : includeNative)
                    {
                        result.AddFunction(f.Value.Describe());
                    }
                }
            }
        }

        return result;
    }

    #region private ================================================================================

    private SkillCollection AddFunction(ISKFunction functionInstance)
    {
        Verify.NotNull(functionInstance, "The function is NULL");

        ConcurrentDictionary<string, ISKFunction> skill = this._skillCollection.GetOrAdd(functionInstance.SkillName, static _ => new(StringComparer.OrdinalIgnoreCase));
        skill.TryAdd(functionInstance.Name, functionInstance);

        return this;
    }

    [DoesNotReturn]
    private void ThrowFunctionNotAvailable(string skillName, string functionName)
    {
        this._log.LogError("Function not available: skill:{0} function:{1}", skillName, functionName);
        throw new KernelException(
            KernelException.ErrorCodes.FunctionNotAvailable,
            $"Function not available {skillName}.{functionName}");
    }

    private readonly ILogger _log;

    private readonly ConcurrentDictionary<string, ConcurrentDictionary<string, ISKFunction>> _skillCollection;

    #endregion
}<|MERGE_RESOLUTION|>--- conflicted
+++ resolved
@@ -15,12 +15,7 @@
 /// The class holds a list of all the functions, native and semantic, known to the kernel instance.
 /// The list is used by the planner and when executing pipelines of function compositions.
 /// </summary>
-<<<<<<< HEAD
 [System.Diagnostics.CodeAnalysis.SuppressMessage("Naming", "CA1711:Identifiers should not have incorrect suffix", Justification = "It is a collection")]
-=======
-[SuppressMessage("Naming", "CA1710:Identifiers should have correct suffix", Justification = "It is a collection")]
-[SuppressMessage("Naming", "CA1711:Identifiers should not have incorrect suffix", Justification = "It is a collection")]
->>>>>>> e74274e1
 public class SkillCollection : ISkillCollection
 {
     internal const string GlobalSkill = "_GLOBAL_FUNCTIONS_";
@@ -53,12 +48,7 @@
     /// <inheritdoc/>
     public ISKFunction GetFunction(string skillName, string functionName)
     {
-<<<<<<< HEAD
         if (!this.TryGetFunction(skillName, functionName, out ISKFunction? functionInstance))
-=======
-        Verify.NotNull(functionInstance);
-        if (!this._skillCollection.ContainsKey(functionInstance.SkillName))
->>>>>>> e74274e1
         {
             this.ThrowFunctionNotAvailable(skillName, functionName);
         }
