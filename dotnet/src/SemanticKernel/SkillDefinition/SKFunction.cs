--- conflicted
+++ resolved
@@ -251,29 +251,12 @@
         {
             this.AddDefaultValues(context.Variables);
 
-<<<<<<< HEAD
-            var resultContext = await this._function(this._aiService?.Value, settings ?? this._aiRequestSettings, context, this._preExecutionHook, this._postExecutionHook, cancellationToken).ConfigureAwait(false);
-            context.Variables.Update(resultContext.Variables);
-=======
-            return await this._function(this._aiService?.Value, settings ?? this._aiRequestSettings, context, cancellationToken).ConfigureAwait(false);
->>>>>>> 484b39d1
+            return await this._function(this._aiService?.Value, settings ?? this._aiRequestSettings, context, this._preExecutionHook, this._postExecutionHook, cancellationToken).ConfigureAwait(false);
         }
 
         try
         {
-<<<<<<< HEAD
-            try
-            {
-                context = await this._function(null, settings, context, this._preExecutionHook, this._postExecutionHook, cancellationToken).ConfigureAwait(false);
-            }
-            catch (Exception e) when (!e.IsCriticalException())
-            {
-                const string Message = "Something went wrong while executing the native function. Function: {0}. Error: {1}";
-                this._logger.LogError(e, Message, this._function.Method.Name, e.Message);
-                context.Fail(e.Message, e);
-            }
-=======
-            return await this._function(null, settings, context, cancellationToken).ConfigureAwait(false);
+            return await this._function(null, settings, context, this._preExecutionHook, this._postExecutionHook, cancellationToken).ConfigureAwait(false);
         }
         catch (Exception e) when (!e.IsCriticalException())
         {
@@ -281,7 +264,6 @@
             this._logger.LogError(e, Message, this._function.Method.Name, e.Message);
             context.LastException = e;
             return context;
->>>>>>> 484b39d1
         }
     }
 
