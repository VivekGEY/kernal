--- conflicted
+++ resolved
@@ -96,6 +96,7 @@
     /// <param name="skills">Skills that the function can access</param>
     /// <param name="culture">Culture to use for the function execution</param>
     /// <param name="settings">LLM completion settings (for semantic functions only)</param>
+    /// <param name="textCompletion">Text completion service</param>
     /// <param name="logger">Logger to use for the function execution</param>
     /// <param name="cancellationToken">The <see cref="CancellationToken"/> to monitor for cancellation requests. The default is <see cref="CancellationToken.None"/>.</param>
     /// <returns>The result of the function execution</returns>
@@ -104,6 +105,7 @@
         IReadOnlySkillCollection? skills = null,
         CultureInfo? culture = null,
         CompleteRequestSettings? settings = null,
+        ITextCompletion? textCompletion = null,
         ILogger? logger = null,
         CancellationToken cancellationToken = default)
     {
@@ -112,7 +114,7 @@
             Culture = culture!
         };
 
-        return function.InvokeAsync(context, settings, cancellationToken);
+        return function.InvokeAsync(context, settings, textCompletion, cancellationToken);
     }
 
     /// <summary>
@@ -123,36 +125,7 @@
     /// <param name="skills">Skills that the function can access</param>
     /// <param name="culture">Culture to use for the function execution</param>
     /// <param name="settings">LLM completion settings (for semantic functions only)</param>
-<<<<<<< HEAD
     /// <param name="textCompletion">Text completion service</param>
-    /// <returns>The result of the function execution</returns>
-    public static Task<SKContext> InvokeAsync(this ISKFunction function,
-        string input,
-        SKContext context,
-        bool mutableContext = true,
-        CompleteRequestSettings? settings = null,
-        ITextCompletion? textCompletion = null)
-    {
-        // Log a warning if the given input is overriding a different input in the context
-        var inputInContext = context.Variables.Input;
-        if (!string.IsNullOrEmpty(inputInContext) && !string.Equals(input, inputInContext, StringComparison.Ordinal))
-        {
-            context.Logger.LogWarning(
-                "Function {0}.{1} has been invoked with an explicit input text that is different and overrides the input text defined in the context",
-                function.SkillName, function.Name);
-        }
-
-        if (!mutableContext)
-        {
-            // Create a copy of the context, to avoid editing the original set of variables
-            context = context.Clone();
-        }
-
-        // Store the input in the context
-        context.Variables.Update(input);
-        return function.InvokeAsync(context, settings, textCompletion);
-    }
-=======
     /// <param name="logger">Logger to use for the function execution</param>
     /// <param name="cancellationToken">The <see cref="CancellationToken"/> to monitor for cancellation requests. The default is <see cref="CancellationToken.None"/>.</param>
     /// <returns>The result of the function execution</returns>
@@ -161,10 +134,10 @@
         IReadOnlySkillCollection? skills = null,
         CultureInfo? culture = null,
         CompleteRequestSettings? settings = null,
+        ITextCompletion? textCompletion = null,
         ILogger? logger = null,
         CancellationToken cancellationToken = default)
-        => function.InvokeAsync(new ContextVariables(input), skills, culture, settings, logger, cancellationToken);
->>>>>>> bd8d7d4a
+        => function.InvokeAsync(new ContextVariables(input), skills, culture, settings, textCompletion, logger, cancellationToken);
 
     /// <summary>
     /// Returns decorated instance of <see cref="ISKFunction"/> with enabled instrumentation.
