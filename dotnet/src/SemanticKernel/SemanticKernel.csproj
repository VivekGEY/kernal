--- conflicted
+++ resolved
@@ -51,18 +51,12 @@
     <None Remove="Connectors\OpenAI\Tokenizers\Settings\encoder.json" />
     <Content Include="Connectors\OpenAI\Tokenizers\Settings\encoder.json">
       <CopyToOutputDirectory>PreserveNewest</CopyToOutputDirectory>
-<<<<<<< HEAD
-=======
       <PackageCopyToOutput>true</PackageCopyToOutput>
->>>>>>> 9a825d0d
     </Content>
     <None Remove="Connectors\OpenAI\Tokenizers\Settings\vocab.bpe" />
     <Content Include="Connectors\OpenAI\Tokenizers\Settings\vocab.bpe">
       <CopyToOutputDirectory>PreserveNewest</CopyToOutputDirectory>
-<<<<<<< HEAD
-=======
       <PackageCopyToOutput>true</PackageCopyToOutput>
->>>>>>> 9a825d0d
     </Content>
   </ItemGroup>
 </Project>