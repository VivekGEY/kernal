﻿// Copyright (c) Microsoft. All rights reserved.

using System.Collections.Generic;
using System.Linq;
using System.Reflection;
using System.Threading;
using System.Threading.Tasks;
using Microsoft.SemanticKernel;
using Microsoft.SemanticKernel.Memory;
using Microsoft.SemanticKernel.Orchestration;
using Microsoft.SemanticKernel.SkillDefinition;
using Moq;
using SemanticKernel.UnitTests.XunitHelpers;
using Xunit;

namespace SemanticKernel.UnitTests.SkillDefinition;

public sealed class SKFunctionTests3
{
    [Fact]
    public void ItDoesntThrowForValidFunctions()
    {
        // Arrange
        var skillInstance = new LocalExampleSkill();
        MethodInfo[] methods = skillInstance.GetType()
            .GetMethods(BindingFlags.Static | BindingFlags.Instance | BindingFlags.Public | BindingFlags.InvokeMethod)
            .Where(m => m.Name is not "GetType" and not "Equals" and not "GetHashCode" and not "ToString")
            .ToArray();

        IEnumerable<ISKFunction> functions = from method in methods select SKFunction.FromNativeMethod(method, skillInstance, "skill");
        List<ISKFunction> result = (from function in functions where function != null select function).ToList();

        // Act - Assert that no exception occurs and functions are not null
        Assert.Equal(26, methods.Length);
        Assert.Equal(26, result.Count);
        foreach (var method in methods)
        {
            ISKFunction? func = SKFunction.FromNativeMethod(method, skillInstance, "skill");
            Assert.NotNull(func);
        }
    }

    [Fact]
    public void ItThrowsForInvalidFunctions()
    {
        // Arrange
        var instance = new InvalidSkill();
        MethodInfo[] methods = instance.GetType()
            .GetMethods(BindingFlags.Static | BindingFlags.Instance | BindingFlags.Public | BindingFlags.InvokeMethod)
            .Where(m => m.Name is not "GetType" and not "Equals" and not "GetHashCode")
            .ToArray();

        // Act - Assert that no exception occurs
        var count = 0;
        foreach (var method in methods)
        {
            try
            {
                SKFunction.FromNativeMethod(method, instance, "skill");
            }
            catch (KernelException e) when (e.ErrorCode == KernelException.ErrorCodes.FunctionTypeNotSupported)
            {
                count++;
            }
        }

        // Assert
        Assert.Equal(3, count);
    }

    [Fact]
    public async Task ItCanImportNativeFunctionsAsync()
    {
        // Arrange
<<<<<<< HEAD
        var variables = new ContextVariables();
        var skills = new SkillCollection();
        var logger = TestConsoleLogger.Log;
        var cancellationToken = default(CancellationToken);
        var memory = new Mock<ISemanticTextMemory>();
        var context = new SKContext(variables, memory.Object, skills.ReadOnlySkillCollection, logger, cancellationToken);
=======
        var context = Kernel.Builder.Build().CreateNewContext();
        context["done"] = "NO";
>>>>>>> 67aba13f

        // Note: the function doesn't have any SK attributes
        async Task<SKContext> ExecuteAsync(SKContext contextIn)
        {
            Assert.Equal("NO", contextIn["done"]);
            contextIn["canary"] = "YES";

            await Task.Delay(0);
            return contextIn;
        }

        // Act
<<<<<<< HEAD
        context["done"] = "NO";
=======

>>>>>>> 67aba13f
        ISKFunction function = SKFunction.FromNativeFunction(
            nativeFunction: ExecuteAsync,
            parameters: null,
            description: "description",
            skillName: "skillName",
            functionName: "functionName");

<<<<<<< HEAD
        SKContext result = await function.InvokeAsync(context, cancellationToken: cancellationToken);
=======
        SKContext result = await function.InvokeAsync(context);
>>>>>>> 67aba13f

        // Assert
        Assert.Equal("YES", context["canary"]);
        Assert.Equal("YES", result["canary"]);
    }

<<<<<<< HEAD
=======
    [Fact]
    public async Task ItCanImportNativeFunctionsWithExternalReferencesAsync()
    {
        // Arrange
        var context = Kernel.Builder.Build().CreateNewContext();
        context["done"] = "NO";

        // Note: This is an important edge case that affects the function signature and how delegates
        //       are handled internally: the function references an external variable and cannot be static.
        //       This scenario is used for gRPC functions.
        string variableOutsideTheFunction = "foo";

        async Task<SKContext> ExecuteAsync(SKContext contextIn)
        {
            string referenceToExternalVariable = variableOutsideTheFunction;
            contextIn["canary"] = "YES";

            await Task.Delay(0);
            return contextIn;
        }

        // Act. Note: this will throw an exception if SKFunction doesn't handle the function type.
        ISKFunction function = SKFunction.FromNativeFunction(
            nativeFunction: ExecuteAsync,
            description: "description",
            skillName: "skillName",
            functionName: "functionName");

        SKContext result = await function.InvokeAsync(context);

        // Assert
        Assert.Equal("YES", result["canary"]);
    }

>>>>>>> 67aba13f
    private sealed class InvalidSkill
    {
        [SKFunction("one")]
        public void Invalid1(string x, string y)
        {
        }

        [SKFunction("two")]
        public void Invalid2(SKContext cx, string y)
        {
        }

        [SKFunction("three")]
        public void Invalid3(string y, int n)
        {
        }
    }

    private sealed class LocalExampleSkill
    {
        [SKFunction("one")]
        public void Type01()
        {
        }

        [SKFunction("two")]
        public string Type02()
        {
            return "";
        }

        [SKFunction("two2")]
        public string? Type02Nullable()
        {
            return null;
        }

        [SKFunction("three")]
        public async Task<string> Type03Async()
        {
            await Task.Delay(0);
            return "";
        }

        [SKFunction("three2")]
        public async Task<string?> Type03NullableAsync()
        {
            await Task.Delay(0);
            return null;
        }

        [SKFunction("four")]
        public void Type04(SKContext context)
        {
        }

        [SKFunction("four2")]
        public void Type04Nullable(SKContext? context)
        {
        }

        [SKFunction("five")]
        public string Type05(SKContext context)
        {
            return "";
        }

        [SKFunction("five2")]
        public string? Type05Nullable(SKContext? context)
        {
            return null;
        }

        [SKFunction("six")]
        public async Task<string> Type06Async(SKContext context)
        {
            await Task.Delay(0);
            return "";
        }

        [SKFunction("seven")]
        public async Task<SKContext> Type07Async(SKContext context)
        {
            await Task.Delay(0);
            return context;
        }

        [SKFunction("eight")]
        public void Type08(string x)
        {
        }

        [SKFunction("eight2")]
        public void Type08Nullable(string? x)
        {
        }

        [SKFunction("nine")]
        public string Type09(string x)
        {
            return "";
        }

        [SKFunction("nine2")]
        public string? Type09Nullable(string? x = null)
        {
            return "";
        }

        [SKFunction("ten")]
        public async Task<string> Type10Async(string x)
        {
            await Task.Delay(0);
            return "";
        }

        [SKFunction("ten2")]
        public async Task<string?> Type10NullableAsync(string? x)
        {
            await Task.Delay(0);
            return "";
        }

        [SKFunction("eleven")]
        public void Type11(string x, SKContext context)
        {
        }

        [SKFunction("eleven2")]
        public void Type11Nullable(string? x = null, SKContext? context = null)
        {
        }

        [SKFunction("twelve")]
        public string Type12(string x, SKContext context)
        {
            return "";
        }

        [SKFunction("thirteen")]
        public async Task<string> Type13Async(string x, SKContext context)
        {
            await Task.Delay(0);
            return "";
        }

        [SKFunction("fourteen")]
        public async Task<SKContext> Type14Async(string x, SKContext context)
        {
            await Task.Delay(0);
            return context;
        }

        [SKFunction("fifteen")]
        public async Task Type15Async(string x)
        {
            await Task.Delay(0);
        }

        [SKFunction("sixteen")]
        public async Task Type16Async(SKContext context)
        {
            await Task.Delay(0);
        }

        [SKFunction("seventeen")]
        public async Task Type17Async(string x, SKContext context)
        {
            await Task.Delay(0);
        }

        [SKFunction("eighteen")]
        public async Task Type18Async()
        {
            await Task.Delay(0);
        }
    }
}<|MERGE_RESOLUTION|>--- conflicted
+++ resolved
@@ -3,14 +3,10 @@
 using System.Collections.Generic;
 using System.Linq;
 using System.Reflection;
-using System.Threading;
 using System.Threading.Tasks;
 using Microsoft.SemanticKernel;
-using Microsoft.SemanticKernel.Memory;
 using Microsoft.SemanticKernel.Orchestration;
 using Microsoft.SemanticKernel.SkillDefinition;
-using Moq;
-using SemanticKernel.UnitTests.XunitHelpers;
 using Xunit;
 
 namespace SemanticKernel.UnitTests.SkillDefinition;
@@ -72,17 +68,8 @@
     public async Task ItCanImportNativeFunctionsAsync()
     {
         // Arrange
-<<<<<<< HEAD
-        var variables = new ContextVariables();
-        var skills = new SkillCollection();
-        var logger = TestConsoleLogger.Log;
-        var cancellationToken = default(CancellationToken);
-        var memory = new Mock<ISemanticTextMemory>();
-        var context = new SKContext(variables, memory.Object, skills.ReadOnlySkillCollection, logger, cancellationToken);
-=======
         var context = Kernel.Builder.Build().CreateNewContext();
         context["done"] = "NO";
->>>>>>> 67aba13f
 
         // Note: the function doesn't have any SK attributes
         async Task<SKContext> ExecuteAsync(SKContext contextIn)
@@ -95,11 +82,7 @@
         }
 
         // Act
-<<<<<<< HEAD
-        context["done"] = "NO";
-=======
-
->>>>>>> 67aba13f
+
         ISKFunction function = SKFunction.FromNativeFunction(
             nativeFunction: ExecuteAsync,
             parameters: null,
@@ -107,19 +90,13 @@
             skillName: "skillName",
             functionName: "functionName");
 
-<<<<<<< HEAD
-        SKContext result = await function.InvokeAsync(context, cancellationToken: cancellationToken);
-=======
         SKContext result = await function.InvokeAsync(context);
->>>>>>> 67aba13f
 
         // Assert
         Assert.Equal("YES", context["canary"]);
         Assert.Equal("YES", result["canary"]);
     }
 
-<<<<<<< HEAD
-=======
     [Fact]
     public async Task ItCanImportNativeFunctionsWithExternalReferencesAsync()
     {
@@ -154,7 +131,6 @@
         Assert.Equal("YES", result["canary"]);
     }
 
->>>>>>> 67aba13f
     private sealed class InvalidSkill
     {
         [SKFunction("one")]
