--- conflicted
+++ resolved
@@ -103,13 +103,8 @@
             .ReturnsAsync(result);
 
         aiService
-<<<<<<< HEAD
-            .Setup(x => x.GetCompletionsAsync(It.IsAny<string>(), It.IsAny<CompleteRequestSettings>(), It.IsAny<CancellationToken>()))
+            .Setup(x => x.GetCompletionsAsync(It.IsAny<string>(), It.IsAny<AIRequestSettings>(), It.IsAny<CancellationToken>()))
             .ReturnsAsync(new ITextResult[] { textCompletionResult.Object });
-=======
-            .Setup(x => x.GetCompletionsAsync(It.IsAny<string>(), It.IsAny<AIRequestSettings>(), It.IsAny<CancellationToken>()))
-            .ReturnsAsync(new List<ITextResult> { textCompletionResult.Object });
->>>>>>> 727c13cf
 
         return aiService;
     }
