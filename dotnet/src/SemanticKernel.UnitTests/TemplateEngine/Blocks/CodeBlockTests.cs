﻿// Copyright (c) Microsoft. All rights reserved.

using System.Collections.Generic;
using System.Runtime.CompilerServices;
using System.Threading;
using System.Threading.Tasks;
using Microsoft.Extensions.Logging;
using Microsoft.Extensions.Logging.Abstractions;
using Microsoft.SemanticKernel.AI.TextCompletion;
using Microsoft.SemanticKernel.Memory;
using Microsoft.SemanticKernel.Orchestration;
using Microsoft.SemanticKernel.SkillDefinition;
using Microsoft.SemanticKernel.TemplateEngine;
using Microsoft.SemanticKernel.TemplateEngine.Blocks;
using Moq;
using Xunit;

namespace SemanticKernel.UnitTests.TemplateEngine.Blocks;

public class CodeBlockTests
{
    private readonly Mock<IReadOnlySkillCollection> _skills;
    private readonly Mock<ILogger> _log;

    public CodeBlockTests()
    {
        this._skills = new Mock<IReadOnlySkillCollection>();
        this._log = new Mock<ILogger>();
    }

    [Fact]
    public async Task ItThrowsIfAFunctionDoesntExistAsync()
    {
        // Arrange
        var context = new SKContext(new ContextVariables(), NullMemory.Instance, this._skills.Object, this._log.Object);
        this._skills.Setup(x => x.TryGetFunction("functionName", out It.Ref<ISKFunction?>.IsAny)).Returns(false);
        var target = new CodeBlock("functionName", this._log.Object);

        // Act
        var exception = await Assert.ThrowsAsync<TemplateException>(async () => await target.RenderCodeAsync(context));

        // Assert
        Assert.Equal(TemplateException.ErrorCodes.FunctionNotFound, exception.ErrorCode);
    }

    [Fact]
    public async Task ItThrowsIfAFunctionCallThrowsAsync()
    {
        // Arrange
        var context = new SKContext(new ContextVariables(), NullMemory.Instance, this._skills.Object, this._log.Object);
        var function = new Mock<ISKFunction>();
        function
            .Setup(x => x.InvokeAsync(It.IsAny<SKContext?>(), It.IsAny<CompleteRequestSettings?>(), It.IsAny<ILogger?>(), It.IsAny<CancellationToken>()))
            .Throws(new RuntimeWrappedException("error"));
        ISKFunction? outFunc = function.Object;
        this._skills.Setup(x => x.TryGetFunction("functionName", out outFunc)).Returns(true);
        this._skills.Setup(x => x.GetFunction("functionName")).Returns(function.Object);
        var target = new CodeBlock("functionName", this._log.Object);

        // Act
        var exception = await Assert.ThrowsAsync<TemplateException>(async () => await target.RenderCodeAsync(context));

        // Assert
        Assert.Equal(TemplateException.ErrorCodes.RuntimeError, exception.ErrorCode);
    }

    [Fact]
    public void ItHasTheCorrectType()
    {
        // Act
        var target = new CodeBlock("", NullLogger.Instance);

        // Assert
        Assert.Equal(BlockTypes.Code, target.Type);
    }

    [Fact]
    public void ItTrimsSpaces()
    {
        // Act + Assert
        Assert.Equal("aa", new CodeBlock("  aa  ", NullLogger.Instance).Content);
    }

    [Fact]
    public void ItChecksValidityOfInternalBlocks()
    {
        // Arrange
        var validBlock1 = new FunctionIdBlock("x");
        var validBlock2 = new ValBlock("''");
        var invalidBlock = new VarBlock("");

        // Act
        var codeBlock1 = new CodeBlock(new List<Block> { validBlock1, validBlock2 }, "", NullLogger.Instance);
        var codeBlock2 = new CodeBlock(new List<Block> { validBlock1, invalidBlock }, "", NullLogger.Instance);

        // Assert
        Assert.True(codeBlock1.IsValid(out _));
        Assert.False(codeBlock2.IsValid(out _));
    }

    [Fact]
    public void ItRequiresAValidFunctionCall()
    {
        // Arrange
        var funcId = new FunctionIdBlock("funcName");
        var valBlock = new ValBlock("'value'");
        var varBlock = new VarBlock("$var");

        // Act
        var codeBlock1 = new CodeBlock(new List<Block> { funcId, valBlock }, "", NullLogger.Instance);
        var codeBlock2 = new CodeBlock(new List<Block> { funcId, varBlock }, "", NullLogger.Instance);
        var codeBlock3 = new CodeBlock(new List<Block> { funcId, funcId }, "", NullLogger.Instance);
        var codeBlock4 = new CodeBlock(new List<Block> { funcId, varBlock, varBlock }, "", NullLogger.Instance);

        // Assert
        Assert.True(codeBlock1.IsValid(out _));
        Assert.True(codeBlock2.IsValid(out _));

        // Assert - Can't pass a function to a function
        Assert.False(codeBlock3.IsValid(out _));

        // Assert - Can't pass more than one param
        Assert.False(codeBlock4.IsValid(out _));
    }

    [Fact]
    public async Task ItRendersCodeBlockConsistingOfJustAVarBlock1Async()
    {
        // Arrange
        var variables = new ContextVariables { ["varName"] = "foo" };
        var context = new SKContext(variables, NullMemory.Instance, null, NullLogger.Instance);

        // Act
        var codeBlock = new CodeBlock("$varName", NullLogger.Instance);
        var result = await codeBlock.RenderCodeAsync(context);

        // Assert
        Assert.Equal("foo", result);
    }

    [Fact]
    public async Task ItRendersCodeBlockConsistingOfJustAVarBlock2Async()
    {
        // Arrange
        var variables = new ContextVariables { ["varName"] = "bar" };
        var context = new SKContext(variables, NullMemory.Instance, null, NullLogger.Instance);
        var varBlock = new VarBlock("$varName");

        // Act
        var codeBlock = new CodeBlock(new List<Block> { varBlock }, "", NullLogger.Instance);
        var result = await codeBlock.RenderCodeAsync(context);

        // Assert
        Assert.Equal("bar", result);
    }

    [Fact]
    public async Task ItRendersCodeBlockConsistingOfJustAValBlock1Async()
    {
        // Arrange
        var context = new SKContext(new ContextVariables(), NullMemory.Instance, null, NullLogger.Instance);

        // Act
        var codeBlock = new CodeBlock("'ciao'", NullLogger.Instance);
        var result = await codeBlock.RenderCodeAsync(context);

        // Assert
        Assert.Equal("ciao", result);
    }

    [Fact]
    public async Task ItRendersCodeBlockConsistingOfJustAValBlock2Async()
    {
        // Arrange
        var context = new SKContext(new ContextVariables(), NullMemory.Instance, null, NullLogger.Instance);
        var valBlock = new ValBlock("'arrivederci'");

        // Act
        var codeBlock = new CodeBlock(new List<Block> { valBlock }, "", NullLogger.Instance);
        var result = await codeBlock.RenderCodeAsync(context);

        // Assert
        Assert.Equal("arrivederci", result);
    }

    [Fact]
    public async Task ItInvokesFunctionCloningAllVariablesAsync()
    {
        // Arrange
        const string Func = "funcName";

        var variables = new ContextVariables { ["input"] = "zero", ["var1"] = "uno", ["var2"] = "due" };
        var context = new SKContext(variables, NullMemory.Instance, this._skills.Object, NullLogger.Instance);
        var funcId = new FunctionIdBlock(Func);

        var canary0 = string.Empty;
        var canary1 = string.Empty;
        var canary2 = string.Empty;
        var function = new Mock<ISKFunction>();
        function
            .Setup(x => x.InvokeAsync(It.IsAny<SKContext?>(), It.IsAny<CompleteRequestSettings?>(), It.IsAny<ILogger?>(), It.IsAny<CancellationToken>()))
            .Callback<SKContext?, CompleteRequestSettings?, ILogger?, CancellationToken>((ctx, _, _, _) =>
            {
                canary0 = ctx!["input"];
                canary1 = ctx["var1"];
                canary2 = ctx["var2"];

                ctx["input"] = "overridden";
                ctx["var1"] = "overridden";
                ctx["var2"] = "overridden";
            });

<<<<<<< HEAD
        ISKFunction? outFunc = function.Object;
        this._skills.Setup(x => x.TryGetFunction(FUNC, out outFunc)).Returns(true);
        this._skills.Setup(x => x.GetFunction(FUNC)).Returns(function.Object);
=======
        this._skills.Setup(x => x.HasFunction(Func)).Returns(true);
        this._skills.Setup(x => x.GetFunction(Func)).Returns(function.Object);
>>>>>>> 3013b5dd

        // Act
        var codeBlock = new CodeBlock(new List<Block> { funcId }, "", NullLogger.Instance);
        string result = await codeBlock.RenderCodeAsync(context);

        // Assert - Values are received
        Assert.Equal("zero", canary0);
        Assert.Equal("uno", canary1);
        Assert.Equal("due", canary2);

        // Assert - Original context is intact
        Assert.Equal("zero", variables["input"]);
        Assert.Equal("uno", variables["var1"]);
        Assert.Equal("due", variables["var2"]);
    }

    [Fact]
    public async Task ItInvokesFunctionWithCustomVariableAsync()
    {
        // Arrange
        const string Func = "funcName";
        const string Var = "varName";
        const string VarValue = "varValue";

        var variables = new ContextVariables { [Var] = VarValue };
        var context = new SKContext(variables, NullMemory.Instance, this._skills.Object, NullLogger.Instance);
        var funcId = new FunctionIdBlock(Func);
        var varBlock = new VarBlock($"${Var}");

        var canary = string.Empty;
        var function = new Mock<ISKFunction>();
        function
            .Setup(x => x.InvokeAsync(It.IsAny<SKContext?>(), It.IsAny<CompleteRequestSettings?>(), It.IsAny<ILogger?>(), It.IsAny<CancellationToken>()))
            .Callback<SKContext?, CompleteRequestSettings?, ILogger?, CancellationToken>((ctx, _, _, _) =>
            {
                canary = ctx!["input"];
            });

<<<<<<< HEAD
        ISKFunction? outFunc = function.Object;
        this._skills.Setup(x => x.TryGetFunction(FUNC, out outFunc)).Returns(true);
        this._skills.Setup(x => x.GetFunction(FUNC)).Returns(function.Object);
=======
        this._skills.Setup(x => x.HasFunction(Func)).Returns(true);
        this._skills.Setup(x => x.GetFunction(Func)).Returns(function.Object);
>>>>>>> 3013b5dd

        // Act
        var codeBlock = new CodeBlock(new List<Block> { funcId, varBlock }, "", NullLogger.Instance);
        string result = await codeBlock.RenderCodeAsync(context);

        // Assert
        Assert.Equal(VarValue, result);
        Assert.Equal(VarValue, canary);
    }

    [Fact]
    public async Task ItInvokesFunctionWithCustomValueAsync()
    {
        // Arrange
        const string Func = "funcName";
        const string Value = "value";

        var context = new SKContext(new ContextVariables(), NullMemory.Instance, this._skills.Object, NullLogger.Instance);
        var funcId = new FunctionIdBlock(Func);
        var valBlock = new ValBlock($"'{Value}'");

        var canary = string.Empty;
        var function = new Mock<ISKFunction>();
        function
            .Setup(x => x.InvokeAsync(It.IsAny<SKContext?>(), It.IsAny<CompleteRequestSettings?>(), It.IsAny<ILogger?>(), It.IsAny<CancellationToken>()))
            .Callback<SKContext?, CompleteRequestSettings?, ILogger?, CancellationToken>((ctx, _, _, _) =>
            {
                canary = ctx!["input"];
            });

<<<<<<< HEAD
        ISKFunction? outFunc = function.Object;
        this._skills.Setup(x => x.TryGetFunction(FUNC, out outFunc)).Returns(true);
        this._skills.Setup(x => x.GetFunction(FUNC)).Returns(function.Object);
=======
        this._skills.Setup(x => x.HasFunction(Func)).Returns(true);
        this._skills.Setup(x => x.GetFunction(Func)).Returns(function.Object);
>>>>>>> 3013b5dd

        // Act
        var codeBlock = new CodeBlock(new List<Block> { funcId, valBlock }, "", NullLogger.Instance);
        string result = await codeBlock.RenderCodeAsync(context);

        // Assert
        Assert.Equal(Value, result);
        Assert.Equal(Value, canary);
    }
}<|MERGE_RESOLUTION|>--- conflicted
+++ resolved
@@ -210,14 +210,9 @@
                 ctx["var2"] = "overridden";
             });
 
-<<<<<<< HEAD
-        ISKFunction? outFunc = function.Object;
-        this._skills.Setup(x => x.TryGetFunction(FUNC, out outFunc)).Returns(true);
-        this._skills.Setup(x => x.GetFunction(FUNC)).Returns(function.Object);
-=======
-        this._skills.Setup(x => x.HasFunction(Func)).Returns(true);
+        ISKFunction? outFunc = function.Object;
+        this._skills.Setup(x => x.TryGetFunction(Func, out outFunc)).Returns(true);
         this._skills.Setup(x => x.GetFunction(Func)).Returns(function.Object);
->>>>>>> 3013b5dd
 
         // Act
         var codeBlock = new CodeBlock(new List<Block> { funcId }, "", NullLogger.Instance);
@@ -256,14 +251,9 @@
                 canary = ctx!["input"];
             });
 
-<<<<<<< HEAD
-        ISKFunction? outFunc = function.Object;
-        this._skills.Setup(x => x.TryGetFunction(FUNC, out outFunc)).Returns(true);
-        this._skills.Setup(x => x.GetFunction(FUNC)).Returns(function.Object);
-=======
-        this._skills.Setup(x => x.HasFunction(Func)).Returns(true);
+        ISKFunction? outFunc = function.Object;
+        this._skills.Setup(x => x.TryGetFunction(Func, out outFunc)).Returns(true);
         this._skills.Setup(x => x.GetFunction(Func)).Returns(function.Object);
->>>>>>> 3013b5dd
 
         // Act
         var codeBlock = new CodeBlock(new List<Block> { funcId, varBlock }, "", NullLogger.Instance);
@@ -294,14 +284,9 @@
                 canary = ctx!["input"];
             });
 
-<<<<<<< HEAD
-        ISKFunction? outFunc = function.Object;
-        this._skills.Setup(x => x.TryGetFunction(FUNC, out outFunc)).Returns(true);
-        this._skills.Setup(x => x.GetFunction(FUNC)).Returns(function.Object);
-=======
-        this._skills.Setup(x => x.HasFunction(Func)).Returns(true);
+        ISKFunction? outFunc = function.Object;
+        this._skills.Setup(x => x.TryGetFunction(Func, out outFunc)).Returns(true);
         this._skills.Setup(x => x.GetFunction(Func)).Returns(function.Object);
->>>>>>> 3013b5dd
 
         // Act
         var codeBlock = new CodeBlock(new List<Block> { funcId, valBlock }, "", NullLogger.Instance);
