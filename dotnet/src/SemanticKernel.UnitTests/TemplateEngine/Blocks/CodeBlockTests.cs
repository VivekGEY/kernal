﻿// Copyright (c) Microsoft. All rights reserved.

using System.Collections.Generic;
using System.Runtime.CompilerServices;
using System.Threading;
using System.Threading.Tasks;
using Microsoft.Extensions.Logging;
using Microsoft.Extensions.Logging.Abstractions;
using Microsoft.SemanticKernel.AI.TextCompletion;
using Microsoft.SemanticKernel.Orchestration;
using Microsoft.SemanticKernel.SkillDefinition;
using Microsoft.SemanticKernel.TemplateEngine;
using Microsoft.SemanticKernel.TemplateEngine.Blocks;
using Moq;
using Xunit;

namespace SemanticKernel.UnitTests.TemplateEngine.Blocks;

public class CodeBlockTests
{
    private readonly Mock<IReadOnlySkillCollection> _skills;
    private readonly Mock<ILogger> _logger;

    public CodeBlockTests()
    {
        this._skills = new Mock<IReadOnlySkillCollection>();
        this._logger = new Mock<ILogger>();
    }

    [Fact]
    public async Task ItThrowsIfAFunctionDoesntExistAsync()
    {
        // Arrange
        var context = new SKContext(skills: this._skills.Object, logger: this._logger.Object);
        this._skills.Setup(x => x.TryGetFunction("functionName", out It.Ref<ISKFunction?>.IsAny)).Returns(false);
        var target = new CodeBlock("functionName", this._logger.Object);

        // Act
        var exception = await Assert.ThrowsAsync<TemplateException>(async () => await target.RenderCodeAsync(context));

        // Assert
        Assert.Equal(TemplateException.ErrorCodes.FunctionNotFound, exception.ErrorCode);
    }

    [Fact]
    public async Task ItThrowsIfAFunctionCallThrowsAsync()
    {
        // Arrange
        var context = new SKContext(skills: this._skills.Object, logger: this._logger.Object);
        var function = new Mock<ISKFunction>();
        function
            .Setup(x => x.InvokeAsync(It.IsAny<SKContext>(), It.IsAny<CompleteRequestSettings?>(), It.IsAny<ITextCompletion?>(), It.IsAny<CancellationToken>()))
            .Throws(new RuntimeWrappedException("error"));
        ISKFunction? outFunc = function.Object;
        this._skills.Setup(x => x.TryGetFunction("functionName", out outFunc)).Returns(true);
        this._skills.Setup(x => x.GetFunction("functionName")).Returns(function.Object);
        var target = new CodeBlock("functionName", this._logger.Object);

        // Act
        var exception = await Assert.ThrowsAsync<TemplateException>(async () => await target.RenderCodeAsync(context));

        // Assert
        Assert.Equal(TemplateException.ErrorCodes.RuntimeError, exception.ErrorCode);
    }

    [Fact]
    public void ItHasTheCorrectType()
    {
        // Act
        var target = new CodeBlock("", NullLogger.Instance);

        // Assert
        Assert.Equal(BlockTypes.Code, target.Type);
    }

    [Fact]
    public void ItTrimsSpaces()
    {
        // Act + Assert
        Assert.Equal("aa", new CodeBlock("  aa  ", NullLogger.Instance).Content);
    }

    [Fact]
    public void ItChecksValidityOfInternalBlocks()
    {
        // Arrange
        var validBlock1 = new FunctionIdBlock("x");
        var validBlock2 = new ValBlock("''");
        var invalidBlock = new VarBlock("");

        // Act
        var codeBlock1 = new CodeBlock(new List<Block> { validBlock1, validBlock2 }, "", NullLogger.Instance);
        var codeBlock2 = new CodeBlock(new List<Block> { validBlock1, invalidBlock }, "", NullLogger.Instance);

        // Assert
        Assert.True(codeBlock1.IsValid(out _));
        Assert.False(codeBlock2.IsValid(out _));
    }

    [Fact]
    public void ItRequiresAValidFunctionCall()
    {
        // Arrange
        var funcId = new FunctionIdBlock("funcName");
        var valBlock = new ValBlock("'value'");
        var varBlock = new VarBlock("$var");

        // Act
        var codeBlock1 = new CodeBlock(new List<Block> { funcId, valBlock }, "", NullLogger.Instance);
        var codeBlock2 = new CodeBlock(new List<Block> { funcId, varBlock }, "", NullLogger.Instance);
        var codeBlock3 = new CodeBlock(new List<Block> { funcId, funcId }, "", NullLogger.Instance);
        var codeBlock4 = new CodeBlock(new List<Block> { funcId, varBlock, varBlock }, "", NullLogger.Instance);

        // Assert
        Assert.True(codeBlock1.IsValid(out _));
        Assert.True(codeBlock2.IsValid(out _));

        // Assert - Can't pass a function to a function
        Assert.False(codeBlock3.IsValid(out _));

        // Assert - Can't pass more than one param
        Assert.False(codeBlock4.IsValid(out _));
    }

    [Fact]
    public async Task ItRendersCodeBlockConsistingOfJustAVarBlock1Async()
    {
        // Arrange
        var variables = new ContextVariables { ["varName"] = "foo" };
        var context = new SKContext(variables);

        // Act
        var codeBlock = new CodeBlock("$varName", NullLogger.Instance);
        var result = await codeBlock.RenderCodeAsync(context);

        // Assert
        Assert.Equal("foo", result);
    }

    [Fact]
    public async Task ItRendersCodeBlockConsistingOfJustAVarBlock2Async()
    {
        // Arrange
        var variables = new ContextVariables { ["varName"] = "bar" };
        var context = new SKContext(variables);
        var varBlock = new VarBlock("$varName");

        // Act
        var codeBlock = new CodeBlock(new List<Block> { varBlock }, "", NullLogger.Instance);
        var result = await codeBlock.RenderCodeAsync(context);

        // Assert
        Assert.Equal("bar", result);
    }

    [Fact]
    public async Task ItRendersCodeBlockConsistingOfJustAValBlock1Async()
    {
        // Arrange
        var context = new SKContext();

        // Act
        var codeBlock = new CodeBlock("'ciao'", NullLogger.Instance);
        var result = await codeBlock.RenderCodeAsync(context);

        // Assert
        Assert.Equal("ciao", result);
    }

    [Fact]
    public async Task ItRendersCodeBlockConsistingOfJustAValBlock2Async()
    {
        // Arrange
        var context = new SKContext();
        var valBlock = new ValBlock("'arrivederci'");

        // Act
        var codeBlock = new CodeBlock(new List<Block> { valBlock }, "", NullLogger.Instance);
        var result = await codeBlock.RenderCodeAsync(context);

        // Assert
        Assert.Equal("arrivederci", result);
    }

    [Fact]
    public async Task ItInvokesFunctionCloningAllVariablesAsync()
    {
        // Arrange
        const string Func = "funcName";

        var variables = new ContextVariables { ["input"] = "zero", ["var1"] = "uno", ["var2"] = "due" };
        var context = new SKContext(variables, skills: this._skills.Object);
        var funcId = new FunctionIdBlock(Func);

        var canary0 = string.Empty;
        var canary1 = string.Empty;
        var canary2 = string.Empty;
        var function = new Mock<ISKFunction>();
        function
<<<<<<< HEAD
            .Setup(x => x.InvokeAsync(It.IsAny<SKContext>(), It.IsAny<CompleteRequestSettings?>(), It.IsAny<ITextCompletion?>(), It.IsAny<CancellationToken>()))
            .Callback<SKContext, CompleteRequestSettings?, ITextCompletion?, CancellationToken>((ctx, _, _, _) =>
=======
            .Setup(x => x.InvokeAsync(It.IsAny<SKContext>(), It.IsAny<CompleteRequestSettings?>(), It.IsAny<CancellationToken>()))
            .Callback<SKContext, CompleteRequestSettings?, CancellationToken>((context, _, _) =>
>>>>>>> 14d76cc2
            {
                canary0 = context!.Variables["input"];
                canary1 = context.Variables["var1"];
                canary2 = context.Variables["var2"];

                context.Variables["input"] = "overridden";
                context.Variables["var1"] = "overridden";
                context.Variables["var2"] = "overridden";
            })
<<<<<<< HEAD
            .ReturnsAsync((SKContext inputCtx, CompleteRequestSettings _, ITextCompletion _, CancellationToken _) => inputCtx);
=======
            .ReturnsAsync((SKContext inputcontext, CompleteRequestSettings _, CancellationToken _) => inputcontext);
>>>>>>> 14d76cc2

        ISKFunction? outFunc = function.Object;
        this._skills.Setup(x => x.TryGetFunction(Func, out outFunc)).Returns(true);
        this._skills.Setup(x => x.GetFunction(Func)).Returns(function.Object);

        // Act
        var codeBlock = new CodeBlock(new List<Block> { funcId }, "", NullLogger.Instance);
        string result = await codeBlock.RenderCodeAsync(context);

        // Assert - Values are received
        Assert.Equal("zero", canary0);
        Assert.Equal("uno", canary1);
        Assert.Equal("due", canary2);

        // Assert - Original context is intact
        Assert.Equal("zero", variables["input"]);
        Assert.Equal("uno", variables["var1"]);
        Assert.Equal("due", variables["var2"]);
    }

    [Fact]
    public async Task ItInvokesFunctionWithCustomVariableAsync()
    {
        // Arrange
        const string Func = "funcName";
        const string Var = "varName";
        const string VarValue = "varValue";

        var variables = new ContextVariables { [Var] = VarValue };
        var context = new SKContext(variables, skills: this._skills.Object);
        var funcId = new FunctionIdBlock(Func);
        var varBlock = new VarBlock($"${Var}");

        var canary = string.Empty;
        var function = new Mock<ISKFunction>();
        function
<<<<<<< HEAD
            .Setup(x => x.InvokeAsync(It.IsAny<SKContext>(), It.IsAny<CompleteRequestSettings?>(), It.IsAny<ITextCompletion?>(), It.IsAny<CancellationToken>()))
            .Callback<SKContext, CompleteRequestSettings?, ITextCompletion?, CancellationToken>((ctx, _, _, _) =>
=======
            .Setup(x => x.InvokeAsync(It.IsAny<SKContext>(), It.IsAny<CompleteRequestSettings?>(), It.IsAny<CancellationToken>()))
            .Callback<SKContext, CompleteRequestSettings?, CancellationToken>((context, _, _) =>
>>>>>>> 14d76cc2
            {
                canary = context!.Variables["input"];
            })
<<<<<<< HEAD
            .ReturnsAsync((SKContext inputCtx, CompleteRequestSettings _, ITextCompletion _, CancellationToken _) => inputCtx);
=======
            .ReturnsAsync((SKContext inputcontext, CompleteRequestSettings _, CancellationToken _) => inputcontext);
>>>>>>> 14d76cc2

        ISKFunction? outFunc = function.Object;
        this._skills.Setup(x => x.TryGetFunction(Func, out outFunc)).Returns(true);
        this._skills.Setup(x => x.GetFunction(Func)).Returns(function.Object);

        // Act
        var codeBlock = new CodeBlock(new List<Block> { funcId, varBlock }, "", NullLogger.Instance);
        string result = await codeBlock.RenderCodeAsync(context);

        // Assert
        Assert.Equal(VarValue, result);
        Assert.Equal(VarValue, canary);
    }

    [Fact]
    public async Task ItInvokesFunctionWithCustomValueAsync()
    {
        // Arrange
        const string Func = "funcName";
        const string Value = "value";

        var context = new SKContext(skills: this._skills.Object);
        var funcId = new FunctionIdBlock(Func);
        var valBlock = new ValBlock($"'{Value}'");

        var canary = string.Empty;
        var function = new Mock<ISKFunction>();
        function
<<<<<<< HEAD
            .Setup(x => x.InvokeAsync(It.IsAny<SKContext>(), It.IsAny<CompleteRequestSettings?>(), It.IsAny<ITextCompletion?>(), It.IsAny<CancellationToken>()))
            .Callback<SKContext, CompleteRequestSettings?, ITextCompletion?, CancellationToken>((ctx, _, _, _) =>
=======
            .Setup(x => x.InvokeAsync(It.IsAny<SKContext>(), It.IsAny<CompleteRequestSettings?>(), It.IsAny<CancellationToken>()))
            .Callback<SKContext, CompleteRequestSettings?, CancellationToken>((context, _, _) =>
>>>>>>> 14d76cc2
            {
                canary = context!.Variables["input"];
            })
<<<<<<< HEAD
            .ReturnsAsync((SKContext inputCtx, CompleteRequestSettings _, ITextCompletion _, CancellationToken _) => inputCtx);
=======
            .ReturnsAsync((SKContext inputcontext, CompleteRequestSettings _, CancellationToken _) => inputcontext);
>>>>>>> 14d76cc2

        ISKFunction? outFunc = function.Object;
        this._skills.Setup(x => x.TryGetFunction(Func, out outFunc)).Returns(true);
        this._skills.Setup(x => x.GetFunction(Func)).Returns(function.Object);

        // Act
        var codeBlock = new CodeBlock(new List<Block> { funcId, valBlock }, "", NullLogger.Instance);
        string result = await codeBlock.RenderCodeAsync(context);

        // Assert
        Assert.Equal(Value, result);
        Assert.Equal(Value, canary);
    }
}<|MERGE_RESOLUTION|>--- conflicted
+++ resolved
@@ -197,13 +197,8 @@
         var canary2 = string.Empty;
         var function = new Mock<ISKFunction>();
         function
-<<<<<<< HEAD
             .Setup(x => x.InvokeAsync(It.IsAny<SKContext>(), It.IsAny<CompleteRequestSettings?>(), It.IsAny<ITextCompletion?>(), It.IsAny<CancellationToken>()))
-            .Callback<SKContext, CompleteRequestSettings?, ITextCompletion?, CancellationToken>((ctx, _, _, _) =>
-=======
-            .Setup(x => x.InvokeAsync(It.IsAny<SKContext>(), It.IsAny<CompleteRequestSettings?>(), It.IsAny<CancellationToken>()))
-            .Callback<SKContext, CompleteRequestSettings?, CancellationToken>((context, _, _) =>
->>>>>>> 14d76cc2
+            .Callback<SKContext, CompleteRequestSettings?, ITextCompletion?, CancellationToken>((context, _, _, _) =>
             {
                 canary0 = context!.Variables["input"];
                 canary1 = context.Variables["var1"];
@@ -213,11 +208,7 @@
                 context.Variables["var1"] = "overridden";
                 context.Variables["var2"] = "overridden";
             })
-<<<<<<< HEAD
-            .ReturnsAsync((SKContext inputCtx, CompleteRequestSettings _, ITextCompletion _, CancellationToken _) => inputCtx);
-=======
-            .ReturnsAsync((SKContext inputcontext, CompleteRequestSettings _, CancellationToken _) => inputcontext);
->>>>>>> 14d76cc2
+            .ReturnsAsync((SKContext inputcontext, CompleteRequestSettings _, ITextCompletion _, CancellationToken _) => inputcontext);
 
         ISKFunction? outFunc = function.Object;
         this._skills.Setup(x => x.TryGetFunction(Func, out outFunc)).Returns(true);
@@ -254,21 +245,12 @@
         var canary = string.Empty;
         var function = new Mock<ISKFunction>();
         function
-<<<<<<< HEAD
             .Setup(x => x.InvokeAsync(It.IsAny<SKContext>(), It.IsAny<CompleteRequestSettings?>(), It.IsAny<ITextCompletion?>(), It.IsAny<CancellationToken>()))
-            .Callback<SKContext, CompleteRequestSettings?, ITextCompletion?, CancellationToken>((ctx, _, _, _) =>
-=======
-            .Setup(x => x.InvokeAsync(It.IsAny<SKContext>(), It.IsAny<CompleteRequestSettings?>(), It.IsAny<CancellationToken>()))
-            .Callback<SKContext, CompleteRequestSettings?, CancellationToken>((context, _, _) =>
->>>>>>> 14d76cc2
+            .Callback<SKContext, CompleteRequestSettings?, ITextCompletion?, CancellationToken>((context, _, _, _) =>
             {
                 canary = context!.Variables["input"];
             })
-<<<<<<< HEAD
-            .ReturnsAsync((SKContext inputCtx, CompleteRequestSettings _, ITextCompletion _, CancellationToken _) => inputCtx);
-=======
-            .ReturnsAsync((SKContext inputcontext, CompleteRequestSettings _, CancellationToken _) => inputcontext);
->>>>>>> 14d76cc2
+            .ReturnsAsync((SKContext inputcontext, CompleteRequestSettings _, ITextCompletion _, CancellationToken _) => inputcontext);
 
         ISKFunction? outFunc = function.Object;
         this._skills.Setup(x => x.TryGetFunction(Func, out outFunc)).Returns(true);
@@ -297,21 +279,12 @@
         var canary = string.Empty;
         var function = new Mock<ISKFunction>();
         function
-<<<<<<< HEAD
             .Setup(x => x.InvokeAsync(It.IsAny<SKContext>(), It.IsAny<CompleteRequestSettings?>(), It.IsAny<ITextCompletion?>(), It.IsAny<CancellationToken>()))
-            .Callback<SKContext, CompleteRequestSettings?, ITextCompletion?, CancellationToken>((ctx, _, _, _) =>
-=======
-            .Setup(x => x.InvokeAsync(It.IsAny<SKContext>(), It.IsAny<CompleteRequestSettings?>(), It.IsAny<CancellationToken>()))
-            .Callback<SKContext, CompleteRequestSettings?, CancellationToken>((context, _, _) =>
->>>>>>> 14d76cc2
+            .Callback<SKContext, CompleteRequestSettings?, ITextCompletion?, CancellationToken>((context, _, _, _) =>
             {
                 canary = context!.Variables["input"];
             })
-<<<<<<< HEAD
-            .ReturnsAsync((SKContext inputCtx, CompleteRequestSettings _, ITextCompletion _, CancellationToken _) => inputCtx);
-=======
-            .ReturnsAsync((SKContext inputcontext, CompleteRequestSettings _, CancellationToken _) => inputcontext);
->>>>>>> 14d76cc2
+            .ReturnsAsync((SKContext inputcontext, CompleteRequestSettings _, ITextCompletion _, CancellationToken _) => inputcontext);
 
         ISKFunction? outFunc = function.Object;
         this._skills.Setup(x => x.TryGetFunction(Func, out outFunc)).Returns(true);
