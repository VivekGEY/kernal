﻿// Copyright (c) Microsoft. All rights reserved.

using System;
using System.Collections.Generic;
using System.Globalization;
using System.Linq;
using System.Threading;
using System.Threading.Tasks;
using Microsoft.Extensions.DependencyInjection;
using Microsoft.SemanticKernel;
using Microsoft.SemanticKernel.TextGeneration;
using Moq;
using Xunit;

namespace SemanticKernel.UnitTests.Filters;

public class KernelFilterTests
{
    [Fact]
    public async Task FunctionFilterIsTriggeredAsync()
    {
        // Arrange
        var functionInvocations = 0;
        var preFunctionInvocations = 0;
        var postFunctionInvocations = 0;

        var function = KernelFunctionFactory.CreateFromMethod(() => functionInvocations++);

        var kernel = this.GetKernelWithFilters(onFunctionInvocation: async (context, next) =>
        {
            preFunctionInvocations++;
            await next(context);
            postFunctionInvocations++;
        });

        // Act
        await kernel.InvokeAsync(function);

        // Assert
        Assert.Equal(1, functionInvocations);
        Assert.Equal(1, preFunctionInvocations);
        Assert.Equal(1, postFunctionInvocations);
    }

    [Fact]
    public async Task FunctionFilterContextHasResultAsync()
    {
        // Arrange
        var function = KernelFunctionFactory.CreateFromMethod(() => "Result");

        var kernel = this.GetKernelWithFilters(onFunctionInvocation: async (context, next) =>
        {
            Assert.Null(context.Result.Value);

            await next(context);

            Assert.NotNull(context.Result);
            Assert.Equal("Result", context.Result.ToString());
        });

        // Act
        var result = await kernel.InvokeAsync(function);

        // Assert
        Assert.Equal("Result", result.ToString());
    }

    [Fact]
    public async Task PreInvocationFunctionFilterChangesArgumentAsync()
    {
        // Arrange
        const string OriginalInput = "OriginalInput";
        const string NewInput = "NewInput";

        var kernel = this.GetKernelWithFilters(onFunctionInvocation: async (context, next) =>
        {
            context.Arguments["originalInput"] = NewInput;
            await next(context);
        });

        var function = KernelFunctionFactory.CreateFromMethod((string originalInput) => originalInput);

        // Act
        var result = await kernel.InvokeAsync(function, new() { ["originalInput"] = OriginalInput });

        // Assert
        Assert.Equal(NewInput, result.GetValue<string>());
    }

    [Fact]
    public async Task FunctionFilterCancellationWorksCorrectlyAsync()
    {
        // Arrange
        var functionInvocations = 0;
        var filterInvocations = 0;
        var function = KernelFunctionFactory.CreateFromMethod(() => functionInvocations++);

        var kernel = this.GetKernelWithFilters(onFunctionInvocation: (context, next) =>
        {
            filterInvocations++;
            // next(context) is not called here, function invocation is cancelled.
            return Task.CompletedTask;
        });

        // Act
        await kernel.InvokeAsync(function);

        // Assert
        Assert.Equal(1, filterInvocations);
        Assert.Equal(0, functionInvocations);
    }

    [Fact]
    public async Task FunctionFilterCancellationWorksCorrectlyOnStreamingAsync()
    {
        // Arrange
        var functionInvocations = 0;
        var filterInvocations = 0;
        var function = KernelFunctionFactory.CreateFromMethod(() => functionInvocations++);

        var kernel = this.GetKernelWithFilters(onFunctionInvocation: (context, next) =>
        {
            filterInvocations++;
            // next(context) is not called here, function invocation is cancelled.
            return Task.CompletedTask;
        });

        // Act
        await foreach (var chunk in kernel.InvokeStreamingAsync(function))
        {
            functionInvocations++;
        }

        // Assert
        Assert.Equal(1, filterInvocations);
        Assert.Equal(0, functionInvocations);
    }

    [Fact]
    public async Task FunctionFiltersWithPromptsWorkCorrectlyAsync()
    {
        // Arrange
        var preFunctionInvocations = 0;
        var postFunctionInvocations = 0;
        var mockTextGeneration = this.GetMockTextGeneration();

        var kernel = this.GetKernelWithFilters(textGenerationService: mockTextGeneration.Object,
            onFunctionInvocation: async (context, next) =>
            {
                preFunctionInvocations++;
                await next(context);
                postFunctionInvocations++;
            });

        var function = KernelFunctionFactory.CreateFromPrompt("Write a simple phrase about UnitTests");

        // Act
        var result = await kernel.InvokeAsync(function);

        // Assert
        Assert.Equal(1, preFunctionInvocations);
        Assert.Equal(1, postFunctionInvocations);
        mockTextGeneration.Verify(m => m.GetTextContentsAsync(It.IsAny<string>(), It.IsAny<PromptExecutionSettings>(), It.IsAny<Kernel>(), It.IsAny<CancellationToken>()), Times.Exactly(1));
    }

    [Fact]
    public async Task PromptFiltersAreNotTriggeredForMethodsAsync()
    {
        // Arrange
        var functionInvocations = 0;
        var preFilterInvocations = 0;
        var postFilterInvocations = 0;

        var function = KernelFunctionFactory.CreateFromMethod(() => functionInvocations++);

        var kernel = this.GetKernelWithFilters(
            onPromptRendering: (context) =>
            {
                preFilterInvocations++;
            },
            onPromptRendered: (context) =>
            {
                postFilterInvocations++;
            });

        // Act
        var result = await kernel.InvokeAsync(function);

        // Assert
        Assert.Equal(1, functionInvocations);
        Assert.Equal(0, preFilterInvocations);
        Assert.Equal(0, postFilterInvocations);
    }

    [Fact]
    public async Task PromptFiltersAreTriggeredForPromptsAsync()
    {
        // Arrange
        var preFilterInvocations = 0;
        var postFilterInvocations = 0;
        var mockTextGeneration = this.GetMockTextGeneration();

        var function = KernelFunctionFactory.CreateFromPrompt("Prompt");

        var kernel = this.GetKernelWithFilters(textGenerationService: mockTextGeneration.Object,
            onPromptRendering: (context) =>
            {
                preFilterInvocations++;
            },
            onPromptRendered: (context) =>
            {
                postFilterInvocations++;
            });

        // Act
        var result = await kernel.InvokeAsync(function);

        // Assert
        Assert.Equal(1, preFilterInvocations);
        Assert.Equal(1, postFilterInvocations);
    }

    [Fact]
    public async Task PromptFiltersAreTriggeredForPromptsStreamingAsync()
    {
        // Arrange
        var preFilterInvocations = 0;
        var postFilterInvocations = 0;
        var mockTextGeneration = this.GetMockTextGeneration();

        var function = KernelFunctionFactory.CreateFromPrompt("Prompt");

        var kernel = this.GetKernelWithFilters(textGenerationService: mockTextGeneration.Object,
            onPromptRendering: (context) =>
            {
                preFilterInvocations++;
            },
            onPromptRendered: (context) =>
            {
                postFilterInvocations++;
            });

        // Act
        await foreach (var chunk in kernel.InvokeStreamingAsync(function))
        {
        }

        // Assert
        Assert.Equal(1, preFilterInvocations);
        Assert.Equal(1, postFilterInvocations);
    }

    [Fact]
    public async Task PostInvocationPromptFilterChangesRenderedPromptAsync()
    {
        // Arrange
        var mockTextGeneration = this.GetMockTextGeneration();
        var function = KernelFunctionFactory.CreateFromPrompt("Prompt");
        var kernel = this.GetKernelWithFilters(textGenerationService: mockTextGeneration.Object,
            onPromptRendered: (context) =>
            {
                context.RenderedPrompt += " - updated from filter";
            });

        // Act
        var result = await kernel.InvokeAsync(function);

        // Assert
        mockTextGeneration.Verify(m => m.GetTextContentsAsync("Prompt - updated from filter", It.IsAny<PromptExecutionSettings>(), It.IsAny<Kernel>(), It.IsAny<CancellationToken>()), Times.Once());
    }

    [Fact]
    public async Task PostInvocationPromptFilterCancellationWorksCorrectlyAsync()
    {
        // Arrange
        var mockTextGeneration = this.GetMockTextGeneration();
        var function = KernelFunctionFactory.CreateFromPrompt("Prompt");
        var kernel = this.GetKernelWithFilters(textGenerationService: mockTextGeneration.Object,
            onPromptRendered: (context) =>
            {
                context.Cancel = true;
            });

        // Act
        var exception = await Assert.ThrowsAsync<KernelFunctionCanceledException>(() => kernel.InvokeAsync(function));

        // Assert
        Assert.Same(function, exception.Function);
        Assert.Same(kernel, exception.Kernel);
        Assert.Null(exception.FunctionResult?.GetValue<object>());
    }

    [Fact]
    public async Task FunctionAndPromptFiltersAreExecutedInCorrectOrderAsync()
    {
        // Arrange
        var builder = Kernel.CreateBuilder();
        var mockTextGeneration = this.GetMockTextGeneration();
        var function = KernelFunctionFactory.CreateFromPrompt("Prompt");

        var executionOrder = new List<string>();

        var functionFilter1 = new FakeFunctionFilter(onFunctionInvocation: async (context, next) =>
        {
            executionOrder.Add("FunctionFilter1-Invoking");
            await next(context);
            executionOrder.Add("FunctionFilter1-Invoked");
        });

        var functionFilter2 = new FakeFunctionFilter(onFunctionInvocation: async (context, next) =>
        {
            executionOrder.Add("FunctionFilter2-Invoking");
            await next(context);
            executionOrder.Add("FunctionFilter2-Invoked");
        });

        var promptFilter1 = new FakePromptFilter(
            (context) => executionOrder.Add("PromptFilter1-Rendering"),
            (context) => executionOrder.Add("PromptFilter1-Rendered"));

        var promptFilter2 = new FakePromptFilter(
            (context) => executionOrder.Add("PromptFilter2-Rendering"),
            (context) => executionOrder.Add("PromptFilter2-Rendered"));

        builder.Services.AddSingleton<IFunctionFilter>(functionFilter1);
        builder.Services.AddSingleton<IFunctionFilter>(functionFilter2);

        builder.Services.AddSingleton<IPromptFilter>(promptFilter1);
        builder.Services.AddSingleton<IPromptFilter>(promptFilter2);

        builder.Services.AddSingleton<ITextGenerationService>(mockTextGeneration.Object);

        var kernel = builder.Build();

        // Act
        var result = await kernel.InvokeAsync(function);

        // Assert
        Assert.Equal("FunctionFilter1-Invoking", executionOrder[0]);
        Assert.Equal("FunctionFilter2-Invoking", executionOrder[1]);
        Assert.Equal("PromptFilter1-Rendering", executionOrder[2]);
        Assert.Equal("PromptFilter2-Rendering", executionOrder[3]);
        Assert.Equal("PromptFilter1-Rendered", executionOrder[4]);
        Assert.Equal("PromptFilter2-Rendered", executionOrder[5]);
        Assert.Equal("FunctionFilter2-Invoked", executionOrder[6]);
        Assert.Equal("FunctionFilter1-Invoked", executionOrder[7]);
    }

    [Fact]
    public async Task MultipleFunctionFiltersCancellationWorksCorrectlyAsync()
    {
        // Arrange
        var functionInvocations = 0;
        var filterInvocations = 0;
        var function = KernelFunctionFactory.CreateFromMethod(() => functionInvocations++);

        var functionFilter1 = new FakeFunctionFilter(onFunctionInvocation: (context, next) =>
        {
            filterInvocations++;
            // next(context) is not called here, function invocation is cancelled.
            return Task.CompletedTask;
        });

        var functionFilter2 = new FakeFunctionFilter(onFunctionInvocation: (context, next) =>
        {
            filterInvocations++;
            // next(context) is not called here, function invocation is cancelled.
            return Task.CompletedTask;
        });

        var builder = Kernel.CreateBuilder();

        builder.Services.AddSingleton<IFunctionFilter>(functionFilter1);
        builder.Services.AddSingleton<IFunctionFilter>(functionFilter2);

        var kernel = builder.Build();

        // Act
        var result = await kernel.InvokeAsync(function);

        // Assert
        Assert.Equal(0, functionInvocations);
        Assert.Equal(1, filterInvocations);
    }

    [Fact]
    public async Task DifferentWaysOfAddingFunctionFiltersWorkCorrectlyAsync()
    {
        // Arrange
        var function = KernelFunctionFactory.CreateFromMethod(() => "Result");
        var executionOrder = new List<string>();

        var functionFilter1 = new FakeFunctionFilter(async (context, next) =>
        {
            executionOrder.Add("FunctionFilter1-Invoking");
            await next(context);
        });

        var functionFilter2 = new FakeFunctionFilter(async (context, next) =>
        {
            executionOrder.Add("FunctionFilter2-Invoking");
            await next(context);
        });

        var builder = Kernel.CreateBuilder();

        // Act

        // Case #1 - Add filter to services
        builder.Services.AddSingleton<IFunctionFilter>(functionFilter1);

        var kernel = builder.Build();

        // Case #2 - Add filter to kernel
        kernel.FunctionFilters.Add(functionFilter2);

        var result = await kernel.InvokeAsync(function);

        // Assert
        Assert.Equal("FunctionFilter1-Invoking", executionOrder[0]);
        Assert.Equal("FunctionFilter2-Invoking", executionOrder[1]);
    }

    [Fact]
    public async Task DifferentWaysOfAddingPromptFiltersWorkCorrectlyAsync()
    {
        // Arrange
        var mockTextGeneration = this.GetMockTextGeneration();
        var function = KernelFunctionFactory.CreateFromPrompt("Prompt");
        var executionOrder = new List<string>();

        var promptFilter1 = new FakePromptFilter((context) => executionOrder.Add("PromptFilter1-Rendering"));
        var promptFilter2 = new FakePromptFilter((context) => executionOrder.Add("PromptFilter2-Rendering"));

        var builder = Kernel.CreateBuilder();
        builder.Services.AddSingleton<ITextGenerationService>(mockTextGeneration.Object);

        // Act
        // Case #1 - Add filter to services
        builder.Services.AddSingleton<IPromptFilter>(promptFilter1);

        var kernel = builder.Build();

        // Case #2 - Add filter to kernel
        kernel.PromptFilters.Add(promptFilter2);

        var result = await kernel.InvokeAsync(function);

        // Assert
        Assert.Equal("PromptFilter1-Rendering", executionOrder[0]);
        Assert.Equal("PromptFilter2-Rendering", executionOrder[1]);
    }

    [Fact]
    public async Task InsertFilterInMiddleOfPipelineTriggersFiltersInCorrectOrderAsync()
    {
        // Arrange
        var function = KernelFunctionFactory.CreateFromMethod(() => "Result");
        var executionOrder = new List<string>();

        var functionFilter1 = new FakeFunctionFilter(onFunctionInvocation: async (context, next) =>
        {
            executionOrder.Add("FunctionFilter1-Invoking");
            await next(context);
            executionOrder.Add("FunctionFilter1-Invoked");
        });

        var functionFilter2 = new FakeFunctionFilter(onFunctionInvocation: async (context, next) =>
        {
            executionOrder.Add("FunctionFilter2-Invoking");
            await next(context);
            executionOrder.Add("FunctionFilter2-Invoked");
        });

        var functionFilter3 = new FakeFunctionFilter(onFunctionInvocation: async (context, next) =>
        {
            executionOrder.Add("FunctionFilter3-Invoking");
            await next(context);
            executionOrder.Add("FunctionFilter3-Invoked");
        });

        var builder = Kernel.CreateBuilder();

        builder.Services.AddSingleton<IFunctionFilter>(functionFilter1);
        builder.Services.AddSingleton<IFunctionFilter>(functionFilter2);

        var kernel = builder.Build();

        kernel.FunctionFilters.Insert(1, functionFilter3);

        // Act
        var result = await kernel.InvokeAsync(function);

        // Assert
        Assert.Equal("FunctionFilter1-Invoking", executionOrder[0]);
        Assert.Equal("FunctionFilter3-Invoking", executionOrder[1]);
        Assert.Equal("FunctionFilter2-Invoking", executionOrder[2]);
        Assert.Equal("FunctionFilter2-Invoked", executionOrder[3]);
        Assert.Equal("FunctionFilter3-Invoked", executionOrder[4]);
        Assert.Equal("FunctionFilter1-Invoked", executionOrder[5]);
    }

    [Fact]
    public async Task FunctionFilterPropagatesExceptionToCallerAsync()
    {
        // Arrange
        var function = KernelFunctionFactory.CreateFromMethod(() => { throw new KernelException(); });

        var kernel = this.GetKernelWithFilters(
            onFunctionInvocation: async (context, next) =>
            {
                // Exception will occur here.
                // Because it's not handled, it will be propagated to the caller.
                await next(context);
            });

        // Act
        var exception = await Assert.ThrowsAsync<KernelException>(() => kernel.InvokeAsync(function));

        // Assert
        Assert.NotNull(exception);
    }

    [Fact]
    public async Task FunctionFilterPropagatesExceptionToCallerOnStreamingAsync()
    {
        // Arrange
        static async IAsyncEnumerable<int> GetData()
        {
            await Task.Delay(0);
            yield return 1;
            throw new KernelException();
        }

        var function = KernelFunctionFactory.CreateFromMethod(GetData);

        var kernel = this.GetKernelWithFilters(
            onFunctionInvocation: async (context, next) =>
            {
                // Exception will occur here.
                // Because it's not handled, it will be propagated to the caller.
                await next(context);
            });

        // Act
        var exception = await Assert.ThrowsAsync<KernelException>(async () =>
        {
            await foreach (var item in kernel.InvokeStreamingAsync<int>(function))
            { }
        });

        // Assert
        Assert.NotNull(exception);
    }

    [Fact]
    public async Task FunctionFilterCanHandleExceptionAsync()
    {
        // Arrange
        var function = KernelFunctionFactory.CreateFromMethod(() => { throw new NotImplementedException(); });

        var kernel = this.GetKernelWithFilters(
            onFunctionInvocation: async (context, next) =>
            {
                try
                {
                    await next(context);
                }
                catch (NotImplementedException)
                {
                    context.Result = new FunctionResult(context.Result, "Result ignoring exception.");
                }
            });

        // Act
        var result = await kernel.InvokeAsync(function);
        var resultValue = result.GetValue<string>();

        // Assert
        Assert.Equal("Result ignoring exception.", resultValue);
    }

    [Fact]
    public async Task FunctionFilterCanHandleExceptionOnStreamingAsync()
    {
        // Arrange
        static async IAsyncEnumerable<string> GetData()
        {
            await Task.Delay(0);
            yield return "first chunk";
            throw new KernelException();
        }

        var function = KernelFunctionFactory.CreateFromMethod(GetData);

        var kernel = this.GetKernelWithFilters(
            onFunctionInvocation: async (context, next) =>
            {
                await next(context);

                async static IAsyncEnumerable<string> ProcessData(IAsyncEnumerable<string> enumerable)
                {
                    var enumerator = enumerable.GetAsyncEnumerator();

                    await using (enumerator.ConfigureAwait(false))
                    {
                        while (true)
                        {
                            string result;

                            try
                            {
                                if (!await enumerator.MoveNextAsync().ConfigureAwait(false))
                                {
                                    break;
                                }

                                result = enumerator.Current;
                            }
                            catch (KernelException)
                            {
                                result = "chunk instead of exception";
                            }

                            yield return result;
                        }
                    }
                }

                var enumerable = context.Result.GetValue<IAsyncEnumerable<string>>();
                context.Result = new FunctionResult(context.Result, ProcessData(enumerable!));
            });

        // Act
        var resultArray = new List<string>();

        await foreach (var item in kernel.InvokeStreamingAsync<string>(function))
        {
            resultArray.Add(item);
        }

        // Assert
        Assert.Equal("first chunk", resultArray[0]);
        Assert.Equal("chunk instead of exception", resultArray[1]);
    }

    [Fact]
    public async Task FunctionFilterCanRethrowNewExceptionAsync()
    {
        // Arrange
        var function = KernelFunctionFactory.CreateFromMethod(() => { throw new KernelException("Exception from method"); });

        var kernel = this.GetKernelWithFilters(
            onFunctionInvocation: async (context, next) =>
            {
                try
                {
                    await next(context);
                }
                catch (KernelException)
                {
                    throw new KernelException("Exception from filter");
                }
            });

        // Act
        var exception = await Assert.ThrowsAsync<KernelException>(() => kernel.InvokeAsync(function));

        // Assert
        Assert.NotNull(exception);
        Assert.Equal("Exception from filter", exception.Message);
    }

    [Fact]
    public async Task FunctionFilterCanRethrowNewExceptionOnStreamingAsync()
    {
        // Arrange
        static async IAsyncEnumerable<string> GetData()
        {
            await Task.Delay(0);
            yield return "first chunk";
            throw new KernelException("Exception from method");
        }

        var function = KernelFunctionFactory.CreateFromMethod(GetData);

        var kernel = this.GetKernelWithFilters(
            onFunctionInvocation: async (context, next) =>
            {
                await next(context);

                async static IAsyncEnumerable<string> ProcessData(IAsyncEnumerable<string> enumerable)
                {
                    var enumerator = enumerable.GetAsyncEnumerator();

                    await using (enumerator.ConfigureAwait(false))
                    {
                        while (true)
                        {
                            try
                            {
                                if (!await enumerator.MoveNextAsync().ConfigureAwait(false))
                                {
                                    break;
                                }
                            }
                            catch (KernelException)
                            {
                                throw new KernelException("Exception from filter");
                            }

                            yield return enumerator.Current;
                        }
                    }
                }

                var enumerable = context.Result.GetValue<IAsyncEnumerable<string>>();
                context.Result = new FunctionResult(context.Result, ProcessData(enumerable!));
            });

        // Act
        var exception = await Assert.ThrowsAsync<KernelException>(async () =>
        {
            await foreach (var item in kernel.InvokeStreamingAsync<string>(function))
            { }
        });

        // Assert
        Assert.NotNull(exception);
        Assert.Equal("Exception from filter", exception.Message);
    }

    [Fact]
    public async Task MultipleFunctionFiltersReceiveInvocationExceptionAsync()
    {
        // Arrange
        int filterInvocations = 0;
        KernelFunction function = KernelFunctionFactory.CreateFromMethod(() => { throw new KernelException(); });

        async Task OnFunctionInvocationAsync(FunctionInvocationContext context, Func<FunctionInvocationContext, Task> next)
        {
            try
            {
                await next(context);
            }
            catch (KernelException)
            {
                filterInvocations++;
                throw;
            }
        }

        var functionFilter1 = new FakeFunctionFilter(OnFunctionInvocationAsync);
        var functionFilter2 = new FakeFunctionFilter(OnFunctionInvocationAsync);
        var functionFilter3 = new FakeFunctionFilter(OnFunctionInvocationAsync);

        var builder = Kernel.CreateBuilder();

        builder.Services.AddSingleton<IFunctionFilter>(functionFilter1);
        builder.Services.AddSingleton<IFunctionFilter>(functionFilter2);
        builder.Services.AddSingleton<IFunctionFilter>(functionFilter3);

        var kernel = builder.Build();

        // Act
        var exception = await Assert.ThrowsAsync<KernelException>(() => kernel.InvokeAsync(function));

        // Assert
        Assert.NotNull(exception);
        Assert.Equal(3, filterInvocations);
    }

    [Fact]
    public async Task MultipleFunctionFiltersPropagateExceptionAsync()
    {
        // Arrange
        KernelFunction function = KernelFunctionFactory.CreateFromMethod(() => { throw new KernelException("Exception from method"); });

        var functionFilter1 = new FakeFunctionFilter(async (context, next) =>
        {
            try
            {
                await next(context);
            }
            catch (KernelException exception)
            {
                Assert.Equal("Exception from functionFilter2", exception.Message);
                context.Result = new FunctionResult(context.Result, "Result from functionFilter1");
            }
        });

        var functionFilter2 = new FakeFunctionFilter(async (context, next) =>
        {
            try
            {
                await next(context);
            }
            catch (KernelException exception)
            {
                Assert.Equal("Exception from functionFilter3", exception.Message);
                throw new KernelException("Exception from functionFilter2");
            }
        });

        var functionFilter3 = new FakeFunctionFilter(async (context, next) =>
        {
            try
            {
                await next(context);
            }
            catch (KernelException exception)
            {
                Assert.Equal("Exception from method", exception.Message);
                throw new KernelException("Exception from functionFilter3");
            }
        });

        var builder = Kernel.CreateBuilder();

        builder.Services.AddSingleton<IFunctionFilter>(functionFilter1);
        builder.Services.AddSingleton<IFunctionFilter>(functionFilter2);
        builder.Services.AddSingleton<IFunctionFilter>(functionFilter3);

        var kernel = builder.Build();

        // Act
        var result = await kernel.InvokeAsync(function);

        // Assert
        Assert.Equal("Result from functionFilter1", result.ToString());
    }

    [Fact]
    public async Task MultipleFunctionFiltersPropagateExceptionOnStreamingAsync()
    {
        // Arrange
        int filterInvocations = 0;
        KernelFunction function = KernelFunctionFactory.CreateFromMethod(() => { throw new KernelException("Exception from method"); });

        async Task OnFunctionInvocationAsync(
            string expectedExceptionMessage,
            string exceptionMessage,
            FunctionInvocationContext context,
            Func<FunctionInvocationContext, Task> next)
        {
            await next(context);

            async IAsyncEnumerable<string> ProcessData(IAsyncEnumerable<string> enumerable)
            {
                var enumerator = enumerable.GetAsyncEnumerator();

                await using (enumerator.ConfigureAwait(false))
                {
                    while (true)
                    {
                        try
                        {
                            if (!await enumerator.MoveNextAsync().ConfigureAwait(false))
                            {
                                break;
                            }
                        }
                        catch (KernelException exception)
                        {
                            filterInvocations++;
                            Assert.Equal(expectedExceptionMessage, exception.Message);

                            throw new KernelException(exceptionMessage);
                        }

                        yield return enumerator.Current;
                    }
                }
            }

            var enumerable = context.Result.GetValue<IAsyncEnumerable<string>>();
            context.Result = new FunctionResult(context.Result, ProcessData(enumerable!));
        }

        var functionFilter1 = new FakeFunctionFilter(
            async (context, next) => await OnFunctionInvocationAsync("Exception from functionFilter2", "Exception from functionFilter1", context, next));

        var functionFilter2 = new FakeFunctionFilter(
            async (context, next) => await OnFunctionInvocationAsync("Exception from functionFilter3", "Exception from functionFilter2", context, next));

        var functionFilter3 = new FakeFunctionFilter(
            async (context, next) => await OnFunctionInvocationAsync("Exception from method", "Exception from functionFilter3", context, next));

        var builder = Kernel.CreateBuilder();

        builder.Services.AddSingleton<IFunctionFilter>(functionFilter1);
        builder.Services.AddSingleton<IFunctionFilter>(functionFilter2);
        builder.Services.AddSingleton<IFunctionFilter>(functionFilter3);

        var kernel = builder.Build();

        // Act
        var exception = await Assert.ThrowsAsync<KernelException>(async () =>
        {
            await foreach (var item in kernel.InvokeStreamingAsync<string>(function))
            { }
        });

        // Assert
        Assert.NotNull(exception);
        Assert.Equal("Exception from functionFilter1", exception.Message);
        Assert.Equal(3, filterInvocations);
    }

    [Fact]
    public async Task FunctionFiltersForMethodCanOverrideResultAsync()
    {
        // Arrange
        const int OriginalResult = 42;
        const int NewResult = 84;

        var function = KernelFunctionFactory.CreateFromMethod(() => OriginalResult);

        var kernel = this.GetKernelWithFilters(onFunctionInvocation: async (context, next) =>
        {
            await next(context);
            context.Result = new FunctionResult(context.Result, NewResult);
        });

        // Act
        var result = await kernel.InvokeAsync(function);

        // Assert
        Assert.Equal(NewResult, result.GetValue<int>());
    }

    [Fact]
    public async Task FunctionFiltersForMethodCanOverrideResultAsyncOnStreamingAsync()
    {
        // Arrange
        static async IAsyncEnumerable<int> GetData()
        {
            await Task.Delay(0);
            yield return 1;
            yield return 2;
            yield return 3;
        }

        var function = KernelFunctionFactory.CreateFromMethod(GetData);

        var kernel = this.GetKernelWithFilters(onFunctionInvocation: async (context, next) =>
        {
            await next(context);

            async static IAsyncEnumerable<int> GetModifiedData(IAsyncEnumerable<int> enumerable)
            {
                await foreach (var item in enumerable)
                {
                    yield return item * 2;
                }
            }

            var enumerable = context.Result.GetValue<IAsyncEnumerable<int>>();
            context.Result = new FunctionResult(context.Result, GetModifiedData(enumerable!));
        });

        // Act
        var resultArray = new List<int>();

        await foreach (var item in kernel.InvokeStreamingAsync<int>(function))
        {
            resultArray.Add(item);
        }

        // Assert
        Assert.Equal(2, resultArray[0]);
        Assert.Equal(4, resultArray[1]);
        Assert.Equal(6, resultArray[2]);
    }

    [Fact]
    public async Task FunctionFiltersForPromptCanOverrideResultAsync()
    {
        // Arrange
        var mockMetadata = new Dictionary<string, object?>
        {
            ["key1"] = "value1",
            ["key2"] = "value2"
        };

        var mockTextGeneration = this.GetMockTextGeneration("Result from prompt function", mockMetadata);

        var kernel = this.GetKernelWithFilters(textGenerationService: mockTextGeneration.Object,
            onFunctionInvocation: async (context, next) =>
            {
                await next(context);

                Assert.NotNull(context.Result.Metadata);

                var metadata = new Dictionary<string, object?>(context.Result.Metadata)
                {
                    ["key3"] = "value3"
                };

                metadata["key2"] = "updated_value2";

                context.Result = new FunctionResult(context.Function, "Result from filter")
                {
                    Culture = CultureInfo.CurrentCulture,
                    Metadata = metadata
                };
            });

        var function = KernelFunctionFactory.CreateFromPrompt("Write a simple phrase about UnitTests");

        // Act
        var result = await kernel.InvokeAsync(function);

        // Assert
        Assert.Equal("Result from filter", result.GetValue<string>());
        Assert.NotNull(result.Metadata);
        Assert.Equal("value1", result.Metadata["key1"]);
        Assert.Equal("updated_value2", result.Metadata["key2"]);
        Assert.Equal("value3", result.Metadata["key3"]);
        Assert.Equal(CultureInfo.CurrentCulture, result.Culture);

        mockTextGeneration.Verify(m => m.GetTextContentsAsync(It.IsAny<string>(), It.IsAny<PromptExecutionSettings>(), It.IsAny<Kernel>(), It.IsAny<CancellationToken>()), Times.Once());
    }

    [Fact]
    public async Task FunctionFiltersForPromptCanOverrideResultOnStreamingAsync()
    {
        // Arrange
        var mockMetadata = new Dictionary<string, object?>
        {
            ["key1"] = "value1",
            ["key2"] = "value2"
        };

        var mockTextGeneration = this.GetMockTextGeneration("result chunk from prompt function", mockMetadata);

        var kernel = this.GetKernelWithFilters(textGenerationService: mockTextGeneration.Object,
            onFunctionInvocation: async (context, next) =>
            {
                await next(context);

                async static IAsyncEnumerable<StreamingTextContent> OverrideResult(IAsyncEnumerable<StreamingTextContent> enumerable)
                {
                    await foreach (var item in enumerable)
                    {
                        Assert.NotNull(item.Metadata);
                        var metadata = new Dictionary<string, object?>(item.Metadata)
                        {
                            ["key3"] = "value3"
                        };

                        metadata["key2"] = "updated_value2";

                        yield return new StreamingTextContent("result chunk from filter", metadata: metadata);
                    }
                }

                var enumerable = context.Result.GetValue<IAsyncEnumerable<StreamingTextContent>>();
                Assert.NotNull(enumerable);

                context.Result = new FunctionResult(context.Result, OverrideResult(enumerable));
            });

        var function = KernelFunctionFactory.CreateFromPrompt("Write a simple phrase about UnitTests");

        // Act
        var result = new List<StreamingTextContent>();
        await foreach (var item in kernel.InvokeStreamingAsync<StreamingTextContent>(function))
        {
            result.Add(item);
        }

        var resultChunk = result[0];

        // Assert
        Assert.NotNull(resultChunk);
        Assert.Equal("result chunk from filter", resultChunk.Text);
        Assert.NotNull(resultChunk.Metadata);
        Assert.Equal("value1", resultChunk.Metadata["key1"]);
        Assert.Equal("updated_value2", resultChunk.Metadata["key2"]);
        Assert.Equal("value3", resultChunk.Metadata["key3"]);

        mockTextGeneration.Verify(m => m.GetStreamingTextContentsAsync(It.IsAny<string>(), It.IsAny<PromptExecutionSettings>(), It.IsAny<Kernel>(), It.IsAny<CancellationToken>()), Times.Once());
    }

    private Kernel GetKernelWithFilters(
        Func<FunctionInvocationContext, Func<FunctionInvocationContext, Task>, Task>? onFunctionInvocation = null,
        Action<PromptRenderingContext>? onPromptRendering = null,
        Action<PromptRenderedContext>? onPromptRendered = null,
        ITextGenerationService? textGenerationService = null)
    {
        var builder = Kernel.CreateBuilder();
        var promptFilter = new FakePromptFilter(onPromptRendering, onPromptRendered);

        // Add function filter before kernel construction
        if (onFunctionInvocation is not null)
        {
            var functionFilter = new FakeFunctionFilter(onFunctionInvocation);
            builder.Services.AddSingleton<IFunctionFilter>(functionFilter);
        }

        if (textGenerationService is not null)
        {
            builder.Services.AddSingleton<ITextGenerationService>(textGenerationService);
        }

        var kernel = builder.Build();

        // Add prompt filter after kernel construction
        kernel.PromptFilters.Add(promptFilter);

        return kernel;
    }

    private Mock<ITextGenerationService> GetMockTextGeneration(string? textResult = null, IReadOnlyDictionary<string, object?>? metadata = null)
    {
        var mockTextGeneration = new Mock<ITextGenerationService>();
        mockTextGeneration
            .Setup(m => m.GetTextContentsAsync(It.IsAny<string>(), It.IsAny<PromptExecutionSettings>(), It.IsAny<Kernel>(), It.IsAny<CancellationToken>()))
<<<<<<< HEAD
            .ReturnsAsync(new List<TextContent> { new(textResult ?? "result text", metadata: metadata) });
=======
            .ReturnsAsync([new("result text")]);
>>>>>>> 65275737

        mockTextGeneration
            .Setup(s => s.GetStreamingTextContentsAsync(It.IsAny<string>(), It.IsAny<PromptExecutionSettings>(), It.IsAny<Kernel>(), It.IsAny<CancellationToken>()))
            .Returns(new List<StreamingTextContent>() { new(textResult ?? "result chunk", metadata: metadata) }.ToAsyncEnumerable());

        return mockTextGeneration;
    }

    private sealed class FakeFunctionFilter(
        Func<FunctionInvocationContext, Func<FunctionInvocationContext, Task>, Task>? onFunctionInvocation) : IFunctionFilter
    {
        private readonly Func<FunctionInvocationContext, Func<FunctionInvocationContext, Task>, Task>? _onFunctionInvocation = onFunctionInvocation;

        public Task OnFunctionInvocationAsync(FunctionInvocationContext context, Func<FunctionInvocationContext, Task> next) =>
            this._onFunctionInvocation?.Invoke(context, next) ?? Task.CompletedTask;
    }

    private sealed class FakePromptFilter(
        Action<PromptRenderingContext>? onPromptRendering = null,
        Action<PromptRenderedContext>? onPromptRendered = null) : IPromptFilter
    {
        private readonly Action<PromptRenderingContext>? _onPromptRendering = onPromptRendering;
        private readonly Action<PromptRenderedContext>? _onPromptRendered = onPromptRendered;

        public void OnPromptRendered(PromptRenderedContext context) =>
            this._onPromptRendered?.Invoke(context);

        public void OnPromptRendering(PromptRenderingContext context) =>
            this._onPromptRendering?.Invoke(context);
    }
}<|MERGE_RESOLUTION|>--- conflicted
+++ resolved
@@ -1117,11 +1117,7 @@
         var mockTextGeneration = new Mock<ITextGenerationService>();
         mockTextGeneration
             .Setup(m => m.GetTextContentsAsync(It.IsAny<string>(), It.IsAny<PromptExecutionSettings>(), It.IsAny<Kernel>(), It.IsAny<CancellationToken>()))
-<<<<<<< HEAD
-            .ReturnsAsync(new List<TextContent> { new(textResult ?? "result text", metadata: metadata) });
-=======
-            .ReturnsAsync([new("result text")]);
->>>>>>> 65275737
+            .ReturnsAsync([new(textResult ?? "result text", metadata: metadata)]);
 
         mockTextGeneration
             .Setup(s => s.GetStreamingTextContentsAsync(It.IsAny<string>(), It.IsAny<PromptExecutionSettings>(), It.IsAny<Kernel>(), It.IsAny<CancellationToken>()))
