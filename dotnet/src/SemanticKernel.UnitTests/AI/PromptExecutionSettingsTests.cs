--- conflicted
+++ resolved
@@ -36,9 +36,7 @@
         Assert.NotNull(clone);
         Assert.Equal(executionSettings.ModelId, clone.ModelId);
         Assert.Equivalent(executionSettings.ExtensionData, clone.ExtensionData);
-<<<<<<< HEAD
         Assert.Equivalent(executionSettings.FunctionChoiceBehavior, clone.FunctionChoiceBehavior);
-=======
         Assert.Equal(executionSettings.ServiceId, clone.ServiceId);
     }
 
@@ -69,7 +67,6 @@
         Assert.Equal(0.5, ((JsonElement)executionSettings.ExtensionData!["temperature"]).GetDouble());
         Assert.Equal(0.0, ((JsonElement)executionSettings.ExtensionData!["top_p"]).GetDouble());
         Assert.Equal(0.0, ((JsonElement)executionSettings.ExtensionData!["presence_penalty"]).GetDouble());
->>>>>>> e474fec0
     }
 
     [Fact]
