﻿// Copyright (c) Microsoft. All rights reserved.

using System;
using System.Collections.Generic;
using System.ComponentModel;
using System.Globalization;
using System.Linq;
using System.Threading.Tasks;
using Microsoft.Extensions.Logging;
using Microsoft.SemanticKernel;
using Moq;
using Xunit;

namespace SemanticKernel.UnitTests.Functions;

public sealed class KernelFunctionFromMethodTests1
{
    private static readonly KernelFunction s_nopFunction = KernelFunctionFactory.CreateFromMethod(() => { });

    private readonly Kernel _kernel;
    private readonly Mock<ILoggerFactory> _logger;

    private static string s_expected = string.Empty;
    private static string s_actual = string.Empty;

    public KernelFunctionFromMethodTests1()
    {
        this._kernel = new Kernel();
        this._logger = new Mock<ILoggerFactory>();

        s_expected = Guid.NewGuid().ToString("D");
    }

    [Fact]
    public async Task ItSupportsStaticVoidVoidAsync()
    {
        // Arrange
        static void Test()
        {
            s_actual = s_expected;
        }

        // Act
        var function = KernelFunctionFactory.CreateFromMethod(Test, loggerFactory: this._logger.Object);
        Assert.NotNull(function);

        await function.InvokeAsync(this._kernel);

        // Assert
        Assert.Equal(s_expected, s_actual);
    }

    [Fact]
    public async Task ItSupportsStaticVoidStringAsync()
    {
        // Arrange
        static string Test()
        {
            s_actual = s_expected;
            return s_expected;
        }

        // Act
        var function = KernelFunctionFactory.CreateFromMethod(Test, loggerFactory: this._logger.Object);
        Assert.NotNull(function);

        FunctionResult result = await function.InvokeAsync(this._kernel);

        // Assert
        Assert.Equal(s_expected, s_actual);
        Assert.Equal(s_expected, result.GetValue<string>());
        Assert.Equal(s_expected, result.ToString());
    }

    [Fact]
    public async Task ItSupportsStaticVoidTaskStringAsync()
    {
        // Arrange
        static Task<string> Test()
        {
            s_actual = s_expected;
            return Task.FromResult(s_expected);
        }

        // Act
        var function = KernelFunctionFactory.CreateFromMethod(Test, loggerFactory: this._logger.Object);
        Assert.NotNull(function);

        FunctionResult result = await function.InvokeAsync(this._kernel);

        // Assert
        Assert.Equal(s_expected, s_actual);
        Assert.Equal(s_expected, result.GetValue<string>());
        Assert.Equal(s_expected, result.ToString());
    }

    [Fact]
    public async Task ItSupportsStaticVoidValueTaskStringAsync()
    {
        // Arrange
        static async ValueTask<string> Test()
        {
            s_actual = s_expected;
            await Task.Delay(1);
            return s_expected;
        }

        // Act
        var function = KernelFunctionFactory.CreateFromMethod(Test, loggerFactory: this._logger.Object);
        Assert.NotNull(function);

        FunctionResult result = await function.InvokeAsync(this._kernel);

        // Assert
        Assert.Equal(s_expected, s_actual);
        Assert.Equal(s_expected, result.GetValue<string>());
        Assert.Equal(s_expected, result.ToString());
    }

    [Fact]
    public async Task ItSupportsStaticVoidAsync()
    {
        // Arrange
        static void Test()
        {
            s_actual = s_expected;
        }

        // Act
        var function = KernelFunctionFactory.CreateFromMethod(Test, loggerFactory: this._logger.Object);
        Assert.NotNull(function);

        var result = await function.InvokeAsync(this._kernel);

        // Assert
        Assert.Equal(s_expected, s_actual);
        Assert.Null(result.GetValue<object?>());
        Assert.Empty(result.ToString());
    }

    [Fact]
    public async Task ItSupportsStaticAsync()
    {
        // Arrange
        static string Test(string someVar)
        {
            s_actual = someVar;
            return "abc";
        }

        var arguments = new KernelArguments();
        arguments["someVar"] = s_expected;

        // Act
        var function = KernelFunctionFactory.CreateFromMethod(Test, loggerFactory: this._logger.Object);
        Assert.NotNull(function);

        var result = await function.InvokeAsync(this._kernel, arguments);

        // Assert
        Assert.Equal(s_expected, s_actual);
        Assert.Equal("abc", result.GetValue<string>());
        Assert.Equal("abc", result.ToString());
    }

    [Fact]
    public async Task ItSupportsInstanceStringStringNullableAsync()
    {
        // Arrange
        int invocationCount = 0;

        string? Test(string someVar)
        {
            invocationCount++;
            s_actual = someVar;
            return "abc";
        }

        var arguments = new KernelArguments();
        arguments["someVar"] = s_expected;

        // Act
        Func<string, string?> method = Test;
        var function = KernelFunctionFactory.CreateFromMethod(method, loggerFactory: this._logger.Object);
        Assert.NotNull(function);

        var result = await function.InvokeAsync(this._kernel, arguments);

        // Assert
        Assert.Equal(1, invocationCount);
        Assert.Equal(s_expected, s_actual);
        Assert.Equal("abc", result.GetValue<string>());
        Assert.Equal("abc", result.ToString());
    }

    [Fact]
    public async Task ItSupportsInstanceStringTaskAsync()
    {
        // Arrange
        int invocationCount = 0;

        async Task TestAsync(string canary)
        {
            await Task.Delay(0);
            invocationCount++;
            s_actual = canary;
        }

        var arguments = new KernelArguments();
        arguments["canary"] = s_expected;

        // Act
        Func<string, Task> method = TestAsync;
        var function = KernelFunctionFactory.CreateFromMethod(method, loggerFactory: this._logger.Object);
        Assert.NotNull(function);

        var result = await function.InvokeAsync(this._kernel, arguments);

        // Assert
        Assert.Equal(1, invocationCount);
        Assert.Equal(s_expected, s_actual);
        Assert.Null(result.GetValue<object?>());
        Assert.Empty(result.ToString());
    }

    [Fact]
    public async Task ItSupportsInstanceStringVoidAsync()
    {
        // Arrange
        int invocationCount = 0;

        void Test(string input)
        {
            invocationCount++;
            s_actual = s_expected + input;
        }

        var arguments = new KernelArguments(".blah");

        // Act
        Action<string> method = Test;
        var function = KernelFunctionFactory.CreateFromMethod(method, loggerFactory: this._logger.Object);
        Assert.NotNull(function);

        var result = await function.InvokeAsync(this._kernel, arguments);

        // Assert
        Assert.Equal(1, invocationCount);
        Assert.Equal(s_expected + ".blah", s_actual);
        Assert.Null(result.GetValue<object?>());
        Assert.Empty(result.ToString());
    }

    [Fact]
    public async Task ItSupportsInstanceStringStringAsync()
    {
        // Arrange
        int invocationCount = 0;

        string Test(string input)
        {
            invocationCount++;
            return input;
        }

        var arguments = new KernelArguments("foo-bar");

        // Act
        Func<string, string> method = Test;
        var function = KernelFunctionFactory.CreateFromMethod(method, loggerFactory: this._logger.Object);
        Assert.NotNull(function);

        var result = await function.InvokeAsync(this._kernel, arguments);

        // Assert
        Assert.Equal(1, invocationCount);
        Assert.Equal("foo-bar", result.GetValue<string>());
        Assert.Equal("foo-bar", result.ToString());
    }

    [Fact]
    public async Task ItSupportsInstanceStringTaskStringAsync()
    {
        // Arrange
        int invocationCount = 0;

        Task<string> Test(string input)
        {
            invocationCount++;
            return Task.FromResult("hello there");
        }

        var arguments = new KernelArguments(string.Empty);

        // Act
        Func<string, Task<string>> method = Test;
        var function = KernelFunctionFactory.CreateFromMethod(method, loggerFactory: this._logger.Object);
        Assert.NotNull(function);

        var result = await function.InvokeAsync(this._kernel, arguments);

        // Assert
        Assert.Equal(1, invocationCount);
        Assert.Equal("hello there", result.GetValue<string>());
    }

    [Fact]
    public async Task ItSupportsInstanceKernelVoidAsync()
    {
        // Arrange
        int invocationCount = 0;
        Kernel? actualKernel = null;

        void Test(Kernel kernel)
        {
            invocationCount++;
            actualKernel = kernel;
        }

        var arguments = new KernelArguments();

        // Act
        Action<Kernel> method = Test;
        var function = KernelFunctionFactory.CreateFromMethod(method);
        Assert.NotNull(function);

        var result = await function.InvokeAsync(this._kernel, arguments);

        // Assert
        Assert.Equal(1, invocationCount);
        Assert.Equal(this._kernel, actualKernel);
        Assert.Null(result.GetValue<object?>());
        Assert.Empty(result.ToString());
    }

    [Fact]
    public async Task ItSupportsStaticStringStringAsync()
    {
        // Arrange
        static string Test(string input)
        {
            s_actual = input;
            return "new data";
        }

        var arguments = new KernelArguments(s_expected);

        // Act
        var function = KernelFunctionFactory.CreateFromMethod(Test, loggerFactory: this._logger.Object);
        Assert.NotNull(function);

        var result = await function.InvokeAsync(this._kernel, arguments);

        // Assert
        Assert.Equal(s_expected, s_actual);
        Assert.Equal("new data", result.GetValue<string>());
        Assert.Equal("new data", result.ToString());
    }

    [Fact]
    public async Task ItSupportsStaticStringTaskStringAsync()
    {
        // Arrange
        static Task<string> Test(string input)
        {
            s_actual = input;
            return Task.FromResult("new data");
        }

        var arguments = new KernelArguments(s_expected);

        // Act
        var function = KernelFunctionFactory.CreateFromMethod(Test, loggerFactory: this._logger.Object);
        Assert.NotNull(function);

        var result = await function.InvokeAsync(this._kernel, arguments);

        // Assert
        Assert.Equal(s_expected, s_actual);
        Assert.Equal("new data", result.GetValue<string>());
        Assert.Equal("new data", result.ToString());
    }

    [Fact]
    public async Task ItSupportsStaticValueTaskAsync()
    {
        // Arrange
        s_expected = "testabc";

        static ValueTask Test(string input)
        {
            s_actual = input + "abc";
            return new ValueTask();
        }

        var arguments = new KernelArguments("test");

        // Act
        var function = KernelFunctionFactory.CreateFromMethod(Test, loggerFactory: this._logger.Object);
        Assert.NotNull(function);

        FunctionResult result = await function.InvokeAsync(this._kernel, arguments);

        // Assert
        Assert.Equal(s_expected, s_actual);
        Assert.Null(result.GetValue<object?>());
        Assert.Empty(result.ToString());
    }

    [Fact]
    public async Task ItSupportsStaticStringTaskAsync()
    {
        // Arrange
        static Task TestAsync(string input)
        {
            s_actual = s_expected;
            return Task.CompletedTask;
        }

        var arguments = new KernelArguments(string.Empty);

        // Act
        var function = KernelFunctionFactory.CreateFromMethod(TestAsync, loggerFactory: this._logger.Object);
        Assert.NotNull(function);

        var result = await function.InvokeAsync(this._kernel, arguments);

        // Assert
        Assert.Equal(s_expected, s_actual);
        Assert.Null(result.GetValue<object?>());
        Assert.Empty(result.ToString());
    }

    [Fact]
    public async Task ItSupportsStaticStringValueTaskAsync()
    {
        // Arrange
        static ValueTask TestAsync(string input)
        {
            s_actual = s_expected;
            return default;
        }

        var arguments = new KernelArguments(string.Empty);

        // Act
        var function = KernelFunctionFactory.CreateFromMethod(TestAsync, loggerFactory: this._logger.Object);
        Assert.NotNull(function);

        var result = await function.InvokeAsync(this._kernel, arguments);

        // Assert
        Assert.Equal(s_expected, s_actual);
        Assert.Null(result.GetValue<object?>());
        Assert.Empty(result.ToString());
    }

    [Fact]
    public async Task ItSupportsStaticTaskAsync()
    {
        // Arrange
        s_expected = "x y z";

        static Task TestAsync()
        {
            s_actual = s_expected;
            return Task.CompletedTask;
        }

        var arguments = new KernelArguments();

        // Act
        var function = KernelFunctionFactory.CreateFromMethod(TestAsync, loggerFactory: this._logger.Object);
        Assert.NotNull(function);

        var result = await function.InvokeAsync(this._kernel, arguments);

        // Assert
        Assert.Equal(s_expected, s_actual);
        Assert.Null(result.GetValue<object?>());
        Assert.Empty(result.ToString());
    }

    [Fact]
    public async Task ItSupportsStaticStringAsync()
    {
        // Arrange
        s_expected = "x y z";

        static Task TestAsync(string input)
        {
            s_actual = input;
            return Task.CompletedTask;
        }

        var arguments = new KernelArguments("x y z");

        // Act
        var function = KernelFunctionFactory.CreateFromMethod(TestAsync, loggerFactory: this._logger.Object);
        Assert.NotNull(function);

        var result = await function.InvokeAsync(this._kernel, arguments);

        // Assert
        Assert.Equal(s_expected, s_actual);
        Assert.Null(result.GetValue<object?>());
        Assert.Empty(result.ToString());
    }

    [Fact]
    public async Task ItSupportsStaticVoidTaskAsync()
    {
        // Arrange
        static Task TestAsync()
        {
            s_actual = s_expected;
            return Task.CompletedTask;
        }

        var arguments = new KernelArguments();

        // Act
        var function = KernelFunctionFactory.CreateFromMethod(TestAsync, loggerFactory: this._logger.Object);
        Assert.NotNull(function);

        var result = await function.InvokeAsync(this._kernel, arguments);

        // Assert
        Assert.Equal(s_expected, s_actual);
        Assert.Null(result.GetValue<object?>());
        Assert.Empty(result.ToString());
    }

    [Fact]
    public async Task ItSupportsUsingNamedInputValueAsync()
    {
        static string Test(string input) => "Result: " + input;

        var arguments = new KernelArguments("input value");

        // Act
        var function = KernelFunctionFactory.CreateFromMethod(Test);
        Assert.NotNull(function);

        FunctionResult result = await function.InvokeAsync(this._kernel, arguments);

        // Assert
        Assert.Equal("Result: input value", result.GetValue<string>());
        Assert.Equal("Result: input value", result.ToString());
    }

    [Fact]
    public async Task ItSupportsUsingNonNamedInputValueAsync()
    {
        static string Test(string other) => "Result: " + other;

        var arguments = new KernelArguments("input value");

        // Act
        var function = KernelFunctionFactory.CreateFromMethod(Test);
        Assert.NotNull(function);

        FunctionResult result = await function.InvokeAsync(this._kernel, arguments);

        // Assert
        Assert.Equal("Result: input value", result.GetValue<string>());
        Assert.Equal("Result: input value", result.ToString());
    }

    [Fact]
    public async Task ItSupportsUsingNonNamedInputValueEvenWhenThereAreMultipleParametersAsync()
    {
        static string Test(int something, long orother) => "Result: " + (something + orother);

        var arguments = new KernelArguments("42") { ["orother"] = 8 };

        // Act
        var function = KernelFunctionFactory.CreateFromMethod(Test);
        Assert.NotNull(function);

        FunctionResult result = await function.InvokeAsync(this._kernel, arguments);

        // Assert
        Assert.Equal("Result: 50", result.GetValue<string>());
        Assert.Equal("Result: 50", result.ToString());
    }

    [Fact]
    public async Task ItSupportsPreferringNamedValueOverInputAsync()
    {
        static string Test(string other) => "Result: " + other;

        var arguments = new KernelArguments("input value") { ["other"] = "other value" };

        // Act
        var function = KernelFunctionFactory.CreateFromMethod(Test);
        Assert.NotNull(function);

        FunctionResult result = await function.InvokeAsync(this._kernel, arguments);

        // Assert
        Assert.Equal("Result: other value", result.GetValue<string>());
        Assert.Equal("Result: other value", result.ToString());
    }

    [Fact]
    public async Task ItSupportsOverridingNameWithAttributeAsync()
    {
        static string Test([Description("description")] string input) => "Result: " + input;

        var arguments = new KernelArguments("input value") { ["other"] = "other value" };

        // Act
        var function = KernelFunctionFactory.CreateFromMethod(Test);
        Assert.NotNull(function);

        FunctionResult result = await function.InvokeAsync(this._kernel, arguments);

        // Assert
        Assert.Equal("Result: input value", result.GetValue<string>());
        Assert.Equal("Result: input value", result.ToString());
    }

    [Fact]
    public async Task ItSupportNullDefaultValuesOverInputAsync()
    {
        static string Test(string? input = null, string? other = null) => "Result: " + (other is null);

        var arguments = new KernelArguments("input value");

        // Act
        var function = KernelFunctionFactory.CreateFromMethod(Test);
        Assert.NotNull(function);

        FunctionResult result = await function.InvokeAsync(this._kernel, arguments);

        // Assert
        Assert.Equal("Result: True", result.GetValue<string>());
        Assert.Equal("Result: True", result.ToString());
    }

    [Fact]
    public async Task ItSupportFunctionResultAsync()
    {
        FunctionResult Test() => new(s_nopFunction, "fake-result", CultureInfo.InvariantCulture);

        // Act
        var function = KernelFunctionFactory.CreateFromMethod(Test);
        Assert.NotNull(function);

        FunctionResult result = await function.InvokeAsync(this._kernel);

        // Assert
        Assert.NotNull(result);
        Assert.Equal("fake-result", result.GetValue<string>());
        Assert.Equal("fake-result", result.ToString());
    }

    [Fact]
    public async Task ItSupportFunctionResultTaskAsync()
    {
        // Arrange
        Task<FunctionResult> Test()
        {
            var functionResult = new FunctionResult(s_nopFunction, "fake-result", CultureInfo.InvariantCulture);
            return Task.FromResult(functionResult);
        }

        // Act
        var function = KernelFunctionFactory.CreateFromMethod(Test);
        Assert.NotNull(function);

        FunctionResult result = await function.InvokeAsync(this._kernel);

        // Assert
        Assert.NotNull(result);
        Assert.Equal("fake-result", result.GetValue<string>());
        Assert.Equal("fake-result", result.ToString());
    }

    [Fact]
    public async Task ItSupportFunctionResultValueTaskAsync()
    {
        // Arrange
        ValueTask<FunctionResult> Test()
        {
            var functionResult = new FunctionResult(s_nopFunction, "fake-result", CultureInfo.InvariantCulture);
            return ValueTask.FromResult(functionResult);
        }

        // Act
        var function = KernelFunctionFactory.CreateFromMethod(Test);
        Assert.NotNull(function);

        FunctionResult result = await function.InvokeAsync(this._kernel);

        // Assert
        Assert.NotNull(result);
        Assert.Equal("fake-result", result.GetValue<string>());
        Assert.Equal("fake-result", result.ToString());
    }

    [Fact]
    public async Task ItSupportsConvertingFromManyTypesAsync()
    {
        static string Test(int a, long b, decimal c, Guid d, DateTimeOffset e, DayOfWeek? f) =>
            $"{a} {b} {c} {d} {e:R} {f}";

        var arguments = new KernelArguments();
        arguments["a"] = "1";
        arguments["b"] = -2;
        arguments["c"] = "1234";
        arguments["d"] = Guid.Parse("7e08cc00-1d71-4558-81ed-69929499dea1");
        arguments["e"] = "Thu, 25 May 2023 20:17:30 GMT";
        arguments["f"] = DayOfWeek.Monday;

        // Act
        var function = KernelFunctionFactory.CreateFromMethod(Test);
        Assert.NotNull(function);

        FunctionResult result = await function.InvokeAsync(this._kernel, arguments);

        // Assert
        Assert.Equal("1 -2 1234 7e08cc00-1d71-4558-81ed-69929499dea1 Thu, 25 May 2023 20:17:30 GMT Monday", result.GetValue<string>());
        Assert.Equal("1 -2 1234 7e08cc00-1d71-4558-81ed-69929499dea1 Thu, 25 May 2023 20:17:30 GMT Monday", result.ToString());
    }

    [Fact]
    public async Task ItSupportsConvertingFromTypeConverterAttributedTypesAsync()
    {
        static int Test(MyCustomType mct) => mct.Value * 2;

        var arguments = new KernelArguments();
        arguments["mct"] = "42";

        // Act
        var function = KernelFunctionFactory.CreateFromMethod(Test);
        Assert.NotNull(function);

        FunctionResult result = await function.InvokeAsync(this._kernel, arguments);

        // Assert
        Assert.Equal(84, result.GetValue<int>());
        Assert.Equal("84", result.ToString());
    }

    [Theory]
    [InlineData((int)0, DayOfWeek.Sunday)]
    [InlineData((uint)1, DayOfWeek.Monday)]
    [InlineData((long)2, DayOfWeek.Tuesday)]
    [InlineData((ulong)3, DayOfWeek.Wednesday)]
    [InlineData((short)4, DayOfWeek.Thursday)]
    [InlineData((ushort)5, DayOfWeek.Friday)]
    [InlineData((byte)6, DayOfWeek.Saturday)]
    [InlineData((sbyte)0, DayOfWeek.Sunday)]
    public async Task ItSupportsConvertingAllIntegerTypesToEnumAsync(object argument, DayOfWeek expected)
    {
        // Arrange
        object? actual = null;

        var function = KernelFunctionFactory.CreateFromMethod((DayOfWeek dow) => actual = dow);

        // Act
        var result = await function.InvokeAsync(this._kernel, new() { ["dow"] = argument });

        // Assert
        Assert.Equal(expected, actual);
    }

    [TypeConverter(typeof(MyCustomTypeConverter))]
    private sealed class MyCustomType
    {
        public int Value { get; set; }
    }

#pragma warning disable CA1812 // Instantiated by reflection
    private sealed class MyCustomTypeConverter : TypeConverter
    {
        public override bool CanConvertFrom(ITypeDescriptorContext? context, Type sourceType) =>
            sourceType == typeof(string);
        public override object? ConvertFrom(ITypeDescriptorContext? context, CultureInfo? culture, object value) =>
            new MyCustomType { Value = int.Parse((string)value, culture) };
    }
#pragma warning restore CA1812

    [Fact]
    public async Task ItSupportsConvertingArgumentsFromStringToManyTypesAsync()
    {
        // Arrange
        var arguments = new KernelArguments("1");

        async Task AssertResult(Delegate d, object? expected, string? expectedString)
        {
            var result = await KernelFunctionFactory.CreateFromMethod(d, functionName: "Test")!.InvokeAsync(this._kernel, arguments);

            Assert.Equal(expected, result.GetValue<object?>());
            Assert.Equal(expectedString, result.ToString());
        }

        // Act/Assert
        await AssertResult((sbyte input) => input * 2, 2, "2");
        await AssertResult((byte input) => input * 2, 2, "2");
        await AssertResult((short input) => input * 2, 2, "2");
        await AssertResult((ushort input) => input * 2, 2, "2");
        await AssertResult((int input) => input * 2, 2, "2");
        await AssertResult((uint input) => input * 2, (uint)2, "2");
        await AssertResult((long input) => input * 2, (long)2, "2");
        await AssertResult((ulong input) => input * 2, (ulong)2, "2");
        await AssertResult((float input) => input * 2, (float)2, "2");
        await AssertResult((double input) => input * 2, (double)2, "2");
        await AssertResult((int input) => Task.FromResult(input * 2), 2, "2");
        await AssertResult((long input) => Task.FromResult(input * 2), (long)2, "2");
        await AssertResult((int input) => new ValueTask<int>(input * 2), 2, "2");
        await AssertResult((long input) => new ValueTask<long>(input * 2), (long)2, "2");
        await AssertResult((long? input) => input!.Value * 2, (long?)2, "2");
        await AssertResult((TimeSpan input) => TimeSpan.FromTicks(input.Ticks * 2), TimeSpan.FromDays(2), "2.00:00:00");
        await AssertResult((TimeSpan? input) => (int?)null, null, "");

        arguments[KernelArguments.InputParameterName] = "http://example.com/semantic";
        await AssertResult((Uri input) => new Uri(input, "kernel"), new Uri("http://example.com/kernel"), "http://example.com/kernel");
    }

    [Fact]
    public async Task ItSupportsArgumentsAsIsWithoutConvertingTheirTypeAsync()
    {
        //Arrange
        async Task AssertParameterType<T>(T expected)
        {
            var d = (T actual) =>
            {
                //Check the argument is of the expected type
                if (actual is not null)
                {
                    Assert.IsType<T>(actual);
                }

                //Check the argument value is the expected value
                Assert.Equal(expected, actual);
            };

            var arguments = new KernelArguments() { { "actual", (T)expected } };

            await KernelFunctionFactory.CreateFromMethod(d, functionName: "Test")!.InvokeAsync(this._kernel, arguments);
        }

        // Act & Assert
        await AssertParameterType<string?>(null);
        await AssertParameterType<string>("2");
        await AssertParameterType<byte>(2);
        await AssertParameterType<sbyte>(2);
        await AssertParameterType<short>(2);
        await AssertParameterType<ushort>(2);
        await AssertParameterType<int>(2);
        await AssertParameterType<uint>(2);
        await AssertParameterType<long>(2);
        await AssertParameterType<ulong>(2);
        await AssertParameterType<float>(2);
        await AssertParameterType<double>(2);
        await AssertParameterType<decimal>(2);
        await AssertParameterType<char>('w');
        await AssertParameterType<bool>(true);
        await AssertParameterType<DateTime>(DateTime.UtcNow);
        await AssertParameterType<DateTimeOffset>(DateTimeOffset.UtcNow);
        await AssertParameterType<TimeSpan>(TimeSpan.FromMinutes(1));
        await AssertParameterType<Guid>(Guid.NewGuid());
        await AssertParameterType<ConsoleColor>(ConsoleColor.Blue);
        await AssertParameterType<Uri>(new Uri("https://fake-random-test-host/fake-path"));
        await AssertParameterType<object>(new object());
    }

    [Fact]
    public async Task ItSupportsArgumentsImplicitConversionAsync()
    {
        //Arrange
        var arguments = new KernelArguments()
        {
            ["l"] = (int)1,                 //Passed to parameter of type long
            ["i"] = (byte)1,                //Passed to parameter of type int
            ["d"] = (float)1.0,             //Passed to parameter of type double
            ["f"] = (uint)1.0,              //Passed to parameter of type float
            ["g"] = new Guid("35626209-b0ab-458c-bfc4-43e6c7bd13dc"),   //Passed to parameter of type string
            ["dof"] = DayOfWeek.Thursday    //Passed to parameter of type int
        };

        var function = KernelFunctionFactory.CreateFromMethod((long l, int i, double d, float f, string g, int dof) =>
        {
            Assert.Equal(1, l);
            Assert.Equal(1, i);
            Assert.Equal(1.0, d);
            Assert.Equal("35626209-b0ab-458c-bfc4-43e6c7bd13dc", g);
            Assert.Equal(4, dof);
        },
        functionName: "Test");

        // Act & Assert
        await function.InvokeAsync(this._kernel, arguments);
    }

    [Fact]
    public async Task ItSupportsParametersWithDefaultValuesAsync()
    {
        //Arrange

        static void Test(int a, long b = 20, string c = "dv", char d = 'w')
        {
            Assert.Equal(10, a);
            Assert.Equal(20, b);
            Assert.Equal("dv", c);
            Assert.Equal('w', d);
        }

        // Act
        var function = KernelFunctionFactory.CreateFromMethod(Test);

        await function.InvokeAsync(this._kernel, arguments: new() { { "a", 10 } }); // Passing value for the 'a' parameter only.
    }

    [Fact]
    public async Task ItShouldMarshalArgumentsOfValueTypeAsync()
    {
        //Scenario #1 - passing int argument to a method that accepts int
        object? actual = null;
        var sut = KernelFunctionFactory.CreateFromMethod((int val) => { actual = val; });
        await sut.InvokeAsync(this._kernel, new() { ["val"] = 5 });
        Assert.Equal(5, actual);

        //Scenario #2 - passing null argument to a method that accepts int
        sut = KernelFunctionFactory.CreateFromMethod((int val) => { actual = val; });
        await Assert.ThrowsAsync<ArgumentOutOfRangeException>(() => sut.InvokeAsync(this._kernel, new() { ["val"] = null }));

        //Scenario #3 - passing int argument to a method that accepts int?
        actual = null;
        sut = KernelFunctionFactory.CreateFromMethod((int? val) => { actual = val; });
        await sut.InvokeAsync(this._kernel, new() { ["val"] = 5 });
        Assert.Equal(5, actual);

        //Scenario #4 - passing null argument to a method that accepts int?
        actual = new();
        sut = KernelFunctionFactory.CreateFromMethod((int? val) => { actual = val; });
        await sut.InvokeAsync(this._kernel, new() { ["val"] = null });
        Assert.Null(actual);
    }

    [Fact]
    public async Task ItShouldMarshalArgumentsOfReferenceTypeAsync()
    {
        //Scenario #1 - passing string argument to a method that accepts string
        object? actual = null;
        var sut = KernelFunctionFactory.CreateFromMethod((string val) => { actual = val; });
        await sut.InvokeAsync(this._kernel, new() { ["val"] = "5" });
        Assert.Equal("5", actual);

        //Scenario #2 - passing null argument to a method that accepts string
        actual = new();
        sut = KernelFunctionFactory.CreateFromMethod((string val) => { actual = val; });
        await sut.InvokeAsync(this._kernel, new() { ["val"] = null });
        Assert.Null(actual);

        //Scenario #3 - passing string argument to a method that accepts string?
        actual = null;
        sut = KernelFunctionFactory.CreateFromMethod((string? val) => { actual = val; });
        await sut.InvokeAsync(this._kernel, new() { ["val"] = "5" });
        Assert.Equal("5", actual);

        //Scenario #4 - passing null argument to a method that accepts string?
        actual = new();
        sut = KernelFunctionFactory.CreateFromMethod((string? val) => { actual = val; });
        await sut.InvokeAsync(this._kernel, new() { ["val"] = null });
        Assert.Null(actual);
    }

    [Fact]
    public async Task ItUsesContextCultureForParsingFormattingAsync()
    {
        // Arrange
        var arguments = new KernelArguments();
        KernelFunction func = KernelFunctionFactory.CreateFromMethod((double input) => input * 2, functionName: "Test");
        FunctionResult result;

        // Act/Assert

        this._kernel.Culture = new CultureInfo("fr-FR");
        arguments[KernelArguments.InputParameterName] = "12,34"; // tries first to parse with the specified culture
        result = await func.InvokeAsync(this._kernel, arguments);
        Assert.Equal(24.68, result.GetValue<double>());
        Assert.Equal("24,68", result.ToString());

        this._kernel.Culture = new CultureInfo("fr-FR");
        arguments[KernelArguments.InputParameterName] = "12.34"; // falls back to invariant culture
        result = await func.InvokeAsync(this._kernel, arguments);
        Assert.Equal(24.68, result.GetValue<double>());
        Assert.Equal("24,68", result.ToString());

        this._kernel.Culture = new CultureInfo("en-US");
        arguments[KernelArguments.InputParameterName] = "12.34"; // works with current culture
        result = await func.InvokeAsync(this._kernel, arguments);
        Assert.Equal(24.68, result.GetValue<double>());
        Assert.Equal("24.68", result.ToString());

        this._kernel.Culture = new CultureInfo("en-US");
        arguments[KernelArguments.InputParameterName] = "12,34"; // not parsable with current or invariant culture
        await Assert.ThrowsAsync<ArgumentOutOfRangeException>(() => func.InvokeAsync(this._kernel, arguments));
    }

    [Fact]
    public async Task ItThrowsWhenItFailsToConvertAnArgumentAsync()
    {
        static string Test(Guid g) => g.ToString();

        var arguments = new KernelArguments();
        arguments["g"] = "7e08cc00-1d71-4558-81ed-69929499dxyz";

        // Act
        var function = KernelFunctionFactory.CreateFromMethod(Test);
        Assert.NotNull(function);

        var ex = await Assert.ThrowsAsync<ArgumentOutOfRangeException>(() => function.InvokeAsync(this._kernel, arguments));

        //Assert
        AssertExtensions.AssertIsArgumentOutOfRange(ex, "g", (string?)arguments["g"]!);
    }

    [Fact]
    public void ItExposesMetadataFromDelegate()
    {
        [Description("Concat information")]
        static string Test(Guid id, string name, int old) => $"{id} {name} {old}";

        // Act
        var function = KernelFunctionFactory.CreateFromMethod(Test);

        // Assert
        Assert.Contains("Test", function.Name, StringComparison.Ordinal);
        Assert.Equal("Concat information", function.Description);
        Assert.Equal("id", function.Metadata.Parameters[0].Name);
        Assert.Equal("name", function.Metadata.Parameters[1].Name);
        Assert.Equal("old", function.Metadata.Parameters[2].Name);
    }

    [Fact]
    public void ItExposesMetadataFromMethodInfo()
    {
        [Description("Concat information")]
        static string Test(Guid id, string name, int old) => $"{id} {name} {old}";

        // Act
        var function = KernelFunctionFactory.CreateFromMethod(Test);

        // Assert
        Assert.Contains("Test", function.Name, StringComparison.Ordinal);
        Assert.Equal("Concat information", function.Description);
        Assert.Equal("id", function.Metadata.Parameters[0].Name);
        Assert.Equal("name", function.Metadata.Parameters[1].Name);
        Assert.Equal("old", function.Metadata.Parameters[2].Name);
    }

    [Fact]
    public async Task ItCanReturnBasicTypesAsync()
    {
        // Arrange
        static int TestInt(int number) => number;
        static double TestDouble(double number) => number;
        static string TestString(string str) => str;
        static bool TestBool(bool flag) => flag;

        var function1 = KernelFunctionFactory.CreateFromMethod(TestInt);
        var function2 = KernelFunctionFactory.CreateFromMethod(TestDouble);
        var function3 = KernelFunctionFactory.CreateFromMethod(TestString);
        var function4 = KernelFunctionFactory.CreateFromMethod(TestBool);

        // Act
        FunctionResult result1 = await function1.InvokeAsync(this._kernel, new("42"));
        FunctionResult result2 = await function2.InvokeAsync(this._kernel, new("3.14"));
        FunctionResult result3 = await function3.InvokeAsync(this._kernel, new("test-string"));
        FunctionResult result4 = await function4.InvokeAsync(this._kernel, new("true"));

        // Assert
        Assert.Equal(42, result1.GetValue<int>());
        Assert.Equal("42", result1.ToString());

        Assert.Equal(3.14, result2.GetValue<double>());
        Assert.Equal("3.14", result2.ToString());

        Assert.Equal("test-string", result3.GetValue<string>());
        Assert.Equal("test-string", result3.ToString());

        Assert.True(result4.GetValue<bool>());
        Assert.Equal("True", result4.ToString());
    }

    [Fact]
    public async Task ItCanReturnComplexTypeAsync()
    {
        // Arrange
        static MyCustomType TestCustomType(MyCustomType instance) => instance;

        var arguments = new KernelArguments();
        arguments["instance"] = "42";

        var function = KernelFunctionFactory.CreateFromMethod(TestCustomType);

        // Act
        FunctionResult result = await function.InvokeAsync(this._kernel, arguments);

        var actualInstance = result.GetValue<MyCustomType>();

        // Assert
        Assert.NotNull(actualInstance);
        Assert.Equal(42, result.GetValue<MyCustomType>()?.Value);
        Assert.Equal(42, actualInstance.Value);
    }

    [Fact]
    public async Task ItCanReturnAsyncEnumerableTypeAsync()
    {
        // Arrange
        static async IAsyncEnumerable<int> TestAsyncEnumerableTypeAsync()
        {
            yield return 1;

            await Task.Delay(50);

            yield return 2;

            await Task.Delay(50);

            yield return 3;
        }

        var function = KernelFunctionFactory.CreateFromMethod(TestAsyncEnumerableTypeAsync);

        // Act
        FunctionResult result = await function.InvokeAsync(this._kernel, new KernelArguments());

        // Assert
        Assert.NotNull(result);

        var asyncEnumerableResult = result.GetValue<IAsyncEnumerable<int>>();

        Assert.NotNull(asyncEnumerableResult);

        var assertResult = new List<int>();

        await foreach (var value in asyncEnumerableResult)
        {
            assertResult.Add(value);
        }

        Assert.True(assertResult.SequenceEqual(new List<int> { 1, 2, 3 }));
    }

    [Fact]
    public async Task ItPropagatesOriginalExceptionTypeAsync()
    {
        // Arrange
        var arguments = new KernelArguments();
        Exception expected = new FormatException("expected");
        KernelFunction func = KernelFunctionFactory.CreateFromMethod(() => { throw expected; });

        // Act
        Exception actual = await Record.ExceptionAsync(() => func.InvokeAsync(this._kernel, arguments));

        // Assert
        Assert.Same(expected, actual);
    }
<<<<<<< HEAD

    public class ComplexType
    {
        public int Foo { get; set; }
    }

    [Fact]
    public async Task ItSupportsMarshallingStringToComplexTypeAsync()
    {
        //Arrange
        static ComplexType Test(ComplexType complexType) => complexType;

        // Act
        var function = KernelFunctionFactory.CreateFromMethod(Method(Test));
        FunctionResult result = await function.InvokeAsync(this._kernel, arguments: new() { { "complexType", @"{ ""Foo"": 42 }" } });

        // Assert
        Assert.NotNull(result);

        var complexTypeResult = result.GetValue<ComplexType>();
        Assert.NotNull(complexTypeResult);
        Assert.Equal(42, complexTypeResult.Foo);
    }

    [Fact]
    public async Task ItSupportsMarshallingComplexTypeToStringAsync()
    {
        //Arrange
        static ComplexType Test(ComplexType complexType) => complexType;

        // Act
        var function = KernelFunctionFactory.CreateFromMethod(Method(Test));
        FunctionResult result = await function.InvokeAsync(this._kernel, arguments: new() { { "complexType", new ComplexType() { Foo = 42 } } });

        // Assert        
        Assert.NotNull(result);

        var stringResult = result.ToString();
        Assert.NotNull(stringResult);
        Assert.Equal(@"{""Foo"":42}", stringResult);
    }

    [Fact]
    public async Task ItThrowsWhenMarshallingComplexTypeToNonStringTypeAsync()
    {
        //Arrange
        static int Test(int complexType) => complexType;

        // Act
        var function = KernelFunctionFactory.CreateFromMethod(Method(Test));

        // Assert
        await Assert.ThrowsAsync<ArgumentException>(async () => await function.InvokeAsync(this._kernel, arguments: new() { { "complexType", new ComplexType() { Foo = 42 } } }));
    }

    [Fact]
    public async Task ItThrowsWhenMarshallingNonStringTypeToComplexTypeAsync()
    {
        //Arrange
        static ComplexType Test(ComplexType complexType) => complexType;

        // Act
        var function = KernelFunctionFactory.CreateFromMethod(Method(Test));
        FunctionResult result = await function.InvokeAsync(this._kernel, arguments: new() { { "complexType", new ComplexType() { Foo = 42 } } });

        // Assert
        Assert.NotNull(result);
        Assert.Throws<InvalidCastException>(() => result.GetValue<double>());
    }

    private static MethodInfo Method(Delegate method)
    {
        return method.Method;
    }
=======
>>>>>>> a29acc70
}<|MERGE_RESOLUTION|>--- conflicted
+++ resolved
@@ -1163,7 +1163,6 @@
         // Assert
         Assert.Same(expected, actual);
     }
-<<<<<<< HEAD
 
     public class ComplexType
     {
@@ -1238,6 +1237,4 @@
     {
         return method.Method;
     }
-=======
->>>>>>> a29acc70
 }