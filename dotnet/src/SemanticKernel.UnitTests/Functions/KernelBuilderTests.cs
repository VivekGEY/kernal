﻿// Copyright (c) Microsoft. All rights reserved.

using System;
using System.Collections.Generic;
using System.Globalization;
using System.Linq;
using Microsoft.Extensions.DependencyInjection;
using Microsoft.Extensions.Logging;
using Microsoft.Extensions.Logging.Abstractions;
using Microsoft.SemanticKernel;
using Microsoft.SemanticKernel.AI.ChatCompletion;
using Microsoft.SemanticKernel.AI.TextCompletion;
using Microsoft.SemanticKernel.Connectors.AI.OpenAI.ChatCompletion;
using Microsoft.SemanticKernel.Connectors.AI.OpenAI.TextCompletion;
using Xunit;

namespace SemanticKernel.UnitTests.Functions;

public class KernelBuilderTests
{
    [Fact]
    public void ItCreatesNewKernelsOnEachBuild()
    {
        KernelBuilder builder = new();
        Assert.NotSame(builder.Build(), builder.Build());

        builder.WithCulture(CultureInfo.InvariantCulture);
        Assert.NotSame(builder.Build(), builder.Build());
    }

    [Fact]
    public void ItReturnsItselfFromWitherMethods()
    {
        KernelBuilder builder = new();
        Assert.Same(builder, builder.WithCulture(CultureInfo.InvariantCulture));
        Assert.Same(builder, builder.WithLoggerFactory(NullLoggerFactory.Instance));
        Assert.Same(builder, builder.WithAIServiceSelector(null));
        Assert.Same(builder, builder.WithPlugins(plugins => { }));
        Assert.Same(builder, builder.WithPlugins((plugins, serviceProvider) => { }));
        Assert.Same(builder, builder.WithServices(services => { }));
    }

    [Fact]
    public void ItDefaultsDataToAnEmptyDictionary()
    {
        Kernel kernel = new KernelBuilder().Build();
        Assert.Empty(kernel.Data);
    }

    [Fact]
    public void ItSupportsResettingCulture()
    {
        CultureInfo last = new("fr-FR");

        KernelBuilder builder = new KernelBuilder().WithCulture(CultureInfo.CurrentCulture);
        Assert.Same(CultureInfo.CurrentCulture, builder.Build().Culture);

        builder.WithCulture(null);
        Assert.Same(CultureInfo.InvariantCulture, builder.Build().Culture);

        builder.WithCulture(last);
        Assert.Same(last, builder.Build().Culture);
    }

    [Fact]
    public void ItSupportsOverwritingCulture()
    {
        CultureInfo last = new("fr-FR");

        Kernel kernel = new KernelBuilder()
            .WithCulture(CultureInfo.InvariantCulture)
            .WithCulture(null)
            .WithCulture(CultureInfo.CurrentCulture)
            .WithCulture(last)
            .Build();

        Assert.Same(last, kernel.Culture);
    }

    [Fact]
    public void ItDefaultsCultureToInvariantCulture()
    {
        Kernel kernel = new KernelBuilder().Build();
        Assert.Same(CultureInfo.InvariantCulture, kernel.Culture);
    }

    [Fact]
    public void ItSupportsOverwritingLoggerFactory()
    {
        using ILoggerFactory loggerFactory1 = new LoggerFactory();
        using ILoggerFactory loggerFactory2 = new LoggerFactory();

        Kernel kernel = new KernelBuilder()
            .WithLoggerFactory(NullLoggerFactory.Instance)
            .WithLoggerFactory(loggerFactory1)
            .WithLoggerFactory(loggerFactory2)
            .Build();

        Assert.Same(loggerFactory2, kernel.GetService<ILoggerFactory>());
        Assert.Same(loggerFactory2, kernel.LoggerFactory);
    }

    [Fact]
    public void ItDefaultsLoggerFactoryToNullLoggerFactory()
    {
        Kernel kernel = new KernelBuilder().Build();
        Assert.Same(NullLoggerFactory.Instance, kernel.GetService<ILoggerFactory>());
        Assert.Same(NullLoggerFactory.Instance, kernel.LoggerFactory);
    }

    [Fact]
    public void ItPropagatesPluginsToBuiltKernel()
    {
        IKernelPlugin plugin1 = new KernelPlugin("plugin1");
        IKernelPlugin plugin2 = new KernelPlugin("plugin2");

        Kernel kernel = new KernelBuilder()
            .WithPlugins(plugins =>
            {
                Assert.NotNull(plugins);
                Assert.Empty(plugins);
                plugins.Add(plugin1);
                plugins.Add(plugin2);
            })
            .Build();

        Assert.Contains(plugin1, kernel.Plugins);
        Assert.Contains(plugin2, kernel.Plugins);
    }

    [Fact]
    public void ItAugmentsPluginsWithMultipleCalls()
    {
        IKernelPlugin plugin1 = new KernelPlugin("plugin1");
        IKernelPlugin plugin2 = new KernelPlugin("plugin2");

        // Delegate taking just plugins
        Kernel kernel = new KernelBuilder()
            .WithPlugins(plugins =>
            {
                Assert.NotNull(plugins);
                Assert.Empty(plugins);
                plugins.Add(plugin1);
            })
            .WithPlugins(plugins =>
            {
                Assert.Single(plugins);
                plugins.Add(plugin2);
            })
            .Build();
        Assert.Contains(plugin1, kernel.Plugins);
        Assert.Contains(plugin2, kernel.Plugins);

        // Delegate taking just serviceProvider and plugins
        kernel = new KernelBuilder()
            .WithPlugins((plugins, _) =>
            {
                Assert.NotNull(plugins);
                Assert.Empty(plugins);
                plugins.Add(plugin1);
            })
            .WithPlugins((plugins, _) =>
            {
                Assert.Single(plugins);
                plugins.Add(plugin2);
            })
            .Build();
        Assert.Contains(plugin1, kernel.Plugins);
        Assert.Contains(plugin2, kernel.Plugins);

        // Both combined
        kernel = new KernelBuilder()
            .WithPlugins(plugins =>
            {
                Assert.NotNull(plugins);
                Assert.Empty(plugins);
                plugins.Add(plugin1);
            })
            .WithPlugins((plugins, _) =>
            {
                Assert.Single(plugins);
                plugins.Add(plugin2);
            })
            .Build();
        Assert.Contains(plugin1, kernel.Plugins);
        Assert.Contains(plugin2, kernel.Plugins);
    }

    [Fact]
    public void ItSuppliesBuiltServiceProviderToConfigurePlugins()
    {
        using ILoggerFactory loggerFactory = new LoggerFactory();

        Kernel kernel = new KernelBuilder()
            .WithLoggerFactory(loggerFactory)
            .WithPlugins((plugins, serviceProvider) =>
            {
                Assert.Same(loggerFactory, serviceProvider.GetService(typeof(ILoggerFactory)));
            })
            .Build();
    }

    [Fact]
    public void ItBuildsServicesIntoKernel()
    {
        Kernel kernel = new KernelBuilder()
<<<<<<< HEAD
            .WithOpenAIChatCompletion(modelId: "abcd", apiKey: "efg", serviceId: "openai")
            .WithAzureOpenAITextCompletion(deploymentName: "hijk", modelId: "qrs", endpoint: "https://lmnop", apiKey: "tuv", serviceId: "azureopenai")
            .ConfigureServices(services =>
=======
            .WithOpenAIChatCompletion("abcd", "efg", serviceId: "openai")
            .WithAzureOpenAITextCompletion("hijk", "https://lmnop", "qrs", serviceId: "azureopenai")
            .WithServices(services =>
>>>>>>> 0e24fc2d
            {
                services.AddSingleton<IFormatProvider>(CultureInfo.InvariantCulture);
                services.AddSingleton<IFormatProvider>(CultureInfo.CurrentCulture);
                services.AddSingleton<IFormatProvider>(new CultureInfo("en-US"));
            })
            .Build();

        Assert.IsType<OpenAIChatCompletion>(kernel.GetService<IChatCompletion>("openai"));
        Assert.IsType<AzureOpenAITextCompletion>(kernel.GetService<ITextCompletion>("azureopenai"));

        Assert.Equal(2, kernel.GetAllServices<ITextCompletion>().Count());
        Assert.Single(kernel.GetAllServices<IChatCompletion>());

        Assert.Equal(3, kernel.GetAllServices<IFormatProvider>().Count());
    }

    [Fact]
    public void ItSupportsMultipleEqualNamedServices()
    {
        Kernel kernel = new KernelBuilder()
            .WithOpenAIChatCompletion(modelId: "abcd", apiKey: "efg", serviceId: "openai")
            .WithOpenAIChatCompletion(modelId: "abcd", apiKey: "efg", serviceId: "openai")
            .WithOpenAIChatCompletion(modelId: "abcd", apiKey: "efg", serviceId: "openai")
            .WithOpenAIChatCompletion(modelId: "abcd", apiKey: "efg", serviceId: "openai")
            .WithAzureOpenAIChatCompletion(deploymentName: "hijk", modelId: "lmnop", endpoint: "https://qrs", apiKey: "tuv", serviceId: "openai")
            .WithAzureOpenAIChatCompletion(deploymentName: "hijk", modelId: "lmnop", endpoint: "https://qrs", apiKey: "tuv", serviceId: "openai")
            .WithAzureOpenAIChatCompletion(deploymentName: "hijk", modelId: "lmnop", endpoint: "https://qrs", apiKey: "tuv", serviceId: "openai")
            .WithAzureOpenAIChatCompletion(deploymentName: "hijk", modelId: "lmnop", endpoint: "https://qrs", apiKey: "tuv", serviceId: "openai")
            .Build();

        Assert.Equal(8, kernel.GetAllServices<IChatCompletion>().Count());
    }

    [Fact]
    public void ItThrowsExceptionsWhereExpected()
    {
        KernelBuilder builder = new();

        Assert.Throws<ArgumentNullException>(() => builder.WithPlugins((Action<KernelPluginCollection>)null!));
        Assert.Throws<ArgumentNullException>(() => builder.WithPlugins((Action<KernelPluginCollection, IServiceProvider>)null!));
        Assert.Throws<ArgumentNullException>(() => builder.WithServices(null!));

        builder.WithLoggerFactory(null);
        builder.WithCulture(null);
        builder.WithAIServiceSelector(null);

        builder.Build();
    }

    [Fact]
    public void ItIsntNeededInDIContexts()
    {
        KernelPluginCollection plugins = new() { new KernelPlugin("plugin1") };

        var serviceCollection = new ServiceCollection();
        serviceCollection.AddAzureOpenAIChatCompletion(deploymentName: "abcd", modelId: "efg", endpoint: "https://hijk", apiKey: "lmnop");
        serviceCollection.AddAzureOpenAIChatCompletion(deploymentName: "abcd", modelId: "efg", endpoint: "https://hijk", apiKey: "lmnop");
        serviceCollection.AddAzureOpenAIChatCompletion(deploymentName: "abcd", modelId: "efg", endpoint: "https://hijk", apiKey: "lmnop", serviceId: "azureopenai1");
        serviceCollection.AddAzureOpenAIChatCompletion(deploymentName: "abcd", modelId: "efg", endpoint: "https://hijk", apiKey: "lmnop", serviceId: "azureopenai2");
        serviceCollection.AddSingleton(plugins);
        serviceCollection.AddSingleton<Kernel>();

        Kernel k = serviceCollection.BuildServiceProvider().GetService<Kernel>()!;

        Assert.NotNull(k);
        Assert.Same(plugins, k.Plugins);
        Assert.IsAssignableFrom<IChatCompletion>(k.GetService<IChatCompletion>("azureopenai1"));
        Assert.IsAssignableFrom<IChatCompletion>(k.GetService<IChatCompletion>("azureopenai2"));

        // This should be 4, not 2. However, there is currently a limitation with Microsoft.Extensions.DependencyInjection
        // that prevents GetAllServices from enumerating named services. KernelBuilder works around this,
        // but when just using DI directly, it will only find unnamed services. Once that issue is fixed and SK
        // brings in the new version, it can update the GetAllServices implementation to remove the workaround,
        // and then this test should be updated accordingly.
        Assert.Equal(2, k.GetAllServices<IChatCompletion>().Count());

        // It's possible to explicitly use the same workaround outside of KernelBuilder to get all services,
        // but it's not recommended.

        //** WORKAROUND
        Dictionary<Type, HashSet<object?>> mapping = new();
        foreach (var descriptor in serviceCollection)
        {
            if (!mapping.TryGetValue(descriptor.ServiceType, out HashSet<object?>? keys))
            {
                mapping[descriptor.ServiceType] = keys = new HashSet<object?>();
            }
            keys.Add(descriptor.ServiceKey);
        }
        serviceCollection.AddKeyedSingleton<Dictionary<Type, HashSet<object?>>>("KernelServiceTypeToKeyMappings", mapping);
        //**

        k = serviceCollection.BuildServiceProvider().GetService<Kernel>()!;
        Assert.Equal(4, k.GetAllServices<IChatCompletion>().Count()); // now this is 4 as expected
    }
}<|MERGE_RESOLUTION|>--- conflicted
+++ resolved
@@ -204,15 +204,9 @@
     public void ItBuildsServicesIntoKernel()
     {
         Kernel kernel = new KernelBuilder()
-<<<<<<< HEAD
             .WithOpenAIChatCompletion(modelId: "abcd", apiKey: "efg", serviceId: "openai")
             .WithAzureOpenAITextCompletion(deploymentName: "hijk", modelId: "qrs", endpoint: "https://lmnop", apiKey: "tuv", serviceId: "azureopenai")
-            .ConfigureServices(services =>
-=======
-            .WithOpenAIChatCompletion("abcd", "efg", serviceId: "openai")
-            .WithAzureOpenAITextCompletion("hijk", "https://lmnop", "qrs", serviceId: "azureopenai")
             .WithServices(services =>
->>>>>>> 0e24fc2d
             {
                 services.AddSingleton<IFormatProvider>(CultureInfo.InvariantCulture);
                 services.AddSingleton<IFormatProvider>(CultureInfo.CurrentCulture);
