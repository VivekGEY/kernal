--- conflicted
+++ resolved
@@ -35,35 +35,19 @@
         IServiceCollection services = builder.Services;
         IKernelBuilderPlugins plugins = builder.Plugins;
 
-<<<<<<< HEAD
         for (int i = 0; i < 3; i++)
         {
             Assert.Same(services, builder.Services);
             Assert.Same(plugins, builder.Plugins);
             Assert.NotNull(builder.Build());
         }
-=======
-        Kernel kernel = new KernelBuilder()
-            .WithLoggerFactory(NullLoggerFactory.Instance)
-            .WithLoggerFactory(loggerFactory1)
-            .WithLoggerFactory(loggerFactory2)
-            .Build();
-
-        Assert.Same(loggerFactory2, kernel.GetRequiredService<ILoggerFactory>());
-        Assert.Same(loggerFactory2, kernel.LoggerFactory);
->>>>>>> 0a7c6169
     }
 
     [Fact]
     public void ItDefaultsDataToAnEmptyDictionary()
     {
         Kernel kernel = new KernelBuilder().Build();
-<<<<<<< HEAD
         Assert.Empty(kernel.Data);
-=======
-        Assert.Throws<KernelException>(() => kernel.GetRequiredService<ILoggerFactory>());
-        Assert.Same(NullLoggerFactory.Instance, kernel.LoggerFactory);
->>>>>>> 0a7c6169
     }
 
     [Fact]
@@ -83,7 +67,9 @@
 
         NopServiceSelector selector = new();
 
-        kernel = new KernelBuilder().WithAIServiceSelector(selector).Build();
+        KernelBuilder builder = new();
+        builder.Services.AddSingleton<IAIServiceSelector>(selector);
+        kernel = builder.Build();
         Assert.Same(selector, kernel.Services.GetService<IAIServiceSelector>());
         Assert.Same(selector, kernel.ServiceSelector);
         Assert.Same(selector, kernel.GetRequiredService<IAIServiceSelector>());
