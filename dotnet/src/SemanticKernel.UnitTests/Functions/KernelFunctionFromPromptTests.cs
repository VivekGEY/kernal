﻿// Copyright (c) Microsoft. All rights reserved.

using System;
using System.Collections.Generic;
using System.Linq;
using System.Runtime.CompilerServices;
using System.Threading;
using System.Threading.Tasks;
using Microsoft.Extensions.DependencyInjection;
using Microsoft.SemanticKernel;
using Microsoft.SemanticKernel.ChatCompletion;
using Microsoft.SemanticKernel.Connectors.OpenAI;
using Microsoft.SemanticKernel.TextGeneration;
using Moq;
using Xunit;

// ReSharper disable StringLiteralTypo

namespace SemanticKernel.UnitTests.Functions;

public class KernelFunctionFromPromptTests
{
    [Fact]
    public void ItAddsMissingVariablesForPrompt()
    {
        // Arrange & Act
        var function = KernelFunctionFromPrompt.Create("This {{$x11}} {{$a}}{{$missing}} test template {{p.bar $b}} and {{p.foo c='literal \"c\"' d = $d}} and {{p.baz ename=$e}}");

        // Assert
        Assert.NotNull(function);
        Assert.NotNull(function.Metadata);
        Assert.NotNull(function.Metadata.Parameters);
        Assert.Equal(6, function.Metadata.Parameters.Count);
        Assert.Equal("x11", function.Metadata.Parameters[0].Name);
        Assert.Equal("a", function.Metadata.Parameters[1].Name);
        Assert.Equal("missing", function.Metadata.Parameters[2].Name);
        Assert.Equal("b", function.Metadata.Parameters[3].Name);
        Assert.Equal("d", function.Metadata.Parameters[4].Name);
        Assert.Equal("e", function.Metadata.Parameters[5].Name);
    }

    [Fact]
    public void ItProvidesAccessToFunctionsViaFunctionCollection()
    {
        // Arrange
        var factory = new Mock<Func<IServiceProvider, ITextGenerationService>>();
        IKernelBuilder builder = Kernel.CreateBuilder();
        builder.Services.AddSingleton(factory.Object);
        Kernel kernel = builder.Build();

        kernel.ImportPluginFromFunctions("jk", functions: [kernel.CreateFunctionFromPrompt(promptTemplate: "Tell me a joke", functionName: "joker", description: "Nice fun")]);

        // Act & Assert - 3 functions, var name is not case sensitive
        Assert.True(kernel.Plugins.TryGetFunction("jk", "joker", out _));
        Assert.True(kernel.Plugins.TryGetFunction("JK", "JOKER", out _));
    }

    [Theory]
    [InlineData(null, null)]
    [InlineData("My Chat Prompt", "My Chat Prompt")]
    public async Task ItUsesChatSystemPromptWhenProvidedAsync(string? providedSystemChatPrompt, string? expectedSystemChatPrompt)
    {
        // Arrange
        var mockTextGeneration = new Mock<ITextGenerationService>();
        var fakeTextContent = new TextContent("llmResult");

        mockTextGeneration.Setup(c => c.GetTextContentsAsync(It.IsAny<string>(), It.IsAny<PromptExecutionSettings>(), It.IsAny<Kernel>(), It.IsAny<CancellationToken>())).ReturnsAsync([fakeTextContent]);

        IKernelBuilder builder = Kernel.CreateBuilder();
        builder.Services.AddKeyedSingleton("x", mockTextGeneration.Object);
        Kernel kernel = builder.Build();

        var openAIExecutionSettings = providedSystemChatPrompt is null
            ? new OpenAIPromptExecutionSettings()
            : new OpenAIPromptExecutionSettings
            {
                ChatSystemPrompt = providedSystemChatPrompt
            };

        var promptConfig = new PromptTemplateConfig("template");
        promptConfig.AddExecutionSettings(openAIExecutionSettings);
        var func = kernel.CreateFunctionFromPrompt(promptConfig);

        // Act
        await kernel.InvokeAsync(func);

        // Assert
        mockTextGeneration.Verify(a => a.GetTextContentsAsync("template", It.Is<OpenAIPromptExecutionSettings>(c => c.ChatSystemPrompt == expectedSystemChatPrompt), It.IsAny<Kernel>(), It.IsAny<CancellationToken>()), Times.Once());
    }

    [Fact]
    public async Task ItUsesServiceIdWhenProvidedAsync()
    {
        // Arrange
        var mockTextGeneration1 = new Mock<ITextGenerationService>();
        var mockTextGeneration2 = new Mock<ITextGenerationService>();
        var fakeTextContent = new TextContent("llmResult");

        mockTextGeneration1.Setup(c => c.GetTextContentsAsync(It.IsAny<string>(), It.IsAny<PromptExecutionSettings>(), It.IsAny<Kernel>(), It.IsAny<CancellationToken>())).ReturnsAsync([fakeTextContent]);
        mockTextGeneration2.Setup(c => c.GetTextContentsAsync(It.IsAny<string>(), It.IsAny<PromptExecutionSettings>(), It.IsAny<Kernel>(), It.IsAny<CancellationToken>())).ReturnsAsync([fakeTextContent]);

        IKernelBuilder builder = Kernel.CreateBuilder();
        builder.Services.AddKeyedSingleton("service1", mockTextGeneration1.Object);
        builder.Services.AddKeyedSingleton("service2", mockTextGeneration2.Object);
        Kernel kernel = builder.Build();

        var promptConfig = new PromptTemplateConfig("template");
        promptConfig.AddExecutionSettings(new PromptExecutionSettings(), "service1");
        var func = kernel.CreateFunctionFromPrompt(promptConfig);

        // Act
        await kernel.InvokeAsync(func);

        // Assert
        mockTextGeneration1.Verify(a => a.GetTextContentsAsync("template", It.IsAny<PromptExecutionSettings>(), It.IsAny<Kernel>(), It.IsAny<CancellationToken>()), Times.Once());
        mockTextGeneration2.Verify(a => a.GetTextContentsAsync("template", It.IsAny<PromptExecutionSettings>(), It.IsAny<Kernel>(), It.IsAny<CancellationToken>()), Times.Never());
    }

    [Fact]
    public async Task ItFailsIfInvalidServiceIdIsProvidedAsync()
    {
        // Arrange
        var mockTextGeneration1 = new Mock<ITextGenerationService>();
        var mockTextGeneration2 = new Mock<ITextGenerationService>();

        IKernelBuilder builder = Kernel.CreateBuilder();
        builder.Services.AddKeyedSingleton("service1", mockTextGeneration1.Object);
        builder.Services.AddKeyedSingleton("service2", mockTextGeneration2.Object);
        Kernel kernel = builder.Build();

        var promptConfig = new PromptTemplateConfig("template");
        promptConfig.AddExecutionSettings(new PromptExecutionSettings(), "service3");
        var func = kernel.CreateFunctionFromPrompt(promptConfig);

        // Act
        var exception = await Assert.ThrowsAsync<KernelException>(() => kernel.InvokeAsync(func));

        // Assert
        Assert.Equal("Required service of type Microsoft.SemanticKernel.TextGeneration.ITextGenerationService not registered. Expected serviceIds: service3.", exception.Message);
    }

    [Fact]
    public async Task ItParsesStandardizedPromptWhenServiceIsChatCompletionAsync()
    {
        var fakeService = new FakeChatAsTextService();
        IKernelBuilder builder = Kernel.CreateBuilder();
        builder.Services.AddTransient<ITextGenerationService>((sp) => fakeService);
        Kernel kernel = builder.Build();

        KernelFunction function = KernelFunctionFactory.CreateFromPrompt("""
            <message role="system">You are a helpful assistant.</message>
            <message role="user">How many 20 cents can I get from 1 dollar?</message>
            """);

        // Act + Assert
        await kernel.InvokeAsync(function);

        Assert.NotNull(fakeService.ChatHistory);
        Assert.Equal(2, fakeService.ChatHistory.Count);
        Assert.Equal("You are a helpful assistant.", fakeService.ChatHistory[0].Content);
        Assert.Equal("How many 20 cents can I get from 1 dollar?", fakeService.ChatHistory[1].Content);
    }

    [Fact]
    public async Task ItParsesStandardizedPromptWhenServiceIsStreamingChatCompletionAsync()
    {
        var fakeService = new FakeChatAsTextService();
        IKernelBuilder builder = Kernel.CreateBuilder();
        builder.Services.AddTransient<ITextGenerationService>((sp) => fakeService);
        Kernel kernel = builder.Build();

        KernelFunction function = KernelFunctionFactory.CreateFromPrompt("""
            <message role="system">You are a helpful assistant.</message>
            <message role="user">How many 20 cents can I get from 1 dollar?</message>
            """);

        // Act + Assert
        await foreach (var chunk in kernel.InvokeStreamingAsync(function))
        {
        }

        Assert.NotNull(fakeService.ChatHistory);
        Assert.Equal(2, fakeService.ChatHistory.Count);
        Assert.Equal("You are a helpful assistant.", fakeService.ChatHistory[0].Content);
        Assert.Equal("How many 20 cents can I get from 1 dollar?", fakeService.ChatHistory[1].Content);
    }

    [Fact]
    public async Task ItNotParsesStandardizedPromptWhenServiceIsOnlyTextCompletionAsync()
    {
        var mockService = new Mock<ITextGenerationService>();
        var mockResult = mockService.Setup(s => s.GetTextContentsAsync(It.IsAny<string>(), It.IsAny<PromptExecutionSettings>(), It.IsAny<Kernel>(), It.IsAny<CancellationToken>()))
            .ReturnsAsync([new("something")]);

        IKernelBuilder builder = Kernel.CreateBuilder();
        builder.Services.AddTransient<ITextGenerationService>((sp) => mockService.Object);
        Kernel kernel = builder.Build();

        var inputPrompt = """
            <message role="system">You are a helpful assistant.</message>
            <message role="user">How many 20 cents can I get from 1 dollar?</message>
            """;

        KernelFunction function = KernelFunctionFactory.CreateFromPrompt(inputPrompt);

        // Act + Assert
        mockResult.Callback((string prompt, PromptExecutionSettings _, Kernel _, CancellationToken _) =>
        {
            Assert.NotNull(prompt);
            Assert.Equal(inputPrompt, prompt);
        });

        await kernel.InvokeAsync(function);
    }

    [Fact]
    public async Task ItNotParsesStandardizedPromptWhenStreamingWhenServiceIsOnlyTextCompletionAsync()
    {
        var mockService = new Mock<ITextGenerationService>();
        var mockResult = mockService.Setup(s => s.GetStreamingTextContentsAsync(It.IsAny<string>(), It.IsAny<PromptExecutionSettings>(), It.IsAny<Kernel>(), It.IsAny<CancellationToken>()))
            .Returns((new List<StreamingTextContent>() { new("something") }).ToAsyncEnumerable());

        IKernelBuilder builder = Kernel.CreateBuilder();
        builder.Services.AddTransient<ITextGenerationService>((sp) => mockService.Object);
        Kernel kernel = builder.Build();

        var inputPrompt = """
            <message role="system">You are a helpful assistant.</message>
            <message role="user">How many 20 cents can I get from 1 dollar?</message>
            """;

        KernelFunction function = KernelFunctionFactory.CreateFromPrompt(inputPrompt);

        // Act + Assert
        mockResult.Callback((string prompt, PromptExecutionSettings _, Kernel _, CancellationToken _) =>
        {
            Assert.NotNull(prompt);
            Assert.Equal(inputPrompt, prompt);
        });

        await foreach (var chunk in kernel.InvokeStreamingAsync(function))
        {
        }
    }

    [Fact]
    public async Task InvokeAsyncReturnsTheConnectorResultWhenInServiceIsOnlyTextCompletionAsync()
    {
        var mockService = new Mock<ITextGenerationService>();
        var mockResult = mockService.Setup(s => s.GetTextContentsAsync(It.IsAny<string>(), It.IsAny<PromptExecutionSettings>(), It.IsAny<Kernel>(), It.IsAny<CancellationToken>()))
            .ReturnsAsync([new("something")]);

        KernelBuilder builder = new();
        builder.Services.AddTransient<ITextGenerationService>((sp) => mockService.Object);
        Kernel kernel = builder.Build();

        KernelFunction function = KernelFunctionFactory.CreateFromPrompt("Anything");

        var result = await kernel.InvokeAsync(function);

        Assert.Equal("something", result.GetValue<string>());
        Assert.Equal("something", result.GetValue<TextContent>()!.Text);
        Assert.Equal("something", result.GetValue<KernelContent>()!.ToString());
    }

    [Fact]
    public async Task InvokeAsyncReturnsTheConnectorChatResultWhenInServiceIsOnlyChatCompletionAsync()
    {
        var mockService = new Mock<IChatCompletionService>();
        var mockResult = mockService.Setup(s => s.GetChatMessageContentsAsync(It.IsAny<ChatHistory>(), It.IsAny<PromptExecutionSettings>(), It.IsAny<Kernel>(), It.IsAny<CancellationToken>()))
            .ReturnsAsync([new(AuthorRole.User, "something")]);

        KernelBuilder builder = new();
        builder.Services.AddTransient<IChatCompletionService>((sp) => mockService.Object);
        Kernel kernel = builder.Build();

        KernelFunction function = KernelFunctionFactory.CreateFromPrompt("Anything");

        var result = await kernel.InvokeAsync(function);

        Assert.Equal("something", result.GetValue<string>());
        Assert.Equal("something", result.GetValue<ChatMessageContent>()!.Content);
        Assert.Equal(AuthorRole.User, result.GetValue<ChatMessageContent>()!.Role);
        Assert.Equal("something", result.GetValue<KernelContent>()!.ToString());
    }

    [Fact]
    public async Task InvokeAsyncReturnsTheConnectorChatResultWhenInServiceIsChatAndTextCompletionAsync()
    {
        var fakeService = new FakeChatAsTextService();
        KernelBuilder builder = new();
        builder.Services.AddTransient<ITextGenerationService>((sp) => fakeService);
        Kernel kernel = builder.Build();

        KernelFunction function = KernelFunctionFactory.CreateFromPrompt("Anything");

        var result = await kernel.InvokeAsync(function);

        Assert.Equal("Something", result.GetValue<string>());
        Assert.Equal("Something", result.GetValue<ChatMessageContent>()!.Content);
        Assert.Equal(AuthorRole.Assistant, result.GetValue<ChatMessageContent>()!.Role);
        Assert.Equal("Something", result.GetValue<KernelContent>()!.ToString());
    }

    [Fact]
    public async Task InvokeAsyncOfTGivesBackTheExpectedResultTypeFromTheConnectorWhenStreamingWhenServiceIsOnlyTextCompletionAsync()
    {
        var expectedContent = new StreamingTextContent("something");
        var mockService = new Mock<ITextGenerationService>();
        var mockResult = mockService.Setup(s => s.GetStreamingTextContentsAsync(It.IsAny<string>(), It.IsAny<PromptExecutionSettings>(), It.IsAny<Kernel>(), It.IsAny<CancellationToken>()))
            .Returns((new List<StreamingTextContent>() { expectedContent }).ToAsyncEnumerable());

        KernelBuilder builder = new();
        builder.Services.AddTransient<ITextGenerationService>((sp) => mockService.Object);
        Kernel kernel = builder.Build();

        KernelFunction function = KernelFunctionFactory.CreateFromPrompt("Anything");

        await foreach (var chunk in kernel.InvokeStreamingAsync<StreamingKernelContent>(function))
        {
            Assert.Equal(expectedContent, chunk);
        }

        await foreach (var chunk in kernel.InvokeStreamingAsync<StreamingTextContent>(function))
        {
            Assert.Equal(expectedContent, chunk);
        }
    }

    [Fact]
    public async Task InvokeAsyncOfTGivesBackTheExpectedResultTypeFromTheConnectorWhenStreamingWhenerviceIsOnlyChatCompletionAsync()
    {
        var expectedContent = new StreamingChatMessageContent(AuthorRole.Assistant, "Something");
        var mockService = new Mock<IChatCompletionService>();
        var mockResult = mockService.Setup(s => s.GetStreamingChatMessageContentsAsync(It.IsAny<ChatHistory>(), It.IsAny<PromptExecutionSettings>(), It.IsAny<Kernel>(), It.IsAny<CancellationToken>()))
            .Returns((new List<StreamingChatMessageContent>() { expectedContent }).ToAsyncEnumerable());

        KernelBuilder builder = new();
        builder.Services.AddTransient<IChatCompletionService>((sp) => mockService.Object);
        Kernel kernel = builder.Build();

        KernelFunction function = KernelFunctionFactory.CreateFromPrompt("Anything");

        await foreach (var chunk in kernel.InvokeStreamingAsync<StreamingKernelContent>(function))
        {
            Assert.Equal(expectedContent, chunk);
            Assert.Equal("Something", chunk.ToString());
        }

        await foreach (var chunk in kernel.InvokeStreamingAsync<StreamingChatMessageContent>(function))
        {
            Assert.Equal(expectedContent, chunk);
            Assert.Equal("Something", chunk.Content);
            Assert.Equal(AuthorRole.Assistant, chunk.Role);
        }
    }

    [Fact]
    public async Task InvokeAsyncOfTGivesBackTheExpectedResultTypeFromTheConnectorWhenStreamingWhenServiceIsTextAndChatCompletionAsync()
    {
        var fakeService = new FakeChatAsTextService();
        KernelBuilder builder = new();
        builder.Services.AddTransient<ITextGenerationService>((sp) => fakeService);
        Kernel kernel = builder.Build();

        KernelFunction function = KernelFunctionFactory.CreateFromPrompt("Anything");

        await foreach (var chunk in kernel.InvokeStreamingAsync<StreamingKernelContent>(function))
        {
            Assert.Equal("Something", chunk.ToString());
        }

        await foreach (var chunk in kernel.InvokeStreamingAsync<StreamingChatMessageContent>(function))
        {
            Assert.Equal(AuthorRole.Assistant, chunk.Role);
            Assert.Equal("Something", chunk.Content);
        }
    }

    [Fact]
    public async Task InvokeAsyncUsesPromptExecutionSettingsAsync()
    {
        // Arrange
        var mockTextContent = new TextContent("Result");
        var mockTextCompletion = new Mock<ITextGenerationService>();
        mockTextCompletion.Setup(m => m.GetTextContentsAsync(It.IsAny<string>(), It.IsAny<PromptExecutionSettings>(), It.IsAny<Kernel>(), It.IsAny<CancellationToken>())).ReturnsAsync([mockTextContent]);
        KernelBuilder builder = new();
        builder.Services.AddTransient<ITextGenerationService>((sp) => mockTextCompletion.Object);
        Kernel kernel = builder.Build();

        KernelFunction function = KernelFunctionFactory.CreateFromPrompt("Anything", new OpenAIPromptExecutionSettings { MaxTokens = 1000 });

        // Act
        var result = await kernel.InvokeAsync(function);

        // Assert
        Assert.Equal("Result", result.GetValue<string>());
        mockTextCompletion.Verify(m => m.GetTextContentsAsync("Anything", It.Is<OpenAIPromptExecutionSettings>(settings => settings.MaxTokens == 1000), It.IsAny<Kernel>(), It.IsAny<CancellationToken>()), Times.Once());
    }

    [Fact]
    public async Task InvokeAsyncUsesKernelArgumentsExecutionSettingsAsync()
    {
        // Arrange
        var mockTextContent = new TextContent("Result");
        var mockTextCompletion = new Mock<ITextGenerationService>();
        mockTextCompletion.Setup(m => m.GetTextContentsAsync(It.IsAny<string>(), It.IsAny<PromptExecutionSettings>(), It.IsAny<Kernel>(), It.IsAny<CancellationToken>())).ReturnsAsync([mockTextContent]);
        KernelBuilder builder = new();
        builder.Services.AddTransient<ITextGenerationService>((sp) => mockTextCompletion.Object);
        Kernel kernel = builder.Build();

        KernelFunction function = KernelFunctionFactory.CreateFromPrompt("Anything", new OpenAIPromptExecutionSettings { MaxTokens = 1000 });

        // Act
        var result = await kernel.InvokeAsync(function, new KernelArguments(new OpenAIPromptExecutionSettings { MaxTokens = 2000 }));

        // Assert
        Assert.Equal("Result", result.GetValue<string>());
        mockTextCompletion.Verify(m => m.GetTextContentsAsync("Anything", It.Is<OpenAIPromptExecutionSettings>(settings => settings.MaxTokens == 2000), It.IsAny<Kernel>(), It.IsAny<CancellationToken>()), Times.Once());
    }

    [Fact]
    public async Task InvokeAsyncWithServiceIdUsesKernelArgumentsExecutionSettingsAsync()
    {
        // Arrange
        var mockTextContent = new TextContent("Result");
        var mockTextCompletion = new Mock<ITextGenerationService>();
        mockTextCompletion.Setup(m => m.GetTextContentsAsync(It.IsAny<string>(), It.IsAny<PromptExecutionSettings>(), It.IsAny<Kernel>(), It.IsAny<CancellationToken>())).ReturnsAsync([mockTextContent]);
        KernelBuilder builder = new();
        builder.Services.AddKeyedSingleton<ITextGenerationService>("service1", mockTextCompletion.Object);
        Kernel kernel = builder.Build();

        KernelFunction function = KernelFunctionFactory.CreateFromPrompt("Anything", new OpenAIPromptExecutionSettings { MaxTokens = 1000 });

        // Act
        var result = await kernel.InvokeAsync(function, new KernelArguments(new OpenAIPromptExecutionSettings { MaxTokens = 2000 }));

        // Assert
        Assert.Equal("Result", result.GetValue<string>());
        mockTextCompletion.Verify(m => m.GetTextContentsAsync("Anything", It.Is<OpenAIPromptExecutionSettings>(settings => settings.MaxTokens == 2000), It.IsAny<Kernel>(), It.IsAny<CancellationToken>()), Times.Once());
    }

    [Fact]
    public async Task InvokeAsyncWithMultipleServicesUsesKernelArgumentsExecutionSettingsAsync()
    {
        // Arrange
        var mockTextContent1 = new TextContent("Result1");
        var mockTextCompletion1 = new Mock<ITextGenerationService>();
        mockTextCompletion1.Setup(m => m.GetTextContentsAsync(It.IsAny<string>(), It.IsAny<PromptExecutionSettings>(), It.IsAny<Kernel>(), It.IsAny<CancellationToken>())).ReturnsAsync([mockTextContent1]);
        var mockTextContent2 = new TextContent("Result2");
        var mockTextCompletion2 = new Mock<ITextGenerationService>();
        mockTextCompletion2.Setup(m => m.GetTextContentsAsync(It.IsAny<string>(), It.IsAny<PromptExecutionSettings>(), It.IsAny<Kernel>(), It.IsAny<CancellationToken>())).ReturnsAsync([mockTextContent2]);

        KernelBuilder builder = new();
        builder.Services.AddKeyedSingleton<ITextGenerationService>("service1", mockTextCompletion1.Object);
        builder.Services.AddKeyedSingleton<ITextGenerationService>("service2", mockTextCompletion2.Object);
        Kernel kernel = builder.Build();

        KernelFunction function1 = KernelFunctionFactory.CreateFromPrompt(new PromptTemplateConfig { Template = "Prompt1", ExecutionSettings = new() { ["service1"] = new OpenAIPromptExecutionSettings { MaxTokens = 1000 } } });
        KernelFunction function2 = KernelFunctionFactory.CreateFromPrompt(new PromptTemplateConfig { Template = "Prompt2", ExecutionSettings = new() { ["service2"] = new OpenAIPromptExecutionSettings { MaxTokens = 2000 } } });

        // Act
        var result1 = await kernel.InvokeAsync(function1);
        var result2 = await kernel.InvokeAsync(function2);

        // Assert
        Assert.Equal("Result1", result1.GetValue<string>());
        mockTextCompletion1.Verify(m => m.GetTextContentsAsync("Prompt1", It.Is<OpenAIPromptExecutionSettings>(settings => settings.MaxTokens == 1000), It.IsAny<Kernel>(), It.IsAny<CancellationToken>()), Times.Once());
        Assert.Equal("Result2", result2.GetValue<string>());
        mockTextCompletion2.Verify(m => m.GetTextContentsAsync("Prompt2", It.Is<OpenAIPromptExecutionSettings>(settings => settings.MaxTokens == 2000), It.IsAny<Kernel>(), It.IsAny<CancellationToken>()), Times.Once());
    }

    [Fact]
    public async Task InvokeAsyncWithMultipleServicesUsesServiceFromKernelArgumentsExecutionSettingsAsync()
    {
        // Arrange
        var mockTextContent1 = new TextContent("Result1");
        var mockTextCompletion1 = new Mock<ITextGenerationService>();
        mockTextCompletion1.Setup(m => m.GetTextContentsAsync(It.IsAny<string>(), It.IsAny<PromptExecutionSettings>(), It.IsAny<Kernel>(), It.IsAny<CancellationToken>())).ReturnsAsync([mockTextContent1]);
        var mockTextContent2 = new TextContent("Result2");
        var mockTextCompletion2 = new Mock<ITextGenerationService>();
        mockTextCompletion2.Setup(m => m.GetTextContentsAsync(It.IsAny<string>(), It.IsAny<PromptExecutionSettings>(), It.IsAny<Kernel>(), It.IsAny<CancellationToken>())).ReturnsAsync([mockTextContent2]);

        KernelBuilder builder = new();
        builder.Services.AddKeyedSingleton<ITextGenerationService>("service1", mockTextCompletion1.Object);
        builder.Services.AddKeyedSingleton<ITextGenerationService>("service2", mockTextCompletion2.Object);
        Kernel kernel = builder.Build();

        KernelFunction function = KernelFunctionFactory.CreateFromPrompt("Prompt");

        // Act
        KernelArguments arguments1 = [];
        arguments1.ExecutionSettings = new Dictionary<string, PromptExecutionSettings>()
        {
            { "service1", new OpenAIPromptExecutionSettings { MaxTokens = 1000 } }
        };
        var result1 = await kernel.InvokeAsync(function, arguments1);

        KernelArguments arguments2 = [];
        arguments2.ExecutionSettings = new Dictionary<string, PromptExecutionSettings>()
        {
            { "service2", new OpenAIPromptExecutionSettings { MaxTokens = 2000 } }
        };
        var result2 = await kernel.InvokeAsync(function, arguments2);

        // Assert
        Assert.Equal("Result1", result1.GetValue<string>());
        mockTextCompletion1.Verify(m => m.GetTextContentsAsync("Prompt", It.Is<OpenAIPromptExecutionSettings>(settings => settings.MaxTokens == 1000), It.IsAny<Kernel>(), It.IsAny<CancellationToken>()), Times.Once());
        Assert.Equal("Result2", result2.GetValue<string>());
        mockTextCompletion2.Verify(m => m.GetTextContentsAsync("Prompt", It.Is<OpenAIPromptExecutionSettings>(settings => settings.MaxTokens == 2000), It.IsAny<Kernel>(), It.IsAny<CancellationToken>()), Times.Once());
    }

    [Fact]
    public async Task InvokeAsyncWithMultipleServicesUsesKernelArgumentsExecutionSettingsOverrideAsync()
    {
        // Arrange
        var mockTextContent1 = new TextContent("Result1");
        var mockTextCompletion1 = new Mock<ITextGenerationService>();
        mockTextCompletion1.Setup(m => m.GetTextContentsAsync(It.IsAny<string>(), It.IsAny<PromptExecutionSettings>(), It.IsAny<Kernel>(), It.IsAny<CancellationToken>())).ReturnsAsync([mockTextContent1]);
        var mockTextContent2 = new TextContent("Result2");
        var mockTextCompletion2 = new Mock<ITextGenerationService>();
        mockTextCompletion2.Setup(m => m.GetTextContentsAsync(It.IsAny<string>(), It.IsAny<PromptExecutionSettings>(), It.IsAny<Kernel>(), It.IsAny<CancellationToken>())).ReturnsAsync([mockTextContent2]);

        KernelBuilder builder = new();
        builder.Services.AddKeyedSingleton<ITextGenerationService>("service1", mockTextCompletion1.Object);
        builder.Services.AddKeyedSingleton<ITextGenerationService>("service2", mockTextCompletion2.Object);
        Kernel kernel = builder.Build();

        KernelFunction function1 = KernelFunctionFactory.CreateFromPrompt(new PromptTemplateConfig { Template = "Prompt1", ExecutionSettings = new() { ["service1"] = new OpenAIPromptExecutionSettings { MaxTokens = 1000 } } });
        KernelFunction function2 = KernelFunctionFactory.CreateFromPrompt(new PromptTemplateConfig { Template = "Prompt2", ExecutionSettings = new() { ["service2"] = new OpenAIPromptExecutionSettings { MaxTokens = 2000 } } });

        // Act
        KernelArguments arguments1 = [];
        arguments1.ExecutionSettings = new Dictionary<string, PromptExecutionSettings>()
        {
            { "service2", new OpenAIPromptExecutionSettings { MaxTokens = 2000 } }
        };
        var result1 = await kernel.InvokeAsync(function1, arguments1);

        KernelArguments arguments2 = [];
        arguments2.ExecutionSettings = new Dictionary<string, PromptExecutionSettings>()
        {
            { "service1", new OpenAIPromptExecutionSettings { MaxTokens = 1000 } }
        };
        var result2 = await kernel.InvokeAsync(function2, arguments2);

        // Assert
        Assert.Equal("Result2", result1.GetValue<string>());
        mockTextCompletion2.Verify(m => m.GetTextContentsAsync("Prompt1", It.Is<OpenAIPromptExecutionSettings>(settings => settings.MaxTokens == 2000), It.IsAny<Kernel>(), It.IsAny<CancellationToken>()), Times.Once());
        Assert.Equal("Result1", result2.GetValue<string>());
        mockTextCompletion1.Verify(m => m.GetTextContentsAsync("Prompt2", It.Is<OpenAIPromptExecutionSettings>(settings => settings.MaxTokens == 1000), It.IsAny<Kernel>(), It.IsAny<CancellationToken>()), Times.Once());
    }

    [Fact]
    public async Task InvokeAsyncWithNestedPromptsSelectsCorrectServiceAsync()
    {
        // Arrange
        var mockTextContent1 = new TextContent("Result1");
        var mockTextCompletion1 = new Mock<ITextGenerationService>();
        mockTextCompletion1.Setup(m => m.GetTextContentsAsync(It.IsAny<string>(), It.IsAny<PromptExecutionSettings>(), It.IsAny<Kernel>(), It.IsAny<CancellationToken>())).ReturnsAsync([mockTextContent1]);
        var mockTextContent2 = new TextContent("Result2");
        var mockTextCompletion2 = new Mock<ITextGenerationService>();
        mockTextCompletion2.Setup(m => m.GetTextContentsAsync(It.IsAny<string>(), It.IsAny<PromptExecutionSettings>(), It.IsAny<Kernel>(), It.IsAny<CancellationToken>())).ReturnsAsync([mockTextContent2]);

        KernelBuilder builder = new();
        builder.Services.AddKeyedSingleton<ITextGenerationService>("service1", mockTextCompletion1.Object);
        builder.Services.AddKeyedSingleton<ITextGenerationService>("service2", mockTextCompletion2.Object);
        Kernel kernel = builder.Build();

        KernelFunction function1 = KernelFunctionFactory.CreateFromPrompt(new PromptTemplateConfig { Name = "Prompt1", Template = "Prompt1", ExecutionSettings = new() { ["service1"] = new OpenAIPromptExecutionSettings { MaxTokens = 1000 } } });
        KernelFunction function2 = KernelFunctionFactory.CreateFromPrompt(new PromptTemplateConfig { Name = "Prompt2", Template = "Prompt2 {{MyPrompts.Prompt1}}", ExecutionSettings = new() { ["service2"] = new OpenAIPromptExecutionSettings { MaxTokens = 2000 } } });

        kernel.ImportPluginFromFunctions("MyPrompts", [function1, function2]);

        // Act
        var result = await kernel.InvokeAsync(function2);

        // Assert
        Assert.Equal("Result2", result.GetValue<string>());
        mockTextCompletion1.Verify(m => m.GetTextContentsAsync("Prompt1", It.Is<OpenAIPromptExecutionSettings>(settings => settings.MaxTokens == 1000), It.IsAny<Kernel>(), It.IsAny<CancellationToken>()), Times.Once());
        mockTextCompletion2.Verify(m => m.GetTextContentsAsync("Prompt2 Result1", It.Is<OpenAIPromptExecutionSettings>(settings => settings.MaxTokens == 2000), It.IsAny<Kernel>(), It.IsAny<CancellationToken>()), Times.Once());
    }

    [Fact]
    public async Task InvokeAsyncWithPromptRenderedHooksExecutesModifiedPromptAsync()
    {
        // Arrange
        var mockTextContent = new TextContent("Result");
        var mockTextCompletion = new Mock<ITextGenerationService>();
        mockTextCompletion.Setup(m => m.GetTextContentsAsync(It.IsAny<string>(), It.IsAny<PromptExecutionSettings>(), It.IsAny<Kernel>(), It.IsAny<CancellationToken>())).ReturnsAsync(new List<TextContent> { mockTextContent });

#pragma warning disable CS0618 // Events are deprecated
        static void MyRenderedHandler(object? sender, PromptRenderedEventArgs e)
        {
            e.RenderedPrompt += " USE SHORT, CLEAR, COMPLETE SENTENCES.";
        }

        KernelBuilder builder = new();
        builder.Services.AddKeyedSingleton<ITextGenerationService>("service", mockTextCompletion.Object);
        Kernel kernel = builder.Build();
        kernel.PromptRendered += MyRenderedHandler;
#pragma warning restore CS0618 // Events are deprecated

        KernelFunction function = KernelFunctionFactory.CreateFromPrompt("Prompt");

        // Act
        var result1 = await kernel.InvokeAsync(function);

        // Assert
        mockTextCompletion.Verify(m => m.GetTextContentsAsync("Prompt USE SHORT, CLEAR, COMPLETE SENTENCES.", It.IsAny<OpenAIPromptExecutionSettings>(), It.IsAny<Kernel>(), It.IsAny<CancellationToken>()), Times.Once());
    }

    [Theory]
    [InlineData(KernelInvocationType.InvokePrompt)]
    [InlineData(KernelInvocationType.InvokePromptStreaming)]
    [InlineData(KernelInvocationType.InvokeFunction)]
    [InlineData(KernelInvocationType.InvokeFunctionStreaming)]
    public async Task ItUsesPromptAsUserMessageAsync(KernelInvocationType invocationType)
    {
        // Arrange
        const string Prompt = "Test prompt as user message";

        var fakeService = new FakeChatAsTextService();
        IKernelBuilder builder = Kernel.CreateBuilder();
        builder.Services.AddTransient<IChatCompletionService>((sp) => fakeService);
        Kernel kernel = builder.Build();

        var function = KernelFunctionFactory.CreateFromPrompt(Prompt);

        // Act
        switch (invocationType)
        {
            case KernelInvocationType.InvokePrompt:
                await kernel.InvokePromptAsync(Prompt);
                break;
            case KernelInvocationType.InvokePromptStreaming:
                await foreach (var result in kernel.InvokePromptStreamingAsync(Prompt)) { }
                break;
            case KernelInvocationType.InvokeFunction:
                await kernel.InvokeAsync(function);
                break;
            case KernelInvocationType.InvokeFunctionStreaming:
                await foreach (var result in kernel.InvokeStreamingAsync(function)) { }
                break;
        }

        // Assert
        Assert.NotNull(fakeService.ChatHistory);
        Assert.Single(fakeService.ChatHistory);

        var messageContent = fakeService.ChatHistory[0];

        Assert.Equal(AuthorRole.User, messageContent.Role);
        Assert.Equal("Test prompt as user message", messageContent.Content);
    }

<<<<<<< HEAD
    [Theory]
    [InlineData("semantic-kernel", "This is my prompt {{$input}}")]
    [InlineData("handlebars", "This is my prompt {{input}}")]
    public async Task ItUsesPromptWithEchoPromptTemplateFactoryAsync(string templateFormat, string template)
    {
        // Arrange
        var mockTextGeneration = new Mock<ITextGenerationService>();
        var fakeTextContent = new TextContent(template);

        mockTextGeneration.Setup(c => c.GetTextContentsAsync(It.Is<string>(p => p.Equals(template, StringComparison.Ordinal)), It.IsAny<PromptExecutionSettings>(), It.IsAny<Kernel>(), It.IsAny<CancellationToken>())).ReturnsAsync([fakeTextContent]);

        IKernelBuilder builder = Kernel.CreateBuilder();
        builder.Services.AddKeyedSingleton("x", mockTextGeneration.Object);
        Kernel kernel = builder.Build();

        var promptConfig = new PromptTemplateConfig(template) { TemplateFormat = templateFormat };
        var func = kernel.CreateFunctionFromPrompt(promptConfig, promptTemplateFactory: new EchoPromptTemplateFactory());
        var args = new KernelArguments();
        args["input"] = "Some Input";

        // Act
        var result = await kernel.InvokeAsync(func, args);

        // Assert
        mockTextGeneration.Verify(a => a.GetTextContentsAsync(template, It.IsAny<PromptExecutionSettings>(), It.IsAny<Kernel>(), It.IsAny<CancellationToken>()), Times.Once());
        Assert.Equal(template, result.GetValue<string>());
=======
    [Fact]
    public async Task InvokePromptAsyncWithTextGenerationReturnsSingleResultAsync()
    {
        // Arrange
        var expectedTextContent = new TextContent("text", "model-id", metadata: new Dictionary<string, object?> { { "key", "value" } });
        var mockTextGenerationService = this.GetMockTextGenerationService(textContents: [expectedTextContent]);

        KernelBuilder builder = new();
        builder.Services.AddTransient<ITextGenerationService>((sp) => mockTextGenerationService.Object);
        Kernel kernel = builder.Build();

        // Act
        var result = await kernel.InvokePromptAsync("Prompt");

        // Assert
        Assert.Equal("text", result.GetValue<string>());
        Assert.Equal("text", result.GetValue<KernelContent>()!.ToString());

        var actualTextContent = result.GetValue<TextContent>();

        Assert.NotNull(actualTextContent);
        Assert.Equal(result.Metadata, actualTextContent.Metadata);

        Assert.Equal(expectedTextContent.ModelId, actualTextContent.ModelId);
        Assert.Equal(expectedTextContent.Text, actualTextContent.Text);
        Assert.Equal(expectedTextContent.Metadata, actualTextContent.Metadata);
    }

    [Fact]
    public async Task InvokePromptAsyncWithTextGenerationReturnsMultipleResultsAsync()
    {
        // Arrange
        List<TextContent> expectedTextContents =
        [
            new TextContent("text1", "model-id", metadata: new Dictionary<string, object?> { { "key1", "value1" } }),
            new TextContent("text2", "model-id", metadata: new Dictionary<string, object?> { { "key2", "value2" } }),
        ];

        var mockTextGenerationService = this.GetMockTextGenerationService(textContents: expectedTextContents);

        KernelBuilder builder = new();
        builder.Services.AddTransient<ITextGenerationService>((sp) => mockTextGenerationService.Object);
        Kernel kernel = builder.Build();

        // Act
        var result = await kernel.InvokePromptAsync("Prompt");

        // Assert
        Assert.Throws<InvalidCastException>(() => result.GetValue<string>());
        Assert.Throws<InvalidCastException>(() => result.GetValue<KernelContent>());

        var actualTextContents = result.GetValue<IReadOnlyList<TextContent>>();

        Assert.NotNull(actualTextContents);
        Assert.Null(result.Metadata);

        Assert.Equal(expectedTextContents.Count, actualTextContents.Count);

        for (var i = 0; i < expectedTextContents.Count; i++)
        {
            Assert.Equal(expectedTextContents[i].ModelId, actualTextContents[i].ModelId);
            Assert.Equal(expectedTextContents[i].Text, actualTextContents[i].Text);
            Assert.Equal(expectedTextContents[i].Metadata, actualTextContents[i].Metadata);
        }
    }

    [Fact]
    public async Task InvokePromptAsyncWithChatCompletionReturnsSingleResultAsync()
    {
        // Arrange
        var expectedChatMessageContent = new ChatMessageContent(AuthorRole.Assistant, "chat-message", "model-id", new Dictionary<string, object?> { { "key", "value" } });
        var mockChatCompletionService = this.GetMockChatCompletionService(chatMessageContents: [expectedChatMessageContent]);

        KernelBuilder builder = new();
        builder.Services.AddTransient<IChatCompletionService>((sp) => mockChatCompletionService.Object);
        Kernel kernel = builder.Build();

        // Act
        var result = await kernel.InvokePromptAsync("Prompt");

        // Assert
        Assert.Equal("chat-message", result.GetValue<string>());
        Assert.Equal("chat-message", result.GetValue<KernelContent>()!.ToString());

        var actualChatMessageContent = result.GetValue<ChatMessageContent>();

        Assert.NotNull(actualChatMessageContent);
        Assert.Equal(result.Metadata, expectedChatMessageContent.Metadata);

        Assert.Equal(expectedChatMessageContent.ModelId, actualChatMessageContent.ModelId);
        Assert.Equal(expectedChatMessageContent.Role, actualChatMessageContent.Role);
        Assert.Equal(expectedChatMessageContent.Content, actualChatMessageContent.Content);
        Assert.Equal(expectedChatMessageContent.Metadata, actualChatMessageContent.Metadata);
    }

    [Fact]
    public async Task InvokePromptAsyncWithChatCompletionReturnsMultipleResultsAsync()
    {
        // Arrange
        List<ChatMessageContent> expectedChatMessageContents =
        [
            new ChatMessageContent(AuthorRole.Assistant, "chat-message1", "model-id", new Dictionary<string, object?> { { "key1", "value1" } }),
            new ChatMessageContent(AuthorRole.Assistant, "chat-message2", "model-id", new Dictionary<string, object?> { { "key2", "value2" } })
        ];

        var mockChatCompletionService = this.GetMockChatCompletionService(chatMessageContents: expectedChatMessageContents);

        KernelBuilder builder = new();
        builder.Services.AddTransient<IChatCompletionService>((sp) => mockChatCompletionService.Object);
        Kernel kernel = builder.Build();

        // Act
        var result = await kernel.InvokePromptAsync("Prompt");

        // Assert
        Assert.Throws<InvalidCastException>(() => result.GetValue<string>());
        Assert.Throws<InvalidCastException>(() => result.GetValue<KernelContent>());

        var actualChatMessageContents = result.GetValue<IReadOnlyList<ChatMessageContent>>();

        Assert.NotNull(actualChatMessageContents);
        Assert.Null(result.Metadata);

        Assert.Equal(expectedChatMessageContents.Count, actualChatMessageContents.Count);

        for (var i = 0; i < expectedChatMessageContents.Count; i++)
        {
            Assert.Equal(expectedChatMessageContents[i].ModelId, actualChatMessageContents[i].ModelId);
            Assert.Equal(expectedChatMessageContents[i].Role, actualChatMessageContents[i].Role);
            Assert.Equal(expectedChatMessageContents[i].Content, actualChatMessageContents[i].Content);
            Assert.Equal(expectedChatMessageContents[i].Metadata, actualChatMessageContents[i].Metadata);
        }
    }

    [Fact]
    public async Task InvokePromptAsyncWithPromptFunctionInTemplateAndSingleResultAsync()
    {
        // Arrange
        var expectedChatMessageContent = new ChatMessageContent(AuthorRole.Assistant, "chat-message", "model-id", new Dictionary<string, object?> { { "key", "value" } });
        var mockChatCompletionService = this.GetMockChatCompletionService(chatMessageContents: [expectedChatMessageContent]);

        KernelBuilder builder = new();
        builder.Services.AddTransient<IChatCompletionService>((sp) => mockChatCompletionService.Object);
        Kernel kernel = builder.Build();

        var innerFunction = KernelFunctionFactory.CreateFromPrompt("Prompt", functionName: "GetData");
        var plugin = KernelPluginFactory.CreateFromFunctions("MyPlugin", [innerFunction]);

        kernel.Plugins.Add(plugin);

        // Act
        var result = await kernel.InvokePromptAsync("Data: {{MyPlugin.GetData}}");

        // Assert
        Assert.True(mockChatCompletionService.Invocations is { Count: 2 });

        var lastInvocation = mockChatCompletionService.Invocations[^1];
        var lastInvocationChatHistory = lastInvocation!.Arguments[0] as ChatHistory;

        Assert.NotNull(lastInvocationChatHistory);
        Assert.Equal("Data: chat-message", lastInvocationChatHistory[0].Content);
>>>>>>> 38f81cca
    }

    public enum KernelInvocationType
    {
        InvokePrompt,
        InvokePromptStreaming,
        InvokeFunction,
        InvokeFunctionStreaming
    }

    #region private

    private sealed class FakeChatAsTextService : ITextGenerationService, IChatCompletionService
    {
        public IReadOnlyDictionary<string, object?> Attributes => throw new NotImplementedException();
        public ChatHistory? ChatHistory { get; private set; }

        public Task<IReadOnlyList<ChatMessageContent>> GetChatMessageContentsAsync(ChatHistory chatHistory, PromptExecutionSettings? executionSettings = null, Kernel? kernel = null, CancellationToken cancellationToken = default)
        {
            this.ChatHistory = chatHistory;

            return Task.FromResult<IReadOnlyList<ChatMessageContent>>([new(AuthorRole.Assistant, "Something")]);
        }

#pragma warning disable IDE0036 // Order modifiers
#pragma warning disable CS1998 // Async method lacks 'await' operators and will run synchronously
        public async IAsyncEnumerable<StreamingChatMessageContent> GetStreamingChatMessageContentsAsync(ChatHistory chatHistory, PromptExecutionSettings? executionSettings = null, Kernel? kernel = null, [EnumeratorCancellation] CancellationToken cancellationToken = default)
#pragma warning restore CS1998 // Async method lacks 'await' operators and will run synchronously
#pragma warning restore IDE0036 // Order modifiers
        {
            this.ChatHistory = chatHistory;
            yield return new StreamingChatMessageContent(AuthorRole.Assistant, "Something");
        }

        public IAsyncEnumerable<StreamingTextContent> GetStreamingTextContentsAsync(string prompt, PromptExecutionSettings? executionSettings = null, Kernel? kernel = null, CancellationToken cancellationToken = default)
        {
            throw new NotImplementedException();
        }

        public Task<IReadOnlyList<TextContent>> GetTextContentsAsync(string prompt, PromptExecutionSettings? executionSettings = null, Kernel? kernel = null, CancellationToken cancellationToken = default)
        {
            throw new NotImplementedException();
        }
    }

    private Mock<ITextGenerationService> GetMockTextGenerationService(IReadOnlyList<TextContent>? textContents = null)
    {
        var mockTextGenerationService = new Mock<ITextGenerationService>();

        mockTextGenerationService
            .Setup(l => l.GetTextContentsAsync(It.IsAny<string>(), It.IsAny<PromptExecutionSettings?>(), It.IsAny<Kernel?>(), It.IsAny<CancellationToken>()))
            .Returns(Task.FromResult<IReadOnlyList<TextContent>>(textContents ?? [new TextContent("Default result")]));

        return mockTextGenerationService;
    }

    private Mock<IChatCompletionService> GetMockChatCompletionService(IReadOnlyList<ChatMessageContent>? chatMessageContents = null)
    {
        var mockChatCompletionService = new Mock<IChatCompletionService>();

        mockChatCompletionService
            .Setup(l => l.GetChatMessageContentsAsync(It.IsAny<ChatHistory>(), It.IsAny<PromptExecutionSettings?>(), It.IsAny<Kernel?>(), It.IsAny<CancellationToken>()))
            .Returns(Task.FromResult<IReadOnlyList<ChatMessageContent>>(chatMessageContents ?? [new(AuthorRole.Assistant, "Default result")]));

        return mockChatCompletionService;
    }

    #endregion
}<|MERGE_RESOLUTION|>--- conflicted
+++ resolved
@@ -654,7 +654,6 @@
         Assert.Equal("Test prompt as user message", messageContent.Content);
     }
 
-<<<<<<< HEAD
     [Theory]
     [InlineData("semantic-kernel", "This is my prompt {{$input}}")]
     [InlineData("handlebars", "This is my prompt {{input}}")]
@@ -681,7 +680,8 @@
         // Assert
         mockTextGeneration.Verify(a => a.GetTextContentsAsync(template, It.IsAny<PromptExecutionSettings>(), It.IsAny<Kernel>(), It.IsAny<CancellationToken>()), Times.Once());
         Assert.Equal(template, result.GetValue<string>());
-=======
+    }
+
     [Fact]
     public async Task InvokePromptAsyncWithTextGenerationReturnsSingleResultAsync()
     {
@@ -843,7 +843,6 @@
 
         Assert.NotNull(lastInvocationChatHistory);
         Assert.Equal("Data: chat-message", lastInvocationChatHistory[0].Content);
->>>>>>> 38f81cca
     }
 
     public enum KernelInvocationType
