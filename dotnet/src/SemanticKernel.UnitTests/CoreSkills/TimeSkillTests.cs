--- conflicted
+++ resolved
@@ -41,11 +41,6 @@
         Assert.Equal(expected.Month, returned.Month);
         Assert.Equal(expected.Year, returned.Year);
     }
-<<<<<<< HEAD
-
-
-=======
->>>>>>> 96e8c6dc
     [Fact]
     public void LastMatchingDayBadInput()
     {
