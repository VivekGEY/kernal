﻿// Copyright (c) Microsoft. All rights reserved.

using System;
using System.Collections.Generic;
using System.ComponentModel;
using System.Threading;
using System.Threading.Tasks;
using Microsoft.Extensions.Logging;
using Microsoft.SemanticKernel;
using Microsoft.SemanticKernel.AI;
using Microsoft.SemanticKernel.AI.TextCompletion;
using Microsoft.SemanticKernel.Connectors.AI.OpenAI;
using Microsoft.SemanticKernel.Diagnostics;
using Microsoft.SemanticKernel.Events;
using Microsoft.SemanticKernel.Orchestration;
using Microsoft.SemanticKernel.SemanticFunctions;
using Moq;
using Xunit;

// ReSharper disable StringLiteralTypo

namespace SemanticKernel.UnitTests;

public class KernelTests
{
    [Fact]
    public void ItProvidesAccessToFunctionsViaFunctionCollection()
    {
        // Arrange
        var factory = new Mock<Func<ILoggerFactory, ITextCompletion>>();
        var kernel = Kernel.Builder
            .WithDefaultAIService<ITextCompletion>(factory.Object)
            .Build();

        var nativePlugin = new MyPlugin();
        kernel.CreateSemanticFunction(promptTemplate: "Tell me a joke", functionName: "joker", pluginName: "jk", description: "Nice fun");
        kernel.ImportPlugin(nativePlugin, "mySk");

        // Act & Assert - 3 functions, var name is not case sensitive
        Assert.True(kernel.Functions.TryGetFunction("jk", "joker", out _));
        Assert.True(kernel.Functions.TryGetFunction("JK", "JOKER", out _));
        Assert.True(kernel.Functions.TryGetFunction("mySk", "sayhello", out _));
        Assert.True(kernel.Functions.TryGetFunction("MYSK", "SayHello", out _));
        Assert.True(kernel.Functions.TryGetFunction("mySk", "ReadFunctionCollectionAsync", out _));
        Assert.True(kernel.Functions.TryGetFunction("MYSK", "ReadFunctionCollectionAsync", out _));
    }

    [Fact]
    public async Task ItProvidesAccessToFunctionsViaSKContextAsync()
    {
        // Arrange
        var factory = new Mock<Func<ILoggerFactory, ITextCompletion>>();
        var kernel = Kernel.Builder
            .WithAIService<ITextCompletion>("x", factory.Object)
            .Build();

        var nativePlugin = new MyPlugin();
        kernel.CreateSemanticFunction("Tell me a joke", functionName: "joker", pluginName: "jk", description: "Nice fun");
        var plugin = kernel.ImportPlugin(nativePlugin, "mySk");

        // Act
        SKContext result = await kernel.RunAsync(plugin["ReadFunctionCollectionAsync"]);

        // Assert - 3 functions, var name is not case sensitive
        Assert.Equal("Nice fun", result.Variables["jk.joker"]);
        Assert.Equal("Nice fun", result.Variables["JK.JOKER"]);
        Assert.Equal("Just say hello", result.Variables["mySk.sayhello"]);
        Assert.Equal("Just say hello", result.Variables["mySk.SayHello"]);
        Assert.Equal("Export info.", result.Variables["mySk.ReadFunctionCollectionAsync"]);
        Assert.Equal("Export info.", result.Variables["mysk.ReadFunctionCollectionAsync"]);
    }

    [Fact]
    public async Task RunAsyncDoesNotRunWhenCancelledAsync()
    {
        // Arrange
        var kernel = Kernel.Builder.Build();
        var nativePlugin = new MyPlugin();
        var plugin = kernel.ImportPlugin(nativePlugin, "mySk");

        using CancellationTokenSource cts = new();
        cts.Cancel();

        // Act
        await Assert.ThrowsAsync<OperationCanceledException>(() => kernel.RunAsync(cts.Token, plugin["GetAnyValue"]));
    }

    [Fact]
    public async Task RunAsyncRunsWhenNotCancelledAsync()
    {
        // Arrange
        var kernel = Kernel.Builder.Build();
        var nativePlugin = new MyPlugin();
        kernel.ImportPlugin(nativePlugin, "mySk");

        using CancellationTokenSource cts = new();

        // Act
        SKContext result = await kernel.RunAsync(cts.Token, kernel.Functions.GetFunction("mySk", "GetAnyValue"));

        // Assert
        Assert.False(string.IsNullOrEmpty(result.Result));
    }

    [Fact]
    public void ItImportsPluginsNotCaseSensitive()
    {
        // Act
        IDictionary<string, ISKFunction> plugin = Kernel.Builder.Build().ImportPlugin(new MyPlugin(), "test");

        // Assert
        Assert.Equal(3, plugin.Count);
        Assert.True(plugin.ContainsKey("GetAnyValue"));
        Assert.True(plugin.ContainsKey("getanyvalue"));
        Assert.True(plugin.ContainsKey("GETANYVALUE"));
    }

    [Theory]
    [InlineData(null, "Assistant is a large language model.")]
    [InlineData("My Chat Prompt", "My Chat Prompt")]
    public async Task ItUsesChatSystemPromptWhenProvidedAsync(string providedSystemChatPrompt, string expectedSystemChatPrompt)
    {
        // Arrange
        var mockTextCompletion = new Mock<ITextCompletion>();
        var mockCompletionResult = new Mock<ITextResult>();

        mockTextCompletion.Setup(c => c.GetCompletionsAsync(It.IsAny<string>(), It.IsAny<AIRequestSettings>(), It.IsAny<CancellationToken>())).ReturnsAsync(new[] { mockCompletionResult.Object });
        mockCompletionResult.Setup(cr => cr.GetCompletionAsync(It.IsAny<CancellationToken>())).ReturnsAsync("llmResult");

        var kernel = Kernel.Builder
            .WithAIService<ITextCompletion>("x", mockTextCompletion.Object)
            .Build();

        var templateConfig = new PromptTemplateConfig();
        templateConfig.Completion = new OpenAIRequestSettings()
        {
            ChatSystemPrompt = providedSystemChatPrompt
        };

        var func = kernel.CreateSemanticFunction("template", templateConfig, "functionName", "pluginName");

        // Act
        await kernel.RunAsync(func);

        // Assert
        mockTextCompletion.Verify(a => a.GetCompletionsAsync("template", It.Is<OpenAIRequestSettings>(c => c.ChatSystemPrompt == expectedSystemChatPrompt), It.IsAny<CancellationToken>()), Times.Once());
    }

    [Fact]
    public void ItAllowsToImportFunctionssInTheGlobalNamespace()
    {
        // Arrange
        var kernel = Kernel.Builder.Build();

        // Act
        IDictionary<string, ISKFunction> plugin = kernel.ImportPlugin(new MyPlugin());

        // Assert
        Assert.Equal(3, plugin.Count);
        Assert.True(kernel.Functions.TryGetFunction("GetAnyValue", out ISKFunction? functionInstance));
        Assert.NotNull(functionInstance);
    }

    [Fact]
    public void ItAllowsToImportTheSamePluginMultipleTimes()
    {
        // Arrange
        var kernel = Kernel.Builder.Build();

        // Act - Assert no exception occurs
        kernel.ImportPlugin(new MyPlugin());
        kernel.ImportPlugin(new MyPlugin());
        kernel.ImportPlugin(new MyPlugin());
    }

    [Fact]
    public async Task ItUsesDefaultServiceWhenSpecifiedAsync()
    {
        // Arrange
        var mockTextCompletion1 = new Mock<ITextCompletion>();
        var mockTextCompletion2 = new Mock<ITextCompletion>();
        var mockCompletionResult = new Mock<ITextResult>();

        mockTextCompletion1.Setup(c => c.GetCompletionsAsync(It.IsAny<string>(), null, It.IsAny<CancellationToken>())).ReturnsAsync(new[] { mockCompletionResult.Object });
        mockTextCompletion2.Setup(c => c.GetCompletionsAsync(It.IsAny<string>(), null, It.IsAny<CancellationToken>())).ReturnsAsync(new[] { mockCompletionResult.Object });
        mockCompletionResult.Setup(cr => cr.GetCompletionAsync(It.IsAny<CancellationToken>())).ReturnsAsync("llmResult");

        var kernel = Kernel.Builder
            .WithAIService<ITextCompletion>("service1", mockTextCompletion1.Object, false)
            .WithAIService<ITextCompletion>("service2", mockTextCompletion2.Object, true)
            .Build();

        var templateConfig = new PromptTemplateConfig();
        var func = kernel.CreateSemanticFunction("template", templateConfig, "functionName", "pluginName");

        // Act
        await kernel.RunAsync(func);

        // Assert
        mockTextCompletion1.Verify(a => a.GetCompletionsAsync("template", null, It.IsAny<CancellationToken>()), Times.Never());
        mockTextCompletion2.Verify(a => a.GetCompletionsAsync("template", null, It.IsAny<CancellationToken>()), Times.Once());
    }

    [Fact]
    public async Task ItUsesServiceIdWhenProvidedAsync()
    {
        // Arrange
        var mockTextCompletion1 = new Mock<ITextCompletion>();
        var mockTextCompletion2 = new Mock<ITextCompletion>();
        var mockCompletionResult = new Mock<ITextResult>();

        mockTextCompletion1.Setup(c => c.GetCompletionsAsync(It.IsAny<string>(), It.IsAny<AIRequestSettings>(), It.IsAny<CancellationToken>())).ReturnsAsync(new[] { mockCompletionResult.Object });
        mockTextCompletion2.Setup(c => c.GetCompletionsAsync(It.IsAny<string>(), It.IsAny<AIRequestSettings>(), It.IsAny<CancellationToken>())).ReturnsAsync(new[] { mockCompletionResult.Object });
        mockCompletionResult.Setup(cr => cr.GetCompletionAsync(It.IsAny<CancellationToken>())).ReturnsAsync("llmResult");

        var kernel = Kernel.Builder
            .WithAIService<ITextCompletion>("service1", mockTextCompletion1.Object, false)
            .WithAIService<ITextCompletion>("service2", mockTextCompletion2.Object, true)
            .Build();

        var templateConfig = new PromptTemplateConfig();
<<<<<<< HEAD
        templateConfig.Completion.ServiceId = "service1";
        var func = kernel.CreateSemanticFunction("template", templateConfig, "functionName", "pluginName");
=======
        templateConfig.Completion = new AIRequestSettings() { ServiceId = "service1" };
        var func = kernel.CreateSemanticFunction("template", templateConfig, "functionName", "skillName");
>>>>>>> 516d9086

        // Act
        await kernel.RunAsync(func);

        // Assert
        mockTextCompletion1.Verify(a => a.GetCompletionsAsync("template", It.IsAny<AIRequestSettings>(), It.IsAny<CancellationToken>()), Times.Once());
        mockTextCompletion2.Verify(a => a.GetCompletionsAsync("template", It.IsAny<AIRequestSettings>(), It.IsAny<CancellationToken>()), Times.Never());
    }

    [Fact]
    public async Task ItFailsIfInvalidServiceIdIsProvidedAsync()
    {
        // Arrange
        var mockTextCompletion1 = new Mock<ITextCompletion>();
        var mockTextCompletion2 = new Mock<ITextCompletion>();

        var kernel = Kernel.Builder
            .WithAIService<ITextCompletion>("service1", mockTextCompletion1.Object, false)
            .WithAIService<ITextCompletion>("service2", mockTextCompletion2.Object, true)
            .Build();

        var templateConfig = new PromptTemplateConfig();
<<<<<<< HEAD
        templateConfig.Completion.ServiceId = "service3";
        var func = kernel.CreateSemanticFunction("template", templateConfig, "functionName", "pluginName");
=======
        templateConfig.Completion = new AIRequestSettings() { ServiceId = "service3" };
        var func = kernel.CreateSemanticFunction("template", templateConfig, "functionName", "skillName");
>>>>>>> 516d9086

        // Act
        var exception = await Assert.ThrowsAsync<SKException>(() => kernel.RunAsync(func));

        // Assert
        Assert.Equal("Service of type Microsoft.SemanticKernel.AI.TextCompletion.ITextCompletion and name service3 not registered.", exception.Message);
    }

    [Theory]
    [InlineData(1)]
    [InlineData(2)]
    public async Task RunAsyncHandlesPreInvocationAsync(int pipelineCount)
    {
        // Arrange
        var sut = Kernel.Builder.Build();
        var semanticFunction = sut.CreateSemanticFunction("Write a simple phrase about UnitTests");
        var (mockTextResult, mockTextCompletion) = this.SetupMocks();

        semanticFunction.SetAIService(() => mockTextCompletion.Object);
        var invoked = 0;
        sut.FunctionInvoking += (object? sender, FunctionInvokingEventArgs e) =>
        {
            invoked++;
        };
        List<ISKFunction> functions = new();
        for (int i = 0; i < pipelineCount; i++)
        {
            functions.Add(semanticFunction);
        }

        // Act
        var result = await sut.RunAsync(functions.ToArray());

        // Assert
        Assert.Equal(pipelineCount, invoked);
        mockTextCompletion.Verify(m => m.GetCompletionsAsync(It.IsAny<string>(), It.IsAny<AIRequestSettings>(), It.IsAny<CancellationToken>()), Times.Exactly(pipelineCount));
    }

    [Fact]
    public async Task RunAsyncHandlesPreInvocationWasCancelledAsync()
    {
        // Arrange
        var sut = Kernel.Builder.Build();
        var semanticFunction = sut.CreateSemanticFunction("Write a simple phrase about UnitTests");
        var input = "This input should not change after cancel";
        var invoked = false;
        sut.FunctionInvoking += (object? sender, FunctionInvokingEventArgs e) =>
        {
            invoked = true;
            e.Cancel();
        };

        // Act
        var result = await sut.RunAsync(input, semanticFunction);

        // Assert
        Assert.True(invoked);
        Assert.Equal(input, result.Result);
    }

    [Fact]
    public async Task RunAsyncHandlesPreInvocationCancelationDontRunSubsequentFunctionsInThePipelineAsync()
    {
        // Arrange
        var sut = Kernel.Builder.Build();
        var (mockTextResult, mockTextCompletion) = this.SetupMocks();
        var semanticFunction = sut.CreateSemanticFunction("Write a simple phrase about UnitTests");
        semanticFunction.SetAIService(() => mockTextCompletion.Object);

        var invoked = 0;
        sut.FunctionInvoking += (object? sender, FunctionInvokingEventArgs e) =>
        {
            invoked++;
            e.Cancel();
        };

        // Act
        var result = await sut.RunAsync(semanticFunction, semanticFunction);

        // Assert
        Assert.Equal(1, invoked);
        mockTextCompletion.Verify(m => m.GetCompletionsAsync(It.IsAny<string>(), It.IsAny<AIRequestSettings>(), It.IsAny<CancellationToken>()), Times.Never);
    }

    [Fact]
    public async Task RunAsyncPreInvocationCancelationDontTriggerInvokedHandlerAsync()
    {
        // Arrange
        var sut = Kernel.Builder.Build();
        var semanticFunction = sut.CreateSemanticFunction("Write a simple phrase about UnitTests");
        var invoked = 0;

        sut.FunctionInvoking += (object? sender, FunctionInvokingEventArgs e) =>
        {
            e.Cancel();
        };

        sut.FunctionInvoked += (object? sender, FunctionInvokedEventArgs e) =>
        {
            invoked++;
        };

        // Act
        var result = await sut.RunAsync(semanticFunction);

        // Assert
        Assert.Equal(0, invoked);
    }

    [Fact]
    public async Task RunAsyncPreInvocationSkipDontTriggerInvokedHandlerAsync()
    {
        // Arrange
        var sut = Kernel.Builder.Build();
        var (mockTextResult, mockTextCompletion) = this.SetupMocks();
        var semanticFunction1 = sut.CreateSemanticFunction("Write one phrase about UnitTests", functionName: "SkipMe");
        var semanticFunction2 = sut.CreateSemanticFunction("Write two phrases about UnitTests", functionName: "DontSkipMe");
        semanticFunction2.SetAIService(() => mockTextCompletion.Object);
        var invoked = 0;
        var invoking = 0;
        string invokedFunction = string.Empty;

        sut.FunctionInvoking += (object? sender, FunctionInvokingEventArgs e) =>
        {
            invoking++;
            if (e.FunctionView.Name == "SkipMe")
            {
                e.Skip();
            }
        };

        sut.FunctionInvoked += (object? sender, FunctionInvokedEventArgs e) =>
        {
            invokedFunction = e.FunctionView.Name;
            invoked++;
        };

        // Act
        var result = await sut.RunAsync(
            semanticFunction1,
            semanticFunction2);

        // Assert
        Assert.Equal(2, invoking);
        Assert.Equal(1, invoked);
        Assert.Equal("DontSkipMe", invokedFunction);
    }

    [Theory]
    [InlineData(1)]
    [InlineData(2)]
    public async Task RunAsyncHandlesPostInvocationAsync(int pipelineCount)
    {
        // Arrange
        var sut = Kernel.Builder.Build();
        var semanticFunction = sut.CreateSemanticFunction("Write a simple phrase about UnitTests");
        var (mockTextResult, mockTextCompletion) = this.SetupMocks();

        semanticFunction.SetAIService(() => mockTextCompletion.Object);
        var invoked = 0;

        sut.FunctionInvoked += (object? sender, FunctionInvokedEventArgs e) =>
        {
            invoked++;
        };

        List<ISKFunction> functions = new();
        for (int i = 0; i < pipelineCount; i++)
        {
            functions.Add(semanticFunction);
        }

        // Act
        var result = await sut.RunAsync(functions.ToArray());

        // Assert
        Assert.Equal(pipelineCount, invoked);
        mockTextCompletion.Verify(m => m.GetCompletionsAsync(It.IsAny<string>(), It.IsAny<AIRequestSettings>(), It.IsAny<CancellationToken>()), Times.Exactly(pipelineCount));
    }

    [Fact]
    public async Task RunAsyncChangeVariableInvokingHandlerAsync()
    {
        var sut = Kernel.Builder.Build();
        var prompt = "Write a simple phrase about UnitTests {{$input}}";
        var semanticFunction = sut.CreateSemanticFunction(prompt);
        var (mockTextResult, mockTextCompletion) = this.SetupMocks();
        semanticFunction.SetAIService(() => mockTextCompletion.Object);
        var originalInput = "Importance";
        var newInput = "Problems";

        sut.FunctionInvoking += (object? sender, FunctionInvokingEventArgs e) =>
        {
            e.SKContext.Variables.Update(newInput);
            e.SKContext.Variables.TryAdd("new", newInput);
        };

        // Act
        var context = await sut.RunAsync(originalInput, semanticFunction);

        // Assert
        Assert.Equal(context.Variables["new"], newInput);
    }

    [Fact]
    public async Task RunAsyncChangeVariableInvokedHandlerAsync()
    {
        var sut = Kernel.Builder.Build();
        var prompt = "Write a simple phrase about UnitTests {{$input}}";
        var semanticFunction = sut.CreateSemanticFunction(prompt);
        var (mockTextResult, mockTextCompletion) = this.SetupMocks();
        semanticFunction.SetAIService(() => mockTextCompletion.Object);
        var originalInput = "Importance";
        var newInput = "Problems";

        sut.FunctionInvoked += (object? sender, FunctionInvokedEventArgs e) =>
        {
            e.SKContext.Variables.Update(newInput);
        };

        // Act
        var context = await sut.RunAsync(originalInput, semanticFunction);

        // Assert
        Assert.Equal(context.Variables.Input, newInput);
    }

    public class MyPlugin
    {
        [SKFunction, Description("Return any value.")]
        public string GetAnyValue()
        {
            return Guid.NewGuid().ToString();
        }

        [SKFunction, Description("Just say hello")]
        public void SayHello()
        {
            Console.WriteLine("Hello folks!");
        }

        [SKFunction, Description("Export info."), SKName("ReadFunctionCollectionAsync")]
        public async Task<SKContext> ReadFunctionCollectionAsync(SKContext context)
        {
            await Task.Delay(0);

            if (context.Functions == null)
            {
                Assert.Fail("Functions collection is missing");
            }

            foreach (var function in context.Functions.GetFunctionViews())
            {
                context.Variables[$"{function.PluginName}.{function.Name}"] = function.Description;
            }

            return context;
        }
    }

    private (Mock<ITextResult> textResultMock, Mock<ITextCompletion> textCompletionMock) SetupMocks()
    {
        var mockTextResult = new Mock<ITextResult>();
        mockTextResult.Setup(m => m.GetCompletionAsync(It.IsAny<CancellationToken>())).ReturnsAsync("LLM Result about UnitTests");

        var mockTextCompletion = new Mock<ITextCompletion>();
        mockTextCompletion.Setup(m => m.GetCompletionsAsync(It.IsAny<string>(), It.IsAny<AIRequestSettings>(), It.IsAny<CancellationToken>())).ReturnsAsync(new List<ITextResult> { mockTextResult.Object });

        return (mockTextResult, mockTextCompletion);
    }
}<|MERGE_RESOLUTION|>--- conflicted
+++ resolved
@@ -219,13 +219,8 @@
             .Build();
 
         var templateConfig = new PromptTemplateConfig();
-<<<<<<< HEAD
-        templateConfig.Completion.ServiceId = "service1";
-        var func = kernel.CreateSemanticFunction("template", templateConfig, "functionName", "pluginName");
-=======
         templateConfig.Completion = new AIRequestSettings() { ServiceId = "service1" };
         var func = kernel.CreateSemanticFunction("template", templateConfig, "functionName", "skillName");
->>>>>>> 516d9086
 
         // Act
         await kernel.RunAsync(func);
@@ -248,13 +243,8 @@
             .Build();
 
         var templateConfig = new PromptTemplateConfig();
-<<<<<<< HEAD
-        templateConfig.Completion.ServiceId = "service3";
-        var func = kernel.CreateSemanticFunction("template", templateConfig, "functionName", "pluginName");
-=======
         templateConfig.Completion = new AIRequestSettings() { ServiceId = "service3" };
         var func = kernel.CreateSemanticFunction("template", templateConfig, "functionName", "skillName");
->>>>>>> 516d9086
 
         // Act
         var exception = await Assert.ThrowsAsync<SKException>(() => kernel.RunAsync(func));
