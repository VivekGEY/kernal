﻿// Copyright (c) Microsoft. All rights reserved.

using System;
using System.Collections.Generic;
using System.ComponentModel;
using System.Linq;
using System.Reflection;
using System.Threading;
using System.Threading.Tasks;
using Microsoft.Extensions.Logging;
using Microsoft.SemanticKernel;
using Microsoft.SemanticKernel.AI;
using Microsoft.SemanticKernel.AI.TextCompletion;
using Microsoft.SemanticKernel.Events;
using Microsoft.SemanticKernel.Orchestration;
using Microsoft.SemanticKernel.Services;
using Moq;
using Xunit;

// ReSharper disable StringLiteralTypo

namespace SemanticKernel.UnitTests;

public class KernelTests
{
    [Fact]
    public void ItProvidesAccessToFunctionsViaFunctionCollection()
    {
        // Arrange
        var factory = new Mock<Func<ILoggerFactory, ITextCompletion>>();
        var kernel = new KernelBuilder()
            .WithDefaultAIService<ITextCompletion>(factory.Object)
            .Build();

        kernel.ImportPluginFromObject<MyPlugin>("mySk");

        // Act & Assert - 3 functions, var name is not case sensitive
        Assert.NotNull(kernel.Plugins.GetFunction("mySk", "sayhello"));
        Assert.NotNull(kernel.Plugins.GetFunction("MYSK", "SayHello"));
        Assert.NotNull(kernel.Plugins.GetFunction("mySk", "ReadFunctionCollectionAsync"));
        Assert.NotNull(kernel.Plugins.GetFunction("MYSK", "ReadFunctionCollectionAsync"));
    }

    [Fact]
    public async Task RunAsyncDoesNotRunWhenCancelledAsync()
    {
        // Arrange
        var kernel = new KernelBuilder().Build();
        var functions = kernel.ImportPluginFromObject<MyPlugin>();

        using CancellationTokenSource cts = new();
        cts.Cancel();

        // Act
        await Assert.ThrowsAsync<OperationCanceledException>(() => kernel.RunAsync(cts.Token, functions["GetAnyValue"]));
    }

    [Fact]
    public async Task RunAsyncRunsWhenNotCancelledAsync()
    {
        // Arrange
        var kernel = new KernelBuilder().Build();
        kernel.ImportPluginFromObject<MyPlugin>("mySk");

        using CancellationTokenSource cts = new();

        // Act
        FunctionResult result = await kernel.RunAsync(cts.Token, kernel.Plugins.GetFunction("mySk", "GetAnyValue"));

        // Assert
        Assert.False(string.IsNullOrEmpty(result.GetValue<string>()));
    }

    [Fact]
    public void ItImportsPluginsNotCaseSensitive()
    {
        // Act
        ISKPlugin plugin = new KernelBuilder().Build().ImportPluginFromObject<MyPlugin>();

        // Assert
        Assert.Equal(3, plugin.Count());
        Assert.True(plugin.Contains("GetAnyValue"));
        Assert.True(plugin.Contains("getanyvalue"));
        Assert.True(plugin.Contains("GETANYVALUE"));
    }

    [Fact]
    public void ItAllowsToImportTheSamePluginMultipleTimes()
    {
        // Arrange
        var kernel = new KernelBuilder().Build();

        // Act - Assert no exception occurs
        kernel.ImportPluginFromObject<MyPlugin>();
        kernel.ImportPluginFromObject<MyPlugin>("plugin1");
        kernel.ImportPluginFromObject<MyPlugin>("plugin2");
        kernel.ImportPluginFromObject<MyPlugin>("plugin3");
    }

    [Theory]
    [InlineData(1)]
    [InlineData(2)]
    public async Task RunAsyncHandlesPreInvocationAsync(int pipelineCount)
    {
        // Arrange
        var sut = new KernelBuilder().Build();
        int functionInvocations = 0;
        ISKFunction func = SKFunction.FromMethod(() => functionInvocations++);

        var handlerInvocations = 0;
        sut.FunctionInvoking += (object? sender, FunctionInvokingEventArgs e) =>
        {
            handlerInvocations++;
        };
        List<ISKFunction> pipeline = new();
        for (int i = 0; i < pipelineCount; i++)
        {
            pipeline.Add(func);
        }

        // Act
        var result = await sut.RunAsync(pipeline.ToArray());

        // Assert
        Assert.Equal(pipelineCount, functionInvocations);
        Assert.Equal(pipelineCount, handlerInvocations);
    }

    [Fact]
    public async Task RunAsyncHandlesPreInvocationWasCancelledAsync()
    {
        // Arrange
        var sut = new KernelBuilder().Build();
        int functionInvocations = 0;
        ISKFunction func = SKFunction.FromMethod(() => functionInvocations++);

        var handlerInvocations = 0;
        sut.FunctionInvoking += (object? sender, FunctionInvokingEventArgs e) =>
        {
            handlerInvocations++;
            e.Cancel();
        };

        // Act
        var result = await sut.RunAsync(func);

        // Assert
        Assert.Equal(1, handlerInvocations);
        Assert.Equal(0, functionInvocations);
        Assert.Null(result);
    }

    [Fact]
    public async Task RunAsyncHandlesPreInvocationCancelationDontRunSubsequentFunctionsInThePipelineAsync()
    {
        // Arrange
        var sut = new KernelBuilder().Build();
        int functionInvocations = 0;
        ISKFunction func1 = SKFunction.FromMethod(() => functionInvocations++);
        ISKFunction func2 = SKFunction.FromMethod(() => functionInvocations++);

        int handlerInvocations = 0;
        sut.FunctionInvoking += (object? sender, FunctionInvokingEventArgs e) =>
        {
            handlerInvocations++;
            e.Cancel();
        };

        // Act
        var result = await sut.RunAsync(func1, func2);

        // Assert
        Assert.Equal(1, handlerInvocations);
        Assert.Equal(0, functionInvocations);
    }

    [Fact]
    public async Task RunAsyncPreInvocationCancelationDontTriggerInvokedHandlerAsync()
    {
        // Arrange
        var sut = new KernelBuilder().Build();
        var functions = sut.ImportPluginFromObject<MyPlugin>();

        var invoked = 0;
        sut.FunctionInvoking += (object? sender, FunctionInvokingEventArgs e) =>
        {
            e.Cancel();
        };

        sut.FunctionInvoked += (object? sender, FunctionInvokedEventArgs e) =>
        {
            invoked++;
        };

        // Act
        var result = await sut.RunAsync(functions["GetAnyValue"]);

        // Assert
        Assert.Equal(0, invoked);
    }

    [Fact]
    public async Task RunAsyncPreInvocationSkipDontTriggerInvokedHandlerAsync()
    {
        // Arrange
        var sut = new KernelBuilder().Build();
        int func1Invocations = 0, func2Invocations = 0;
        ISKFunction func1 = SKFunction.FromMethod(() => func1Invocations++, functionName: "func1");
        ISKFunction func2 = SKFunction.FromMethod(() => func2Invocations++, functionName: "func2");

        var invoked = 0;
        var invoking = 0;
        string invokedFunction = string.Empty;

        sut.FunctionInvoking += (object? sender, FunctionInvokingEventArgs e) =>
        {
            invoking++;
            if (e.FunctionView.Name == "func1")
            {
                e.Skip();
            }
        };

        sut.FunctionInvoked += (object? sender, FunctionInvokedEventArgs e) =>
        {
            invokedFunction = e.FunctionView.Name;
            invoked++;
        };

        // Act
        var result = await sut.RunAsync(func1, func2);

        // Assert
        Assert.Equal(2, invoking);
        Assert.Equal(1, invoked);
        Assert.Equal(0, func1Invocations);
        Assert.Equal(1, func2Invocations);
    }

    [Theory]
    [InlineData(1)]
    [InlineData(2)]
    public async Task RunAsyncHandlesPostInvocationAsync(int pipelineCount)
    {
        // Arrange
        var sut = new KernelBuilder().Build();
        int functionInvocations = 0;
        ISKFunction func = SKFunction.FromMethod(() => functionInvocations++);

        int handlerInvocations = 0;
        sut.FunctionInvoked += (object? sender, FunctionInvokedEventArgs e) =>
        {
            handlerInvocations++;
        };

        List<ISKFunction> pipeline = new();
        for (int i = 0; i < pipelineCount; i++)
        {
            pipeline.Add(func);
        }

        // Act
        var result = await sut.RunAsync(pipeline.ToArray());

        // Assert
        Assert.Equal(pipelineCount, functionInvocations);
        Assert.Equal(pipelineCount, handlerInvocations);
    }

    [Fact]
    public async Task RunAsyncChangeVariableInvokingHandlerAsync()
    {
        var sut = new KernelBuilder().Build();
        ISKFunction func = SKFunction.FromMethod(() => { });

        var originalInput = "Importance";
        var newInput = "Problems";

        sut.FunctionInvoking += (object? sender, FunctionInvokingEventArgs e) =>
        {
            originalInput = newInput;
        };

        // Act
        await sut.RunAsync(originalInput, func);

        // Assert
        Assert.Equal(newInput, originalInput);
    }

    [Fact]
    public async Task RunAsyncChangeVariableInvokedHandlerAsync()
    {
        var sut = new KernelBuilder().Build();
        ISKFunction func = SKFunction.FromMethod(() => { });

        var originalInput = "Importance";
        var newInput = "Problems";

        sut.FunctionInvoked += (object? sender, FunctionInvokedEventArgs e) =>
        {
            originalInput = newInput;
        };

        // Act
        await sut.RunAsync(originalInput, func);

        // Assert
        Assert.Equal(newInput, originalInput);
    }

    [Fact]
    public async Task ItReturnsFunctionResultsCorrectlyAsync()
    {
        // Arrange
        var kernel = new KernelBuilder().Build();

        var function1 = SKFunction.FromMethod(() => "Result1", "Function1");
        var function2 = SKFunction.FromMethod(() => "Result2", "Function2");

        // Act
        var result = await kernel.RunAsync(function1, function2);

        // Assert
        Assert.NotNull(result);
        Assert.Equal("Result2", result.GetValue<string>());
    }

    [Fact]
    public async Task ItReturnsChangedResultsFromFunctionInvokedEventsAsync()
    {
        var kernel = new KernelBuilder().Build();

        // Arrange
        var function1 = SKFunction.FromMethod(() => "Result1", "Function1");
        const string ExpectedValue = "new result";

        kernel.FunctionInvoked += (object? sender, FunctionInvokedEventArgs args) =>
        {
            args.SKContext.Variables.Update(ExpectedValue);
        };

        // Act
        var result = await kernel.RunAsync(function1);

        // Assert
<<<<<<< HEAD
        Assert.NotNull(result);
        Assert.Equal(ExpectedValue, result.GetValue<string>());
        Assert.Equal(ExpectedValue, result.Context.Result);
=======
        Assert.NotNull(kernelResult);
        Assert.Equal(ExpectedValue, kernelResult.GetValue<string>());
        Assert.Equal(ExpectedValue, kernelResult.FunctionResults.Single().GetValue<string>());
        Assert.Equal(ExpectedValue, kernelResult.FunctionResults.Single().Context.Variables.Input);
>>>>>>> ec57fa74
    }

    [Fact]
    public async Task ItReturnsChangedResultsFromFunctionInvokingEventsAsync()
    {
        // Arrange
        var kernel = new KernelBuilder().Build();

        var function1 = SKFunction.FromMethod((string injectedVariable) => injectedVariable, "Function1");
        const string ExpectedValue = "injected value";

        kernel.FunctionInvoking += (object? sender, FunctionInvokingEventArgs args) =>
        {
            args.SKContext.Variables["injectedVariable"] = ExpectedValue;
        };

        // Act
        var result = await kernel.RunAsync(function1);

        // Assert
<<<<<<< HEAD
        Assert.NotNull(result);
        Assert.Equal(ExpectedValue, result.GetValue<string>());
        Assert.Equal(ExpectedValue, result.Context.Result);
=======
        Assert.NotNull(kernelResult);
        Assert.Equal(ExpectedValue, kernelResult.GetValue<string>());
        Assert.Equal(ExpectedValue, kernelResult.FunctionResults.Single().GetValue<string>());
        Assert.Equal(ExpectedValue, kernelResult.FunctionResults.Single().Context.Variables.Input);
>>>>>>> ec57fa74
    }

    [Theory]
    [InlineData("Function1", 5)]
    [InlineData("Function2", 1)]
    public async Task ItRepeatsFunctionInvokedEventsAsync(string retryFunction, int numberOfRepeats)
    {
        // Arrange
        var kernel = new KernelBuilder().Build();

        var function1 = SKFunction.FromMethod(() => "Result1", "Function1");
        var function2 = SKFunction.FromMethod(() => "Result2", "Function2");

        int numberOfInvocations = 0;
        int repeatCount = 0;

        kernel.FunctionInvoked += (object? sender, FunctionInvokedEventArgs args) =>
        {
            if (args.FunctionView.Name == retryFunction && repeatCount < numberOfRepeats)
            {
                args.Repeat();
                repeatCount++;
            }

            numberOfInvocations++;
        };

        // Act
        var result = await kernel.RunAsync(function1, function2);

        // Assert
        Assert.NotNull(result);
        Assert.Equal(2 + numberOfRepeats, numberOfInvocations);
    }

    [Theory]
    [InlineData("Function1", "Result2 Result3")]
    [InlineData("Function2", "Result1 Result3")]
    [InlineData("Function3", "Result1 Result2")]
    public async Task ItSkipsFunctionsFromFunctionInvokingEventsAsync(string skipFunction, string expectedResult)
    {
        // Arrange
        var kernel = new KernelBuilder().Build();

        var function1 = SKFunction.FromMethod((string input) => $"{input} Result1", "Function1");
        var function2 = SKFunction.FromMethod((string input) => $"{input} Result2", "Function2");
        var function3 = SKFunction.FromMethod((string input) => $"{input} Result3", "Function3");

        const int ExpectedInvocations = 2;

        int numberOfInvocations = 0;

        kernel.FunctionInvoking += (object? sender, FunctionInvokingEventArgs args) =>
        {
            if (args.FunctionView.Name == skipFunction)
            {
                args.Skip();
            }
        };

        kernel.FunctionInvoked += (object? sender, FunctionInvokedEventArgs args) =>
        {
            numberOfInvocations++;
        };

        // Act
        var result = await kernel.RunAsync(string.Empty, function1, function2, function3);

        // Assert
        Assert.NotNull(result);
        Assert.Equal(expectedResult, result.GetValue<string>()!.Trim());
        Assert.Equal(ExpectedInvocations, numberOfInvocations);
    }

    [Theory]
    [InlineData(1, 0, 0)]
    [InlineData(2, 0, 0)]
    [InlineData(2, 1, 1)]
    [InlineData(5, 2, 2)]
    public async Task ItCancelsPipelineFromFunctionInvokingEventsAsync(int numberOfFunctions, int functionCancelIndex, int invokedHandlerInvocations)
    {
        var kernel = new KernelBuilder().Build();

        // Arrange
        List<ISKFunction> functions = new()
        {
            SKFunction.FromMethod(() => "Result1", "Function1"),
            SKFunction.FromMethod(() => "Result2", "Function2"),
            SKFunction.FromMethod(() => "Result3", "Function3"),
            SKFunction.FromMethod(() => "Result4", "Function4"),
            SKFunction.FromMethod(() => "Result5", "Function5")
        };

        int numberOfInvocations = 0;

        kernel.FunctionInvoking += (object? sender, FunctionInvokingEventArgs args) =>
        {
            if (args.FunctionView.Name == functions[functionCancelIndex].Name)
            {
                args.Cancel();
            }
        };

        kernel.FunctionInvoked += (object? sender, FunctionInvokedEventArgs args) =>
        {
            numberOfInvocations++;
        };

        // Act
        var result = await kernel.RunAsync(functions.Take(numberOfFunctions).ToArray());

        // Assert
        if (functionCancelIndex == 0)
        {
            // If the first function was cancelled, the result should be null
            Assert.Null(result);
        }
        else
        {
            // Else result should be of the last invoked function
            Assert.Equal($"Result{functionCancelIndex}", result.GetValue<string>());
        }

        // Kernel result is the same as the last invoked function
        Assert.Equal(invokedHandlerInvocations, numberOfInvocations);
    }

    [Theory]
    [InlineData(1, 0, 1)]
    [InlineData(2, 0, 1)]
    [InlineData(2, 1, 2)]
    [InlineData(5, 2, 3)]
    public async Task ItCancelsPipelineFromFunctionInvokedEventsAsync(int numberOfFunctions, int functionCancelIndex, int expectedInvocations)
    {
        var kernel = new KernelBuilder().Build();

        // Arrange
        List<ISKFunction> functions = new()
        {
            SKFunction.FromMethod(() => "Result1", "Function1"),
            SKFunction.FromMethod(() => "Result2", "Function2"),
            SKFunction.FromMethod(() => "Result3", "Function3"),
            SKFunction.FromMethod(() => "Result4", "Function4"),
            SKFunction.FromMethod(() => "Result5", "Function5")
        };

        int numberOfInvocations = 0;

        kernel.FunctionInvoked += (object? sender, FunctionInvokedEventArgs args) =>
        {
            numberOfInvocations++;
            if (args.FunctionView.Name == functions[functionCancelIndex].Name)
            {
                args.Cancel();
            }
        };

        // Act
        var result = await kernel.RunAsync(functions.Take(numberOfFunctions).ToArray());

        // Assert

        if (functionCancelIndex == 0)
        {
            // If the first function was cancelled, the result should be null
            Assert.Null(result);
        }
        else
        {
            // Else result should be of the last invoked function
            Assert.Equal($"Result{functionCancelIndex}", result.GetValue<string>());
        }
        Assert.Equal(expectedInvocations, numberOfInvocations);
    }

    [Fact]
    public async Task ItCanFindAndRunFunctionAsync()
    {
        //Arrange
        var serviceProvider = new Mock<IAIServiceProvider>();
        var serviceSelector = new Mock<IAIServiceSelector>();

        var context = new SKContext(new ContextVariables());

        var function = SKFunction.FromMethod(() => "fake result", "function");

        var kernel = new Kernel(new Mock<IAIServiceProvider>().Object);
        kernel.Plugins.Add(new SKPlugin("plugin", new[] { function }));

        //Act
        var result = await kernel.RunAsync("plugin", "function");

        //Assert
        Assert.NotNull(result);
        Assert.Equal("fake result", result.GetValue<string>());
    }

    public class MyPlugin
    {
        [SKFunction, Description("Return any value.")]
        public virtual string GetAnyValue()
        {
            return Guid.NewGuid().ToString();
        }

        [SKFunction, Description("Just say hello")]
        public virtual void SayHello()
        {
            Console.WriteLine("Hello folks!");
        }

        [SKFunction, Description("Export info."), SKName("ReadFunctionCollectionAsync")]
        public async Task<SKContext> ReadFunctionCollectionAsync(SKContext context, Kernel kernel)
        {
            await Task.Delay(0);

            if (kernel.Plugins == null)
            {
                Assert.Fail("Functions collection is missing");
            }

            foreach (var function in kernel.Plugins.GetFunctionsMetadata())
            {
                context.Variables[$"{function.PluginName}.{function.Name}"] = function.Description;
            }

            return context;
        }
    }

    private (Mock<ITextResult> textResultMock, Mock<ITextCompletion> textCompletionMock) SetupMocks(string? completionResult = null)
    {
        var mockTextResult = new Mock<ITextResult>();
        mockTextResult.Setup(m => m.GetCompletionAsync(It.IsAny<CancellationToken>())).ReturnsAsync(completionResult ?? "LLM Result about UnitTests");

        var mockTextCompletion = new Mock<ITextCompletion>();
        mockTextCompletion.Setup(m => m.GetCompletionsAsync(It.IsAny<string>(), It.IsAny<AIRequestSettings>(), It.IsAny<CancellationToken>())).ReturnsAsync(new List<ITextResult> { mockTextResult.Object });

        return (mockTextResult, mockTextCompletion);
    }

    private static MethodInfo Method(Delegate method)
    {
        return method.Method;
    }
}<|MERGE_RESOLUTION|>--- conflicted
+++ resolved
@@ -344,16 +344,9 @@
         var result = await kernel.RunAsync(function1);
 
         // Assert
-<<<<<<< HEAD
         Assert.NotNull(result);
         Assert.Equal(ExpectedValue, result.GetValue<string>());
-        Assert.Equal(ExpectedValue, result.Context.Result);
-=======
-        Assert.NotNull(kernelResult);
-        Assert.Equal(ExpectedValue, kernelResult.GetValue<string>());
-        Assert.Equal(ExpectedValue, kernelResult.FunctionResults.Single().GetValue<string>());
-        Assert.Equal(ExpectedValue, kernelResult.FunctionResults.Single().Context.Variables.Input);
->>>>>>> ec57fa74
+        Assert.Equal(ExpectedValue, result.Context.Variables.Input);
     }
 
     [Fact]
@@ -374,16 +367,9 @@
         var result = await kernel.RunAsync(function1);
 
         // Assert
-<<<<<<< HEAD
         Assert.NotNull(result);
         Assert.Equal(ExpectedValue, result.GetValue<string>());
-        Assert.Equal(ExpectedValue, result.Context.Result);
-=======
-        Assert.NotNull(kernelResult);
-        Assert.Equal(ExpectedValue, kernelResult.GetValue<string>());
-        Assert.Equal(ExpectedValue, kernelResult.FunctionResults.Single().GetValue<string>());
-        Assert.Equal(ExpectedValue, kernelResult.FunctionResults.Single().Context.Variables.Input);
->>>>>>> ec57fa74
+        Assert.Equal(ExpectedValue, result.Context.Variables.Input);
     }
 
     [Theory]
