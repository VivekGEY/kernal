--- conflicted
+++ resolved
@@ -12,12 +12,8 @@
 using Microsoft.Extensions.Logging;
 using Microsoft.Extensions.Logging.Abstractions;
 using Microsoft.SemanticKernel;
-<<<<<<< HEAD
 using Microsoft.SemanticKernel.AI;
-using Microsoft.SemanticKernel.AI.TextCompletion;
-=======
 using Microsoft.SemanticKernel.AI.TextGeneration;
->>>>>>> cb129315
 using Microsoft.SemanticKernel.Events;
 using Moq;
 using Xunit;
@@ -330,7 +326,7 @@
     {
         // Arrange
         var (mockTextResult, mockTextCompletion) = this.SetupMocks();
-        var sut = new KernelBuilder().WithServices(c => c.AddSingleton<ITextCompletion>(mockTextCompletion.Object)).Build();
+        var sut = new KernelBuilder().WithServices(c => c.AddSingleton<ITextGenerationService>(mockTextCompletion.Object)).Build();
         var function = KernelFunctionFactory.CreateFromPrompt("Write a simple phrase about UnitTests");
 
         var invoked = 0;
@@ -627,7 +623,7 @@
         var mockTextCompletion = this.SetupStreamingMocks<StreamingContentBase>(
             new StreamingTextContent("chunk1"),
             new StreamingTextContent("chunk2"));
-        var kernel = new KernelBuilder().WithServices(c => c.AddSingleton<ITextCompletion>(mockTextCompletion.Object)).Build();
+        var kernel = new KernelBuilder().WithServices(c => c.AddSingleton<ITextGenerationService>(mockTextCompletion.Object)).Build();
         var prompt = "Write a simple phrase about UnitTests {{$input}}";
         var sut = KernelFunctionFactory.CreateFromPrompt(prompt);
         var variables = new KernelArguments { { "input", "importance" } };
@@ -644,18 +640,18 @@
         mockTextCompletion.Verify(m => m.GetStreamingTextContentsAsync(It.IsIn("Write a simple phrase about UnitTests importance"), It.IsAny<PromptExecutionSettings>(), It.IsAny<Kernel>(), It.IsAny<CancellationToken>()), Times.Exactly(1));
     }
 
-    private (TextContent mockTextContent, Mock<ITextCompletion> textCompletionMock) SetupMocks(string? completionResult = null)
+    private (TextContent mockTextContent, Mock<ITextGenerationService> textCompletionMock) SetupMocks(string? completionResult = null)
     {
         var mockTextContent = new TextContent(completionResult ?? "LLM Result about UnitTests");
 
-        var mockTextCompletion = new Mock<ITextCompletion>();
+        var mockTextCompletion = new Mock<ITextGenerationService>();
         mockTextCompletion.Setup(m => m.GetTextContentsAsync(It.IsAny<string>(), It.IsAny<PromptExecutionSettings>(), It.IsAny<Kernel>(), It.IsAny<CancellationToken>())).ReturnsAsync(new List<TextContent> { mockTextContent });
         return (mockTextContent, mockTextCompletion);
     }
 
-    private Mock<ITextCompletion> SetupStreamingMocks<T>(params StreamingTextContent[] streamingContents)
-    {
-        var mockTextCompletion = new Mock<ITextCompletion>();
+    private Mock<ITextGenerationService> SetupStreamingMocks<T>(params StreamingTextContent[] streamingContents)
+    {
+        var mockTextCompletion = new Mock<ITextGenerationService>();
         mockTextCompletion.Setup(m => m.GetStreamingTextContentsAsync(It.IsAny<string>(), It.IsAny<PromptExecutionSettings>(), It.IsAny<Kernel>(), It.IsAny<CancellationToken>())).Returns(this.ToAsyncEnumerable(streamingContents));
 
         return mockTextCompletion;
