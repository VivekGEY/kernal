﻿// Copyright (c) Microsoft. All rights reserved.

using System;
using System.Collections.Generic;
using System.ComponentModel;
using System.Linq;
using System.Reflection;
using System.Threading;
using System.Threading.Tasks;
using Microsoft.Extensions.Logging;
using Microsoft.SemanticKernel;
using Microsoft.SemanticKernel.AI;
using Microsoft.SemanticKernel.AI.TextCompletion;
using Microsoft.SemanticKernel.Connectors.AI.OpenAI;
using Microsoft.SemanticKernel.Diagnostics;
using Microsoft.SemanticKernel.Events;
using Microsoft.SemanticKernel.Orchestration;
using Microsoft.SemanticKernel.SemanticFunctions;
using Moq;
using Xunit;

// ReSharper disable StringLiteralTypo

namespace SemanticKernel.UnitTests;

public class KernelTests
{
    [Fact]
    public void ItProvidesAccessToFunctionsViaFunctionCollection()
    {
        // Arrange
        var factory = new Mock<Func<ILoggerFactory, ITextCompletion>>();
        var kernel = Kernel.Builder
            .WithDefaultAIService<ITextCompletion>(factory.Object)
            .Build();

        var nativePlugin = new MyPlugin();
        kernel.CreateSemanticFunction(promptTemplate: "Tell me a joke", functionName: "joker", pluginName: "jk", description: "Nice fun");
        kernel.ImportFunctions(nativePlugin, "mySk");

        // Act & Assert - 3 functions, var name is not case sensitive
        Assert.True(kernel.Functions.TryGetFunction("jk", "joker", out _));
        Assert.True(kernel.Functions.TryGetFunction("JK", "JOKER", out _));
        Assert.True(kernel.Functions.TryGetFunction("mySk", "sayhello", out _));
        Assert.True(kernel.Functions.TryGetFunction("MYSK", "SayHello", out _));
        Assert.True(kernel.Functions.TryGetFunction("mySk", "ReadFunctionCollectionAsync", out _));
        Assert.True(kernel.Functions.TryGetFunction("MYSK", "ReadFunctionCollectionAsync", out _));
    }

    [Fact]
<<<<<<< HEAD
    public async Task ItProvidesAccessToFunctionsViaSKContextAsync()
    {
        // Arrange
        var factory = new Mock<Func<ILoggerFactory, ITextCompletion>>();
        var kernel = Kernel.Builder
            .WithAIService<ITextCompletion>("x", factory.Object)
            .Build();

        var nativePlugin = new MyPlugin();
        kernel.CreateSemanticFunction("Tell me a joke", functionName: "joker", pluginName: "jk", description: "Nice fun");
        var functions = kernel.ImportFunctions(nativePlugin, "mySk");

        // Act
        SKContext result = await kernel.RunAsync(functions["ReadFunctionCollectionAsync"]);

        // Assert - 3 functions, var name is not case sensitive
        Assert.Equal("Nice fun", result.Variables["jk.joker"]);
        Assert.Equal("Nice fun", result.Variables["JK.JOKER"]);
        Assert.Equal("Just say hello", result.Variables["mySk.sayhello"]);
        Assert.Equal("Just say hello", result.Variables["mySk.SayHello"]);
        Assert.Equal("Export info.", result.Variables["mySk.ReadFunctionCollectionAsync"]);
        Assert.Equal("Export info.", result.Variables["mysk.ReadFunctionCollectionAsync"]);
    }

    [Fact]
=======
>>>>>>> 544b6c12
    public async Task RunAsyncDoesNotRunWhenCancelledAsync()
    {
        // Arrange
        var kernel = Kernel.Builder.Build();
        var nativePlugin = new MyPlugin();
        var functions = kernel.ImportFunctions(nativePlugin, "mySk");

        using CancellationTokenSource cts = new();
        cts.Cancel();

        // Act
        await Assert.ThrowsAsync<OperationCanceledException>(() => kernel.RunAsync(cts.Token, functions["GetAnyValue"]));
    }

    [Fact]
    public async Task RunAsyncRunsWhenNotCancelledAsync()
    {
        // Arrange
        var kernel = Kernel.Builder.Build();
        var nativePlugin = new MyPlugin();
        kernel.ImportFunctions(nativePlugin, "mySk");

        using CancellationTokenSource cts = new();

        // Act
        KernelResult result = await kernel.RunAsync(cts.Token, kernel.Functions.GetFunction("mySk", "GetAnyValue"));

        // Assert
        Assert.False(string.IsNullOrEmpty(result.GetValue<string>()));
    }

    [Fact]
    public void ItImportsPluginsNotCaseSensitive()
    {
        // Act
        IDictionary<string, ISKFunction> functions = Kernel.Builder.Build().ImportFunctions(new MyPlugin(), "test");

        // Assert
        Assert.Equal(3, functions.Count);
        Assert.True(functions.ContainsKey("GetAnyValue"));
        Assert.True(functions.ContainsKey("getanyvalue"));
        Assert.True(functions.ContainsKey("GETANYVALUE"));
    }

    [Theory]
    [InlineData(null, "Assistant is a large language model.")]
    [InlineData("My Chat Prompt", "My Chat Prompt")]
    public async Task ItUsesChatSystemPromptWhenProvidedAsync(string providedSystemChatPrompt, string expectedSystemChatPrompt)
    {
        // Arrange
        var mockTextCompletion = new Mock<ITextCompletion>();
        var mockCompletionResult = new Mock<ITextResult>();

        mockTextCompletion.Setup(c => c.GetCompletionsAsync(It.IsAny<string>(), It.IsAny<AIRequestSettings>(), It.IsAny<CancellationToken>())).ReturnsAsync(new[] { mockCompletionResult.Object });
        mockCompletionResult.Setup(cr => cr.GetCompletionAsync(It.IsAny<CancellationToken>())).ReturnsAsync("llmResult");

        var kernel = Kernel.Builder
            .WithAIService<ITextCompletion>("x", mockTextCompletion.Object)
            .Build();

        var templateConfig = new PromptTemplateConfig
        {
            Completion = new OpenAIRequestSettings()
            {
                ChatSystemPrompt = providedSystemChatPrompt
            }
        };

        var func = kernel.CreateSemanticFunction("template", templateConfig, "functionName", "pluginName");

        // Act
        await kernel.RunAsync(func);

        // Assert
        mockTextCompletion.Verify(a => a.GetCompletionsAsync("template", It.Is<OpenAIRequestSettings>(c => c.ChatSystemPrompt == expectedSystemChatPrompt), It.IsAny<CancellationToken>()), Times.Once());
    }

    [Fact]
    public void ItAllowsToImportFunctionsInTheGlobalNamespace()
    {
        // Arrange
        var kernel = Kernel.Builder.Build();

        // Act
        IDictionary<string, ISKFunction> functions = kernel.ImportFunctions(new MyPlugin());

        // Assert
        Assert.Equal(3, functions.Count);
        Assert.True(kernel.Functions.TryGetFunction("GetAnyValue", out ISKFunction? functionInstance));
        Assert.NotNull(functionInstance);
    }

    [Fact]
    public void ItAllowsToImportTheSamePluginMultipleTimes()
    {
        // Arrange
        var kernel = Kernel.Builder.Build();

        // Act - Assert no exception occurs
        kernel.ImportFunctions(new MyPlugin());
        kernel.ImportFunctions(new MyPlugin());
        kernel.ImportFunctions(new MyPlugin());
    }

    [Fact]
    public async Task ItUsesDefaultServiceWhenSpecifiedAsync()
    {
        // Arrange
        var mockTextCompletion1 = new Mock<ITextCompletion>();
        var mockTextCompletion2 = new Mock<ITextCompletion>();
        var mockCompletionResult = new Mock<ITextResult>();

        mockTextCompletion1.Setup(c => c.GetCompletionsAsync(It.IsAny<string>(), null, It.IsAny<CancellationToken>())).ReturnsAsync(new[] { mockCompletionResult.Object });
        mockTextCompletion2.Setup(c => c.GetCompletionsAsync(It.IsAny<string>(), null, It.IsAny<CancellationToken>())).ReturnsAsync(new[] { mockCompletionResult.Object });
        mockCompletionResult.Setup(cr => cr.GetCompletionAsync(It.IsAny<CancellationToken>())).ReturnsAsync("llmResult");

        var kernel = Kernel.Builder
            .WithAIService<ITextCompletion>("service1", mockTextCompletion1.Object, false)
            .WithAIService<ITextCompletion>("service2", mockTextCompletion2.Object, true)
            .Build();

        var templateConfig = new PromptTemplateConfig();
        var func = kernel.CreateSemanticFunction("template", templateConfig, "functionName", "pluginName");

        // Act
        await kernel.RunAsync(func);

        // Assert
        mockTextCompletion1.Verify(a => a.GetCompletionsAsync("template", null, It.IsAny<CancellationToken>()), Times.Never());
        mockTextCompletion2.Verify(a => a.GetCompletionsAsync("template", null, It.IsAny<CancellationToken>()), Times.Once());
    }

    [Fact]
    public async Task ItUsesServiceIdWhenProvidedAsync()
    {
        // Arrange
        var mockTextCompletion1 = new Mock<ITextCompletion>();
        var mockTextCompletion2 = new Mock<ITextCompletion>();
        var mockCompletionResult = new Mock<ITextResult>();

        mockTextCompletion1.Setup(c => c.GetCompletionsAsync(It.IsAny<string>(), It.IsAny<AIRequestSettings>(), It.IsAny<CancellationToken>())).ReturnsAsync(new[] { mockCompletionResult.Object });
        mockTextCompletion2.Setup(c => c.GetCompletionsAsync(It.IsAny<string>(), It.IsAny<AIRequestSettings>(), It.IsAny<CancellationToken>())).ReturnsAsync(new[] { mockCompletionResult.Object });
        mockCompletionResult.Setup(cr => cr.GetCompletionAsync(It.IsAny<CancellationToken>())).ReturnsAsync("llmResult");

        var kernel = Kernel.Builder
            .WithAIService<ITextCompletion>("service1", mockTextCompletion1.Object, false)
            .WithAIService<ITextCompletion>("service2", mockTextCompletion2.Object, true)
            .Build();

        var templateConfig = new PromptTemplateConfig
        {
            Completion = new AIRequestSettings() { ServiceId = "service1" }
        };
        var func = kernel.CreateSemanticFunction("template", templateConfig, "functionName", "pluginName");

        // Act
        await kernel.RunAsync(func);

        // Assert
        mockTextCompletion1.Verify(a => a.GetCompletionsAsync("template", It.IsAny<AIRequestSettings>(), It.IsAny<CancellationToken>()), Times.Once());
        mockTextCompletion2.Verify(a => a.GetCompletionsAsync("template", It.IsAny<AIRequestSettings>(), It.IsAny<CancellationToken>()), Times.Never());
    }

    [Fact]
    public async Task ItFailsIfInvalidServiceIdIsProvidedAsync()
    {
        // Arrange
        var mockTextCompletion1 = new Mock<ITextCompletion>();
        var mockTextCompletion2 = new Mock<ITextCompletion>();

        var kernel = Kernel.Builder
            .WithAIService<ITextCompletion>("service1", mockTextCompletion1.Object, false)
            .WithAIService<ITextCompletion>("service2", mockTextCompletion2.Object, true)
            .Build();

        var templateConfig = new PromptTemplateConfig
        {
            Completion = new AIRequestSettings() { ServiceId = "service3" }
        };
        var func = kernel.CreateSemanticFunction("template", templateConfig, "functionName", "pluginName");

        // Act
        var exception = await Assert.ThrowsAsync<SKException>(() => kernel.RunAsync(func));

        // Assert
        Assert.Equal("Service of type Microsoft.SemanticKernel.AI.TextCompletion.ITextCompletion and name service3 not registered.", exception.Message);
    }

    [Theory]
    [InlineData(1)]
    [InlineData(2)]
    public async Task RunAsyncHandlesPreInvocationAsync(int pipelineCount)
    {
        // Arrange
        var sut = Kernel.Builder.Build();
        var semanticFunction = sut.CreateSemanticFunction("Write a simple phrase about UnitTests");
        var (mockTextResult, mockTextCompletion) = this.SetupMocks();

        semanticFunction.SetAIService(() => mockTextCompletion.Object);
        var invoked = 0;
        sut.FunctionInvoking += (object? sender, FunctionInvokingEventArgs e) =>
        {
            invoked++;
        };
        List<ISKFunction> functions = new();
        for (int i = 0; i < pipelineCount; i++)
        {
            functions.Add(semanticFunction);
        }

        // Act
        var result = await sut.RunAsync(functions.ToArray());

        // Assert
        Assert.Equal(pipelineCount, invoked);
        mockTextCompletion.Verify(m => m.GetCompletionsAsync(It.IsAny<string>(), It.IsAny<AIRequestSettings>(), It.IsAny<CancellationToken>()), Times.Exactly(pipelineCount));
    }

    [Fact]
    public async Task RunAsyncHandlesPreInvocationWasCancelledAsync()
    {
        // Arrange
        var sut = Kernel.Builder.Build();
        var semanticFunction = sut.CreateSemanticFunction("Write a simple phrase about UnitTests");
        var input = "Test input";
        var invoked = false;
        sut.FunctionInvoking += (object? sender, FunctionInvokingEventArgs e) =>
        {
            invoked = true;
            e.Cancel();
        };

        // Act
        var result = await sut.RunAsync(input, semanticFunction);

        // Assert
        Assert.True(invoked);
        Assert.Null(result.GetValue<string>());
    }

    [Fact]
    public async Task RunAsyncHandlesPreInvocationCancelationDontRunSubsequentFunctionsInThePipelineAsync()
    {
        // Arrange
        var sut = Kernel.Builder.Build();
        var (mockTextResult, mockTextCompletion) = this.SetupMocks();
        var semanticFunction = sut.CreateSemanticFunction("Write a simple phrase about UnitTests");
        semanticFunction.SetAIService(() => mockTextCompletion.Object);

        var invoked = 0;
        sut.FunctionInvoking += (object? sender, FunctionInvokingEventArgs e) =>
        {
            invoked++;
            e.Cancel();
        };

        // Act
        var result = await sut.RunAsync(semanticFunction, semanticFunction);

        // Assert
        Assert.Equal(1, invoked);
        mockTextCompletion.Verify(m => m.GetCompletionsAsync(It.IsAny<string>(), It.IsAny<AIRequestSettings>(), It.IsAny<CancellationToken>()), Times.Never);
    }

    [Fact]
    public async Task RunAsyncPreInvocationCancelationDontTriggerInvokedHandlerAsync()
    {
        // Arrange
        var sut = Kernel.Builder.Build();
        var semanticFunction = sut.CreateSemanticFunction("Write a simple phrase about UnitTests");
        var invoked = 0;

        sut.FunctionInvoking += (object? sender, FunctionInvokingEventArgs e) =>
        {
            e.Cancel();
        };

        sut.FunctionInvoked += (object? sender, FunctionInvokedEventArgs e) =>
        {
            invoked++;
        };

        // Act
        var result = await sut.RunAsync(semanticFunction);

        // Assert
        Assert.Equal(0, invoked);
    }

    [Fact]
    public async Task RunAsyncPreInvocationSkipDontTriggerInvokedHandlerAsync()
    {
        // Arrange
        var sut = Kernel.Builder.Build();
        var (mockTextResult, mockTextCompletion) = this.SetupMocks();
        var semanticFunction1 = sut.CreateSemanticFunction("Write one phrase about UnitTests", functionName: "SkipMe");
        var semanticFunction2 = sut.CreateSemanticFunction("Write two phrases about UnitTests", functionName: "DontSkipMe");
        semanticFunction2.SetAIService(() => mockTextCompletion.Object);
        var invoked = 0;
        var invoking = 0;
        string invokedFunction = string.Empty;

        sut.FunctionInvoking += (object? sender, FunctionInvokingEventArgs e) =>
        {
            invoking++;
            if (e.FunctionView.Name == "SkipMe")
            {
                e.Skip();
            }
        };

        sut.FunctionInvoked += (object? sender, FunctionInvokedEventArgs e) =>
        {
            invokedFunction = e.FunctionView.Name;
            invoked++;
        };

        // Act
        var result = await sut.RunAsync(
            semanticFunction1,
            semanticFunction2);

        // Assert
        Assert.Equal(2, invoking);
        Assert.Equal(1, invoked);
        Assert.Equal("DontSkipMe", invokedFunction);
    }

    [Theory]
    [InlineData(1)]
    [InlineData(2)]
    public async Task RunAsyncHandlesPostInvocationAsync(int pipelineCount)
    {
        // Arrange
        var sut = Kernel.Builder.Build();
        var semanticFunction = sut.CreateSemanticFunction("Write a simple phrase about UnitTests");
        var (mockTextResult, mockTextCompletion) = this.SetupMocks();

        semanticFunction.SetAIService(() => mockTextCompletion.Object);
        var invoked = 0;

        sut.FunctionInvoked += (object? sender, FunctionInvokedEventArgs e) =>
        {
            invoked++;
        };

        List<ISKFunction> functions = new();
        for (int i = 0; i < pipelineCount; i++)
        {
            functions.Add(semanticFunction);
        }

        // Act
        var result = await sut.RunAsync(functions.ToArray());

        // Assert
        Assert.Equal(pipelineCount, invoked);
        mockTextCompletion.Verify(m => m.GetCompletionsAsync(It.IsAny<string>(), It.IsAny<AIRequestSettings>(), It.IsAny<CancellationToken>()), Times.Exactly(pipelineCount));
    }

    [Fact]
    public async Task RunAsyncChangeVariableInvokingHandlerAsync()
    {
        var sut = Kernel.Builder.Build();
        var prompt = "Write a simple phrase about UnitTests {{$input}}";
        var semanticFunction = sut.CreateSemanticFunction(prompt);
        var (mockTextResult, mockTextCompletion) = this.SetupMocks();
        semanticFunction.SetAIService(() => mockTextCompletion.Object);

        var originalInput = "Importance";
        var newInput = "Problems";

        sut.FunctionInvoking += (object? sender, FunctionInvokingEventArgs e) =>
        {
            originalInput = newInput;
        };

        // Act
        await sut.RunAsync(originalInput, semanticFunction);

        // Assert
        Assert.Equal(newInput, originalInput);
    }

    [Fact]
    public async Task RunAsyncChangeVariableInvokedHandlerAsync()
    {
        var sut = Kernel.Builder.Build();
        var prompt = "Write a simple phrase about UnitTests {{$input}}";
        var semanticFunction = sut.CreateSemanticFunction(prompt);
        var (mockTextResult, mockTextCompletion) = this.SetupMocks();
        semanticFunction.SetAIService(() => mockTextCompletion.Object);

        var originalInput = "Importance";
        var newInput = "Problems";

        sut.FunctionInvoked += (object? sender, FunctionInvokedEventArgs e) =>
        {
            originalInput = newInput;
        };

        // Act
        await sut.RunAsync(originalInput, semanticFunction);

        // Assert
        Assert.Equal(newInput, originalInput);
    }

    [Fact]
    public async Task ItReturnsFunctionResultsCorrectlyAsync()
    {
        // Arrange
        [SKName("Function1")]
        static string Function1() => "Result1";

        [SKName("Function2")]
        static string Function2() => "Result2";

        const string PluginName = "MyPlugin";
        const string Prompt = "Write a simple phrase about UnitTests";

        var kernel = Kernel.Builder.Build();

        var function1 = SKFunction.FromNativeMethod(Method(Function1), pluginName: PluginName);
        var function2 = SKFunction.FromNativeMethod(Method(Function2), pluginName: PluginName);

        var function3 = kernel.CreateSemanticFunction(Prompt, functionName: "Function3", pluginName: PluginName);
        var (mockTextResult, mockTextCompletion) = this.SetupMocks("Result3");

        function3.SetAIService(() => mockTextCompletion.Object);

        // Act
        var kernelResult = await kernel.RunAsync(function1, function2, function3);

        // Assert
        Assert.NotNull(kernelResult);
        Assert.Equal("Result3", kernelResult.GetValue<string>());

        var functionResult1 = kernelResult.FunctionResults.First(l => l.FunctionName == "Function1" && l.PluginName == PluginName);
        var functionResult2 = kernelResult.FunctionResults.First(l => l.FunctionName == "Function2" && l.PluginName == PluginName);
        var functionResult3 = kernelResult.FunctionResults.First(l => l.FunctionName == "Function3" && l.PluginName == PluginName);

        Assert.Equal("Result1", functionResult1.GetValue<string>());
        Assert.Equal("Result2", functionResult2.GetValue<string>());
        Assert.Equal("Result3", functionResult3.GetValue<string>());
    }

    public class MyPlugin
    {
        [SKFunction, Description("Return any value.")]
        public string GetAnyValue()
        {
            return Guid.NewGuid().ToString();
        }

        [SKFunction, Description("Just say hello")]
        public void SayHello()
        {
            Console.WriteLine("Hello folks!");
        }

        [SKFunction, Description("Export info."), SKName("ReadFunctionCollectionAsync")]
        public async Task<SKContext> ReadFunctionCollectionAsync(SKContext context)
        {
            await Task.Delay(0);

            if (context.Functions == null)
            {
                Assert.Fail("Functions collection is missing");
            }

            foreach (var function in context.Functions.GetFunctionViews())
            {
                context.Variables[$"{function.PluginName}.{function.Name}"] = function.Description;
            }

            return context;
        }
    }

    private (Mock<ITextResult> textResultMock, Mock<ITextCompletion> textCompletionMock) SetupMocks(string? completionResult = null)
    {
        var mockTextResult = new Mock<ITextResult>();
        mockTextResult.Setup(m => m.GetCompletionAsync(It.IsAny<CancellationToken>())).ReturnsAsync(completionResult ?? "LLM Result about UnitTests");

        var mockTextCompletion = new Mock<ITextCompletion>();
        mockTextCompletion.Setup(m => m.GetCompletionsAsync(It.IsAny<string>(), It.IsAny<AIRequestSettings>(), It.IsAny<CancellationToken>())).ReturnsAsync(new List<ITextResult> { mockTextResult.Object });

        return (mockTextResult, mockTextCompletion);
    }

    private static MethodInfo Method(Delegate method)
    {
        return method.Method;
    }
}<|MERGE_RESOLUTION|>--- conflicted
+++ resolved
@@ -48,34 +48,6 @@
     }
 
     [Fact]
-<<<<<<< HEAD
-    public async Task ItProvidesAccessToFunctionsViaSKContextAsync()
-    {
-        // Arrange
-        var factory = new Mock<Func<ILoggerFactory, ITextCompletion>>();
-        var kernel = Kernel.Builder
-            .WithAIService<ITextCompletion>("x", factory.Object)
-            .Build();
-
-        var nativePlugin = new MyPlugin();
-        kernel.CreateSemanticFunction("Tell me a joke", functionName: "joker", pluginName: "jk", description: "Nice fun");
-        var functions = kernel.ImportFunctions(nativePlugin, "mySk");
-
-        // Act
-        SKContext result = await kernel.RunAsync(functions["ReadFunctionCollectionAsync"]);
-
-        // Assert - 3 functions, var name is not case sensitive
-        Assert.Equal("Nice fun", result.Variables["jk.joker"]);
-        Assert.Equal("Nice fun", result.Variables["JK.JOKER"]);
-        Assert.Equal("Just say hello", result.Variables["mySk.sayhello"]);
-        Assert.Equal("Just say hello", result.Variables["mySk.SayHello"]);
-        Assert.Equal("Export info.", result.Variables["mySk.ReadFunctionCollectionAsync"]);
-        Assert.Equal("Export info.", result.Variables["mysk.ReadFunctionCollectionAsync"]);
-    }
-
-    [Fact]
-=======
->>>>>>> 544b6c12
     public async Task RunAsyncDoesNotRunWhenCancelledAsync()
     {
         // Arrange
