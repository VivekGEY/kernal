﻿// Copyright (c) Microsoft. All rights reserved.

using System;
using System.Threading;
using System.Threading.Tasks;
using Microsoft.Extensions.Logging;
using Microsoft.SemanticKernel;
using Microsoft.SemanticKernel.AI;
using Microsoft.SemanticKernel.Orchestration;
using Microsoft.SemanticKernel.Planning;
using Moq;
using Xunit;

namespace SemanticKernel.UnitTests.Planning;

public sealed class PlanTests
{
    [Fact]
    public Task CanCreatePlanAsync()
    {
        // Arrange
        var goal = "Write a poem or joke and send it in an e-mail to Kai.";
        // Act
        var plan = new Plan(goal);

        // Assert
        Assert.Equal(goal, plan.Description);
        Assert.Empty(plan.Steps);
        return Task.CompletedTask;
    }

    [Fact]
    public async Task CanExecutePlanAsync()
    {
        // Arrange
        var (kernel, kernelContext) = this.SetupKernelMock();
        var goal = "Write a poem or joke and send it in an e-mail to Kai.";
        var plan = new Plan(goal);

        // Act
        var result = await plan.InvokeAsync("Some input", kernel.Object);

        // Assert
        Assert.NotNull(result);
        Assert.Equal("Some input", result.Context.Result);
        Assert.Null(result.GetValue<string>());
    }

    [Fact]
    public async Task CanExecutePlanWithContextAsync()
    {
        // Arrange
        var goal = "Write a poem or joke and send it in an e-mail to Kai.";
        var plan = new Plan(goal);
        var kernel = new Mock<IKernelExecutionContext>();

        var context = new SKContext(kernel.Object, new ContextVariables("Some input"));

        // Act
        var result = await plan.InvokeAsync(context);

        // Assert
        Assert.NotNull(result);
        Assert.Equal("Some input", result.Context.Result);
        Assert.Null(result.GetValue<string>());

        plan = new Plan(goal);
        // Act
        context.Variables.Update("other input");
        result = await plan.InvokeAsync(context);
        // Assert
        Assert.NotNull(result);
        Assert.Equal("other input", result.Context.Result);
        Assert.Null(result.GetValue<string>());
    }

    [Fact]
    public async Task CanExecutePlanWithPlanStepAsync()
    {
        // Arrange
        var goal = "Write a poem or joke and send it in an e-mail to Kai.";
        var planInput = "Some input";
        var stepOutput = "Output: The input was: ";
        var plan = new Plan(goal);

        // Arrange
        var (kernel, kernelContext) = this.SetupKernelMock();

        var returnContext = new SKContext(kernelContext.Object, new ContextVariables(stepOutput));

        var mockFunction = new Mock<ISKFunction>();
        mockFunction.Setup(x => x.InvokeAsync(It.IsAny<SKContext>(), null, It.IsAny<CancellationToken>()))
            .Callback<SKContext, AIRequestSettings, CancellationToken>((c, s, ct) =>
                returnContext.Variables.Update(returnContext.Variables.Input + c.Variables.Input))
            .Returns(() => Task.FromResult(new FunctionResult("functionName", "pluginName", returnContext, returnContext.Result)));
        mockFunction.Setup(x => x.Describe()).Returns(() => new FunctionView("functionName", "pluginName"));

        plan.AddSteps(new Plan(mockFunction.Object));

        // Act
        var result = await plan.InvokeAsync(planInput, kernel.Object);

        // Assert
        Assert.NotNull(result);
        Assert.Equal($"{stepOutput}{planInput}", result.Context.Result);
        Assert.Equal($"{stepOutput}{planInput}", result.GetValue<string>());
        mockFunction.Verify(x => x.InvokeAsync(It.IsAny<SKContext>(), null, It.IsAny<CancellationToken>()), Times.Once);
    }

    [Fact]
    public async Task CanExecutePlanWithFunctionStepAsync()
    {
        // Arrange
        var goal = "Write a poem or joke and send it in an e-mail to Kai.";
        var planInput = "Some input";
        var stepOutput = "Output: The input was: ";
        var plan = new Plan(goal);

        // Arrange
        var (kernel, kernelContext) = this.SetupKernelMock();

        var returnContext = new SKContext(kernelContext.Object, new ContextVariables(stepOutput));

        var mockFunction = new Mock<ISKFunction>();
        mockFunction.Setup(x => x.InvokeAsync(It.IsAny<SKContext>(), null, It.IsAny<CancellationToken>()))
            .Callback<SKContext, AIRequestSettings, CancellationToken>((c, s, ct) =>
                returnContext.Variables.Update(returnContext.Variables.Input + c.Variables.Input))
            .Returns(() => Task.FromResult(new FunctionResult("functionName", "pluginName", returnContext, returnContext.Result)));
        mockFunction.Setup(x => x.Describe()).Returns(() => new FunctionView("functionName", "pluginName"));

        plan.AddSteps(mockFunction.Object);

        // Act
        var result = await plan.InvokeAsync(planInput, kernel.Object);

        // Assert
        Assert.NotNull(result);
        Assert.Equal($"{stepOutput}{planInput}", result.Context.Result);
        Assert.Equal($"{stepOutput}{planInput}", result.GetValue<string>());
        mockFunction.Verify(x => x.InvokeAsync(It.IsAny<SKContext>(), null, It.IsAny<CancellationToken>()), Times.Once);
    }

    [Fact]
    public async Task CanExecutePlanWithFunctionStepsAsync()
    {
        // Arrange
        var goal = "Write a poem or joke and send it in an e-mail to Kai.";
        var planInput = "Some input";
        var stepOutput = "Output: The input was: ";
        var plan = new Plan(goal);

        // Arrange
        var (kernel, kernelContext) = this.SetupKernelMock();

        var returnContext = new SKContext(kernelContext.Object, new ContextVariables(stepOutput));

        var mockFunction = new Mock<ISKFunction>();
        mockFunction.Setup(x => x.InvokeAsync(It.IsAny<SKContext>(), null, It.IsAny<CancellationToken>()))
            .Callback<SKContext, AIRequestSettings, CancellationToken>((c, s, ct) =>
                returnContext.Variables.Update(returnContext.Variables.Input + c.Variables.Input))
            .Returns(() => Task.FromResult(new FunctionResult("functionName", "pluginName", returnContext, returnContext.Result)));
        mockFunction.Setup(x => x.Describe()).Returns(() => new FunctionView("functionName", "pluginName"));

        plan.AddSteps(mockFunction.Object, mockFunction.Object);

        // Act
        var result = await plan.InvokeAsync(planInput, kernel.Object);

        // Assert
        Assert.NotNull(result);
        Assert.Equal($"{stepOutput}{planInput}{stepOutput}{planInput}", result.Context.Result);
        Assert.Equal($"{stepOutput}{planInput}{stepOutput}{planInput}", result.GetValue<string>());
        mockFunction.Verify(x => x.InvokeAsync(It.IsAny<SKContext>(), null, It.IsAny<CancellationToken>()), Times.Exactly(2));
    }

    [Fact]
    public async Task CanExecutePlanWithStepsAndFunctionAsync()
    {
        // Arrange
        var goal = "Write a poem or joke and send it in an e-mail to Kai.";
        var planInput = "Some input";
        var stepOutput = "Output: The input was: ";
        var plan = new Plan(goal);

        // Arrange
        var (kernel, kernelContext) = this.SetupKernelMock();

        var returnContext = new SKContext(kernelContext.Object, new ContextVariables(stepOutput));

        var mockFunction = new Mock<ISKFunction>();
        mockFunction.Setup(x => x.InvokeAsync(It.IsAny<SKContext>(), null, It.IsAny<CancellationToken>()))
            .Callback<SKContext, AIRequestSettings, CancellationToken>((c, s, ct) =>
                returnContext.Variables.Update(returnContext.Variables.Input + c.Variables.Input))
            .Returns(() => Task.FromResult(new FunctionResult("functionName", "pluginName", returnContext, returnContext.Result)));
        mockFunction.Setup(x => x.Describe()).Returns(() => new FunctionView("functionName", "pluginName"));

        plan.AddSteps(new Plan(mockFunction.Object), mockFunction.Object);

        // Act
        var result = await plan.InvokeAsync(planInput, kernel.Object);

        // Assert
        Assert.NotNull(result);
        Assert.Equal($"{stepOutput}{planInput}{stepOutput}{planInput}", result.Context.Result);
        Assert.Equal($"{stepOutput}{planInput}{stepOutput}{planInput}", result.GetValue<string>());
        mockFunction.Verify(x => x.InvokeAsync(It.IsAny<SKContext>(), null, It.IsAny<CancellationToken>()), Times.Exactly(2));
    }

    [Fact]
    public async Task CanExecutePlanWithStepsAsync()
    {
        // Arrange
        var goal = "Write a poem or joke and send it in an e-mail to Kai.";
        var planInput = "Some input";
        var stepOutput = "Output: The input was: ";
        var plan = new Plan(goal);

        // Arrange
        var (kernel, kernelContext) = this.SetupKernelMock();

        var returnContext = new SKContext(kernelContext.Object, new ContextVariables(stepOutput));

        var mockFunction = new Mock<ISKFunction>();
        mockFunction.Setup(x => x.InvokeAsync(It.IsAny<SKContext>(), null, It.IsAny<CancellationToken>()))
            .Callback<SKContext, AIRequestSettings, CancellationToken>((c, s, ct) =>
                returnContext.Variables.Update(returnContext.Variables.Input + c.Variables.Input))
            .Returns(() => Task.FromResult(new FunctionResult("functionName", "pluginName", returnContext, returnContext.Result)));
        mockFunction.Setup(x => x.Describe()).Returns(() => new FunctionView("functionName", "pluginName"));

        plan.AddSteps(new Plan(mockFunction.Object), new Plan(mockFunction.Object));

        // Act
        var result = await plan.InvokeAsync(planInput, kernel.Object);

        // Assert
        Assert.NotNull(result);
        Assert.Equal($"{stepOutput}{planInput}{stepOutput}{planInput}", result.Context.Result);
        Assert.Equal($"{stepOutput}{planInput}{stepOutput}{planInput}", result.GetValue<string>());
        mockFunction.Verify(x => x.InvokeAsync(It.IsAny<SKContext>(), null, It.IsAny<CancellationToken>()), Times.Exactly(2));
    }

    [Fact]
    public async Task CanStepPlanWithStepsAsync()
    {
        // Arrange
        var goal = "Write a poem or joke and send it in an e-mail to Kai.";
        var planInput = "Some input";
        var stepOutput = "Output: The input was: ";
        var plan = new Plan(goal);

        // Arrange
        var (kernel, kernelContext) = this.SetupKernelMock();

        var returnContext = new SKContext(kernelContext.Object, new ContextVariables(stepOutput)
        );

        var mockFunction = new Mock<ISKFunction>();
        mockFunction.Setup(x => x.InvokeAsync(It.IsAny<SKContext>(), null, It.IsAny<CancellationToken>()))
            .Callback<SKContext, AIRequestSettings, CancellationToken>((c, s, ct) =>
                returnContext.Variables.Update(returnContext.Variables.Input + c.Variables.Input))
            .Returns(() => Task.FromResult(new FunctionResult("functionName", "pluginName", returnContext)));
        mockFunction.Setup(x => x.Describe()).Returns(() => new FunctionView("functionName", "pluginName"));

        plan.AddSteps(mockFunction.Object, mockFunction.Object);

        // Act
        var result = await kernel.Object.StepAsync(planInput, plan);

        // Assert
        Assert.NotNull(result);
        Assert.Equal($"{stepOutput}{planInput}", result.State.ToString());

        // Act
        result = await kernel.Object.StepAsync(result);

        // Assert
        Assert.NotNull(result);
        Assert.Equal($"{stepOutput}{planInput}{stepOutput}{planInput}", result.State.ToString());
        mockFunction.Verify(x => x.InvokeAsync(It.IsAny<SKContext>(), null, It.IsAny<CancellationToken>()), Times.Exactly(2));
    }

    [Fact]
    public async Task CanStepPlanWithStepsAndContextAsync()
    {
        // Arrange
        var goal = "Write a poem or joke and send it in an e-mail to Kai.";
        var planInput = "Some input";
        var stepOutput = "Output: The input was: ";
        var plan = new Plan(goal);

        // Arrange
        var (kernel, kernelContext) = this.SetupKernelMock();

        var returnContext = new SKContext(kernelContext.Object, new ContextVariables(stepOutput));

        var mockFunction = new Mock<ISKFunction>();
        mockFunction.Setup(x => x.InvokeAsync(It.IsAny<SKContext>(), null, It.IsAny<CancellationToken>()))
            .Callback<SKContext, AIRequestSettings, CancellationToken>((c, s, ct) =>
            {
                c.Variables.TryGetValue("variables", out string? v);
                returnContext.Variables.Update(returnContext.Variables.Input + c.Variables.Input + v);
            })
            .Returns(() => Task.FromResult(new FunctionResult("functionName", "pluginName", returnContext)));
        mockFunction.Setup(x => x.Describe()).Returns(new FunctionView("functionName", "pluginName", "description")
        {
            Parameters = new ParameterView[] { new("variables") }
        });

        plan.AddSteps(mockFunction.Object, mockFunction.Object);

        // Act
        var cv = new ContextVariables(planInput);
        cv.Set("variables", "foo");
        plan = await kernel.Object.StepAsync(cv, plan);

        // Assert
        Assert.NotNull(plan);
        Assert.Equal($"{stepOutput}{planInput}foo", plan.State.ToString());

        // Act
        cv.Set("variables", "bar");
        cv.Update(string.Empty);
        plan = await kernel.Object.StepAsync(cv, plan);

        // Assert
        Assert.NotNull(plan);
        Assert.Equal($"{stepOutput}{planInput}foo{stepOutput}{planInput}foobar", plan.State.ToString());
        mockFunction.Verify(x => x.InvokeAsync(It.IsAny<SKContext>(), null, It.IsAny<CancellationToken>()), Times.Exactly(2));
    }

    [Fact]
    public async Task StepExceptionIsThrownAsync()
    {
        // Arrange
        var goal = "Write a poem or joke and send it in an e-mail to Kai.";
        var planInput = "Some input";
        var stepOutput = "Output: The input was: ";
        var plan = new Plan(goal);

        // Arrange
        var (kernel, kernelContext) = this.SetupKernelMock();

        var returnContext = new SKContext(kernelContext.Object, new ContextVariables(stepOutput));

        var mockFunction = new Mock<ISKFunction>();
        mockFunction.Setup(x => x.InvokeAsync(It.IsAny<SKContext>(), null, It.IsAny<CancellationToken>()))
            .Throws(new ArgumentException("Error message"));
        mockFunction.Setup(x => x.Describe()).Returns(() => new FunctionView("functionName", "pluginName"));

        plan.AddSteps(mockFunction.Object, mockFunction.Object);

        // Act
        var cv = new ContextVariables(planInput);
        await Assert.ThrowsAsync<ArgumentException>(async () => await kernel.Object.StepAsync(cv, plan));
        mockFunction.Verify(x => x.InvokeAsync(It.IsAny<SKContext>(), null, It.IsAny<CancellationToken>()), Times.Once);
    }

    [Fact]
    public async Task PlanStepExceptionIsThrownAsync()
    {
        // Arrange
        var goal = "Write a poem or joke and send it in an e-mail to Kai.";
        var planInput = "Some input";
        var plan = new Plan(goal);

        // Arrange
        var logger = new Mock<ILogger>();
        var functions = new Mock<IFunctionCollection>();
        var (kernel, kernelContext) = this.SetupKernelMock();

        var returnContext = new SKContext(kernelContext.Object);

        var mockFunction = new Mock<ISKFunction>();
        mockFunction.Setup(x => x.InvokeAsync(It.IsAny<SKContext>(), null, It.IsAny<CancellationToken>()))
            .Throws(new ArgumentException("Error message"));
        mockFunction.Setup(x => x.Describe()).Returns(() => new FunctionView("functionName", "pluginName"));

        plan.AddSteps(new Plan(mockFunction.Object), new Plan(mockFunction.Object));

        // Act
        var cv = new ContextVariables(planInput);
        await Assert.ThrowsAsync<ArgumentException>(async () => await kernel.Object.StepAsync(cv, plan));
        mockFunction.Verify(x => x.InvokeAsync(It.IsAny<SKContext>(), null, It.IsAny<CancellationToken>()), Times.Once);
    }

    [Fact]
    public async Task CanExecutePlanWithTreeStepsAsync()
    {
        // Arrange
        var goal = "Write a poem or joke and send it in an e-mail to Kai.";
        var plan = new Plan(goal);
        var subPlan = new Plan("Write a poem or joke");

        // Arrange
        var (kernel, kernelContext) = this.SetupKernelMock();

        var returnContext = new SKContext(kernelContext.Object);

        var childFunction1 = new Mock<ISKFunction>();
        childFunction1.Setup(x => x.InvokeAsync(It.IsAny<SKContext>(), null, It.IsAny<CancellationToken>()))
            .Callback<SKContext, AIRequestSettings, CancellationToken>((c, s, ct) =>
                returnContext.Variables.Update("Child 1 output!" + c.Variables.Input))
            .Returns(() => Task.FromResult(new FunctionResult("child1", "pluginName", returnContext, returnContext.Result)));
        childFunction1.Setup(x => x.Describe()).Returns(() => new FunctionView("child1", "pluginName"));

        var childFunction2 = new Mock<ISKFunction>();
        childFunction2.Setup(x => x.InvokeAsync(It.IsAny<SKContext>(), null, It.IsAny<CancellationToken>()))
            .Callback<SKContext, AIRequestSettings, CancellationToken>((c, s, ct) =>
                returnContext.Variables.Update("Child 2 is happy about " + c.Variables.Input))
            .Returns(() => Task.FromResult(new FunctionResult("child2", "pluginName", returnContext, returnContext.Result)));
        childFunction2.Setup(x => x.Describe()).Returns(() => new FunctionView("child2", "pluginName"));

        var childFunction3 = new Mock<ISKFunction>();
        childFunction3.Setup(x => x.InvokeAsync(It.IsAny<SKContext>(), null, It.IsAny<CancellationToken>()))
            .Callback<SKContext, AIRequestSettings, CancellationToken>((c, s, ct) =>
                returnContext.Variables.Update("Child 3 heard " + c.Variables.Input))
            .Returns(() => Task.FromResult(new FunctionResult("child3", "pluginName", returnContext, returnContext.Result)));
        childFunction3.Setup(x => x.Describe()).Returns(() => new FunctionView("child3", "pluginName"));

        var nodeFunction1 = new Mock<ISKFunction>();
        nodeFunction1.Setup(x => x.InvokeAsync(It.IsAny<SKContext>(), null, It.IsAny<CancellationToken>()))
            .Callback<SKContext, AIRequestSettings, CancellationToken>((c, s, ct) =>
                returnContext.Variables.Update(c.Variables.Input + " - this just happened."))
            .Returns(() => Task.FromResult(new FunctionResult("node1", "pluginName", returnContext, returnContext.Result)));
        nodeFunction1.Setup(x => x.Describe()).Returns(() => new FunctionView("node1", "pluginName"));

        subPlan.AddSteps(childFunction1.Object, childFunction2.Object, childFunction3.Object);
        plan.AddSteps(subPlan);
        plan.AddSteps(nodeFunction1.Object);

        // Act
        while (plan.HasNextStep)
        {
            plan = await kernel.Object.StepAsync(plan);
        }

        // Assert
        Assert.NotNull(plan);
        Assert.Equal("Child 3 heard Child 2 is happy about Child 1 output!Write a poem or joke - this just happened.", plan.State.ToString());
        nodeFunction1.Verify(x => x.InvokeAsync(It.IsAny<SKContext>(), null, It.IsAny<CancellationToken>()), Times.Once);
        childFunction1.Verify(x => x.InvokeAsync(It.IsAny<SKContext>(), null, It.IsAny<CancellationToken>()), Times.Once);
        childFunction2.Verify(x => x.InvokeAsync(It.IsAny<SKContext>(), null, It.IsAny<CancellationToken>()), Times.Once);
        childFunction3.Verify(x => x.InvokeAsync(It.IsAny<SKContext>(), null, It.IsAny<CancellationToken>()), Times.Once);
    }

    [Fact]
    public void CanCreatePlanWithGoalAndSteps()
    {
        // Arrange
        var goal = "Write a poem or joke and send it in an e-mail to Kai.";
        var plan = new Plan(goal, new Mock<ISKFunction>().Object, new Mock<ISKFunction>().Object);

        // Assert
        Assert.NotNull(plan);
        Assert.Equal(goal, plan.Description);
        Assert.Equal(2, plan.Steps.Count);
    }

    [Fact]
    public void CanCreatePlanWithGoalAndSubPlans()
    {
        // Arrange
        var goal = "Write a poem or joke and send it in an e-mail to Kai.";
        var plan = new Plan(goal, new Plan("Write a poem or joke"), new Plan("Send it in an e-mail to Kai"));

        // Assert
        Assert.NotNull(plan);
        Assert.Equal(goal, plan.Description);
        Assert.Equal(2, plan.Steps.Count);
    }

    [Fact]
    public async Task CanExecutePlanWithOneStepAndStateAsync()
    {
        // Arrange
        var (kernel, kernelContext) = this.SetupKernelMock();

        var returnContext = new SKContext(kernelContext.Object);

        var mockFunction = new Mock<ISKFunction>();
        mockFunction.Setup(x => x.InvokeAsync(It.IsAny<SKContext>(), null, It.IsAny<CancellationToken>()))
            .Callback<SKContext, AIRequestSettings, CancellationToken>((c, s, ct) =>
                returnContext.Variables.Update("Here is a poem about " + c.Variables.Input))
            .Returns(() => Task.FromResult(new FunctionResult("functionName", "pluginName", returnContext, returnContext.Result)));

        var plan = new Plan(mockFunction.Object);
        plan.State.Set("input", "Cleopatra");

        // Act
        var result = await plan.InvokeAsync(kernel.Object);

        // Assert
        Assert.NotNull(result);
        Assert.Equal("Here is a poem about Cleopatra", result.Context.Result);
        Assert.Equal("Here is a poem about Cleopatra", result.GetValue<string>());
        mockFunction.Verify(x => x.InvokeAsync(It.IsAny<SKContext>(), null, It.IsAny<CancellationToken>()), Times.Once);
    }

    [Fact]
    public async Task CanExecutePlanWithStateAsync()
    {
        // Arrange
        var (kernel, kernelContext) = this.SetupKernelMock();

        kernelContext.Setup(k => k.RunAsync(It.IsAny<ContextVariables>(), It.IsAny<ISKFunction[]>(), It.IsAny<CancellationToken>()))
        .Returns<ContextVariables, ISKFunction[], CancellationToken>(async (variables, functions, ct) =>
        {
            var c = new SKContext(kernelContext.Object, variables);
            return await functions[0].InvokeAsync(c, cancellationToken: ct);
        });

        var returnContext = new SKContext(kernelContext.Object);

        var mockFunction = new Mock<ISKFunction>();
        mockFunction.Setup(x => x.InvokeAsync(It.IsAny<SKContext>(), null, It.IsAny<CancellationToken>()))
            .Callback<SKContext, AIRequestSettings, CancellationToken>((c, s, ct) =>
            {
                c.Variables.TryGetValue("type", out string? t);
                returnContext.Variables.Update($"Here is a {t} about " + c.Variables.Input);
            })
            .Returns(() => Task.FromResult(new FunctionResult("functionName", "pluginName", returnContext, returnContext.Result)));
        mockFunction.Setup(x => x.Describe()).Returns(() => new FunctionView("functionName", "pluginName"));

        var planStep = new Plan(mockFunction.Object);
        planStep.Parameters.Set("type", string.Empty);
        var plan = new Plan(string.Empty);
        plan.AddSteps(planStep);
        plan.State.Set("input", "Cleopatra");
        plan.State.Set("type", "poem");

        // Act
        var result = await plan.InvokeAsync(kernel.Object);

        // Assert
        Assert.NotNull(result);
        Assert.Equal("Here is a poem about Cleopatra", result.Context.Result);
        Assert.Equal("Here is a poem about Cleopatra", result.GetValue<string>());
        mockFunction.Verify(x => x.InvokeAsync(It.IsAny<SKContext>(), null, It.IsAny<CancellationToken>()), Times.Once);
    }

    [Fact]
    public async Task CanExecutePlanWithCustomContextAsync()
    {
        // Arrange
        var (kernel, kernelContext) = this.SetupKernelMock();

        var returnContext = new SKContext(kernelContext.Object);

        var mockFunction = new Mock<ISKFunction>();
        mockFunction.Setup(x => x.InvokeAsync(It.IsAny<SKContext>(), null, It.IsAny<CancellationToken>()))
            .Callback<SKContext, AIRequestSettings?, CancellationToken>((c, s, ct) =>
            {
                c.Variables.TryGetValue("type", out string? t);
                returnContext.Variables.Update($"Here is a {t} about " + c.Variables.Input);
            })
            .Returns(() => Task.FromResult(new FunctionResult("functionName", "pluginName", returnContext, returnContext.Result)));

        var plan = new Plan(mockFunction.Object);
        plan.State.Set("input", "Cleopatra");
        plan.State.Set("type", "poem");

        // Act
        var result = await plan.InvokeAsync(kernel.Object);

        // Assert
        Assert.NotNull(result);
        Assert.Equal("Here is a poem about Cleopatra", result.Context.Result);
        Assert.Equal("Here is a poem about Cleopatra", result.GetValue<string>());
        mockFunction.Verify(x => x.InvokeAsync(It.IsAny<SKContext>(), null, It.IsAny<CancellationToken>()), Times.Once);

        plan = new Plan(mockFunction.Object);
        plan.State.Set("input", "Cleopatra");
        plan.State.Set("type", "poem");

        var contextOverride = new SKContext(kernelContext.Object);
        contextOverride.Variables.Set("type", "joke");
        contextOverride.Variables.Update("Medusa");

        // Act
        result = await plan.InvokeAsync(contextOverride);

        // Assert
        Assert.NotNull(result);
        Assert.Equal("Here is a joke about Medusa", result.Context.Result);
        Assert.Equal("Here is a joke about Medusa", result.GetValue<string>());
        mockFunction.Verify(x => x.InvokeAsync(It.IsAny<SKContext>(), null, It.IsAny<CancellationToken>()), Times.Exactly(2));
    }

    [Fact]
    public async Task CanExecutePlanWithCustomStateAsync()
    {
        // Arrange
        var (kernel, kernelContext) = this.SetupKernelMock();

        var returnContext = new SKContext(kernelContext.Object);

        var mockFunction = new Mock<ISKFunction>();
        mockFunction.Setup(x => x.InvokeAsync(It.IsAny<SKContext>(), null, It.IsAny<CancellationToken>()))
            .Callback<SKContext, AIRequestSettings, CancellationToken>((c, s, ct) =>
            {
                c.Variables.TryGetValue("type", out string? t);
                returnContext.Variables.Update($"Here is a {t} about " + c.Variables.Input);
            })
<<<<<<< HEAD
            .Returns(() => Task.FromResult(returnContext));

=======
            .Returns(() => Task.FromResult(new FunctionResult("functionName", "pluginName", returnContext, returnContext.Result)));
>>>>>>> 3451a4eb
        mockFunction.Setup(x => x.Describe()).Returns(() => new FunctionView("functionName", "pluginName"));

        var planStep = new Plan(mockFunction.Object);
        planStep.Parameters.Set("type", string.Empty);
        var plan = new Plan("A plan");
        plan.State.Set("input", "Medusa");
        plan.State.Set("type", "joke");
        plan.AddSteps(planStep);

        // Act
        var result = await plan.InvokeAsync(kernel.Object);

        // Assert
        Assert.NotNull(result);
        Assert.Equal("Here is a joke about Medusa", result.Context.Result);
        Assert.Equal("Here is a joke about Medusa", result.GetValue<string>());
        mockFunction.Verify(x => x.InvokeAsync(It.IsAny<SKContext>(), null, It.IsAny<CancellationToken>()), Times.Once);

        planStep = new Plan(mockFunction.Object);
        plan = new Plan("A plan");
        planStep.Parameters.Set("input", "Medusa");
        planStep.Parameters.Set("type", "joke");
        plan.State.Set("input", "Cleopatra"); // state input will not override parameter
        plan.State.Set("type", "poem");
        plan.AddSteps(planStep);

        // Act
        result = await plan.InvokeAsync(kernel.Object);

        // Assert
        Assert.NotNull(result);
        Assert.Equal("Here is a poem about Medusa", result.Context.Result);
        Assert.Equal("Here is a poem about Medusa", result.GetValue<string>());
        mockFunction.Verify(x => x.InvokeAsync(It.IsAny<SKContext>(), null, It.IsAny<CancellationToken>()), Times.Exactly(2));

        planStep = new Plan(mockFunction.Object);
        plan = new Plan("A plan");
        planStep.Parameters.Set("input", "Cleopatra");
        planStep.Parameters.Set("type", "poem");
        plan.AddSteps(planStep);
        var contextOverride = new SKContext(kernelContext.Object);
        contextOverride.Variables.Set("type", "joke");
        contextOverride.Variables.Update("Medusa"); // context input will not override parameters

        // Act
        result = await plan.InvokeAsync(contextOverride);

        // Assert
        Assert.NotNull(result);
        Assert.Equal("Here is a joke about Cleopatra", result.Context.Result);
        Assert.Equal("Here is a joke about Cleopatra", result.GetValue<string>());
        mockFunction.Verify(x => x.InvokeAsync(It.IsAny<SKContext>(), null, It.IsAny<CancellationToken>()), Times.Exactly(3));
    }

    [Fact]
    public async Task CanExecutePlanWithJoinedResultAsync()
    {
        // Arrange
        var (kernel, kernelContext) = this.SetupKernelMock();

        kernelContext.Setup(k => k.RunAsync(It.IsAny<ContextVariables>(), It.IsAny<ISKFunction[]>(), It.IsAny<CancellationToken>()))
        .Returns<ContextVariables, ISKFunction[], CancellationToken>(async (variables, functions, ct) =>
        {
            var c = new SKContext(kernelContext.Object, variables);
            return await functions[0].InvokeAsync(c, cancellationToken: ct);
        });

        var returnContext = new SKContext(kernelContext.Object);

        var outlineMock = new Mock<ISKFunction>();
        outlineMock.Setup(x => x.InvokeAsync(It.IsAny<SKContext>(), null, It.IsAny<CancellationToken>()))
            .Callback<SKContext, AIRequestSettings, CancellationToken>((c, s, ct) =>
                returnContext.Variables.Update($"Here is a {c.Variables["chapterCount"]} chapter outline about " + c.Variables.Input))
            .Returns(() => Task.FromResult(new FunctionResult("outline", "pluginName", returnContext, returnContext.Result)));
        outlineMock.Setup(x => x.Describe()).Returns(() => new FunctionView("outline", "pluginName"));

        var elementAtIndexMock = new Mock<ISKFunction>();
        elementAtIndexMock.Setup(x => x.InvokeAsync(It.IsAny<SKContext>(), null, It.IsAny<CancellationToken>()))
            .Callback<SKContext, AIRequestSettings, CancellationToken>((c, s, ct) =>
            {
                returnContext.Variables.Update($"Outline section #{c.Variables["index"]} of {c.Variables["count"]}: " + c.Variables.Input);
            })
            .Returns(() => Task.FromResult(new FunctionResult("elementAt", "pluginName", returnContext, returnContext.Result)));
        elementAtIndexMock.Setup(x => x.Describe()).Returns(() => new FunctionView("elementAt", "pluginName"));

        var novelChapterMock = new Mock<ISKFunction>();
        novelChapterMock.Setup(x => x.InvokeAsync(It.IsAny<SKContext>(), null, It.IsAny<CancellationToken>()))
            .Callback<SKContext, AIRequestSettings, CancellationToken>((c, s, ct) =>
            {
                returnContext.Variables.Update(
                    $"Chapter #{c.Variables["chapterIndex"]}: {c.Variables.Input}\nTheme:{c.Variables["theme"]}\nPreviously:{c.Variables["previousChapter"]}");
            })
            .Returns(() => Task.FromResult(new FunctionResult("novelChapter", "pluginName", returnContext, returnContext.Result)));
        novelChapterMock.Setup(x => x.Describe()).Returns(() => new FunctionView("novelChapter", "pluginName"));

        var plan = new Plan("A plan with steps that alternate appending to the plan result.");

        // Steps:
        // - WriterPlugin.NovelOutline chapterCount='3' INPUT='A group of kids in a club called 'The Thinking Caps' that solve mysteries and puzzles using their creativity and logic.' endMarker='<!--===ENDPART===-->' => OUTLINE
        // - MiscPlugin.ElementAtIndex count='3' INPUT='$OUTLINE' index='0' => CHAPTER_1_SYNOPSIS
        // - WriterPlugin.NovelChapter chapterIndex='1' previousChapter='' INPUT='$CHAPTER_1_SYNOPSIS' theme='Children's mystery' => RESULT__CHAPTER_1
        // - MiscPlugin.ElementAtIndex count='3' INPUT='$OUTLINE' index='1' => CHAPTER_2_SYNOPSIS
        // - WriterPlugin.NovelChapter chapterIndex='2' previousChapter='$CHAPTER_1_SYNOPSIS' INPUT='$CHAPTER_2_SYNOPSIS' theme='Children's mystery' => RESULT__CHAPTER_2
        // - MiscPlugin.ElementAtIndex count='3' INPUT='$OUTLINE' index='2' => CHAPTER_3_SYNOPSIS
        // - WriterPlugin.NovelChapter chapterIndex='3' previousChapter='$CHAPTER_2_SYNOPSIS' INPUT='$CHAPTER_3_SYNOPSIS' theme='Children's mystery' => RESULT__CHAPTER_3
        var planStep = new Plan(outlineMock.Object);
        planStep.Parameters.Set("input",
            "NovelOutline function input.");
        planStep.Parameters.Set("chapterCount", "3");
        planStep.Outputs.Add("OUTLINE");
        plan.AddSteps(planStep);

        planStep = new Plan(elementAtIndexMock.Object);
        planStep.Parameters.Set("count", "3");
        planStep.Parameters.Set("INPUT", "$OUTLINE");
        planStep.Parameters.Set("index", "0");
        planStep.Outputs.Add("CHAPTER_1_SYNOPSIS");
        plan.AddSteps(planStep);

        planStep = new Plan(novelChapterMock.Object);
        planStep.Parameters.Set("chapterIndex", "1");
        planStep.Parameters.Set("previousChapter", " ");
        planStep.Parameters.Set("INPUT", "$CHAPTER_1_SYNOPSIS");
        planStep.Parameters.Set("theme", "Children's mystery");
        planStep.Outputs.Add("RESULT__CHAPTER_1");
        plan.Outputs.Add("RESULT__CHAPTER_1");
        plan.AddSteps(planStep);

        planStep = new Plan(elementAtIndexMock.Object);
        planStep.Parameters.Set("count", "3");
        planStep.Parameters.Set("INPUT", "$OUTLINE");
        planStep.Parameters.Set("index", "1");
        planStep.Outputs.Add("CHAPTER_2_SYNOPSIS");
        plan.AddSteps(planStep);

        planStep = new Plan(novelChapterMock.Object);
        planStep.Parameters.Set("chapterIndex", "2");
        planStep.Parameters.Set("previousChapter", "$CHAPTER_1_SYNOPSIS");
        planStep.Parameters.Set("INPUT", "$CHAPTER_2_SYNOPSIS");
        planStep.Parameters.Set("theme", "Children's mystery");
        planStep.Outputs.Add("RESULT__CHAPTER_2");
        plan.Outputs.Add("RESULT__CHAPTER_2");
        plan.AddSteps(planStep);

        planStep = new Plan(elementAtIndexMock.Object);
        planStep.Parameters.Set("count", "3");
        planStep.Parameters.Set("INPUT", "$OUTLINE");
        planStep.Parameters.Set("index", "2");
        planStep.Outputs.Add("CHAPTER_3_SYNOPSIS");
        plan.AddSteps(planStep);

        planStep = new Plan(novelChapterMock.Object);
        planStep.Parameters.Set("chapterIndex", "3");
        planStep.Parameters.Set("previousChapter", "$CHAPTER_2_SYNOPSIS");
        planStep.Parameters.Set("INPUT", "$CHAPTER_3_SYNOPSIS");
        planStep.Parameters.Set("theme", "Children's mystery");
        planStep.Outputs.Add("CHAPTER_3");
        plan.Outputs.Add("CHAPTER_3");
        plan.AddSteps(planStep);

        // Act
        var result = await plan.InvokeAsync(kernel.Object);

        var expected =
            @"Chapter #1: Outline section #0 of 3: Here is a 3 chapter outline about NovelOutline function input.
Theme:Children's mystery
Previously:
Chapter #2: Outline section #1 of 3: Here is a 3 chapter outline about NovelOutline function input.
Theme:Children's mystery
Previously:Outline section #0 of 3: Here is a 3 chapter outline about NovelOutline function input.
Chapter #3: Outline section #2 of 3: Here is a 3 chapter outline about NovelOutline function input.
Theme:Children's mystery
Previously:Outline section #1 of 3: Here is a 3 chapter outline about NovelOutline function input.";

        // Assert
        Assert.Equal(expected, result.Context.Result);
        Assert.Equal(expected, result.GetValue<string>());
    }

    [Fact]
    public async Task CanExecutePlanWithExpandedAsync()
    {
        // Arrange
        var (kernel, kernelContext) = this.SetupKernelMock();

        var returnContext = new SKContext(kernelContext.Object);

        var functionMock = new Mock<ISKFunction>();
        functionMock.Setup(x => x.InvokeAsync(It.IsAny<SKContext>(), null, It.IsAny<CancellationToken>()))
            .Callback<SKContext, AIRequestSettings, CancellationToken>((c, s, ct) =>
                returnContext.Variables.Update($"Here is a payload '{c.Variables["payload"]}' for " + c.Variables.Input))
            .Returns(() => Task.FromResult(new FunctionResult("functionName", "pluginName", returnContext, returnContext.Result)));
        functionMock.Setup(x => x.Describe()).Returns(() => new FunctionView("functionName", "pluginName"));

        var plan = new Plan("A plan with steps that have variables with a $ in them but not associated with an output");

        var planStep = new Plan(functionMock.Object);
        planStep.Parameters.Set("input",
            "Function input.");
        planStep.Parameters.Set("payload", @"{""prop"":""value"", ""$prop"": 3, ""prop2"": ""my name is $pop and $var""}");
        plan.AddSteps(planStep);
        plan.State.Set("var", "foobar");

        // Act
        var result = await plan.InvokeAsync(kernel.Object);

        var expected =
            @"Here is a payload '{""prop"":""value"", ""$prop"": 3, ""prop2"": ""my name is $pop and foobar""}' for Function input.";

        // Assert
        Assert.Equal(expected, result.Context.Result);
        Assert.Equal(expected, result.GetValue<string>());
    }

    private (Mock<IKernel> kernelMock, Mock<IKernelExecutionContext> kernelContextMock) SetupKernelMock(IFunctionCollection? skills = null)
    {
        skills ??= new Mock<IFunctionCollection>().Object;

        var kernel = new Mock<IKernel>();
        var kernelContext = new Mock<IKernelExecutionContext>();

        kernel.SetupGet(x => x.Functions).Returns(skills);
        kernelContext.SetupGet(x => x.Functions).Returns(skills);
        kernel.SetupGet(x => x.Functions).Returns(skills);
        kernel.Setup(k => k.CreateNewContext(It.IsAny<ContextVariables>(), It.IsAny<IReadOnlyFunctionCollection>())).Returns<ContextVariables, IReadOnlyFunctionCollection>((contextVariables, skills) =>
        {
            kernelContext.SetupGet(x => x.Functions).Returns(skills ?? kernel.Object.Functions);
            return new SKContext(kernelContext.Object, contextVariables);
        });

        kernelContext.Setup(k => k.RunAsync(It.IsAny<ContextVariables>(), It.IsAny<ISKFunction[]>(), It.IsAny<CancellationToken>()))
        .Returns<ContextVariables, ISKFunction[], CancellationToken>(async (variables, functions, ct) =>
        {
            var c = new SKContext(kernelContext.Object, variables);
            return await functions[0].InvokeAsync(c, cancellationToken: ct);
        });

        return (kernel, kernelContext);
    }
}<|MERGE_RESOLUTION|>--- conflicted
+++ resolved
@@ -502,11 +502,12 @@
         // Arrange
         var (kernel, kernelContext) = this.SetupKernelMock();
 
-        kernelContext.Setup(k => k.RunAsync(It.IsAny<ContextVariables>(), It.IsAny<ISKFunction[]>(), It.IsAny<CancellationToken>()))
-        .Returns<ContextVariables, ISKFunction[], CancellationToken>(async (variables, functions, ct) =>
+        kernelContext.Setup(k => k.RunAsync(It.IsAny<ContextVariables>(), It.IsAny<ISKFunction>(), It.IsAny<CancellationToken>()))
+        .Returns<ContextVariables, ISKFunction, CancellationToken>(async (variables, function, ct) =>
         {
             var c = new SKContext(kernelContext.Object, variables);
-            return await functions[0].InvokeAsync(c, cancellationToken: ct);
+            var functionResult = await function.InvokeAsync(c, cancellationToken: ct);
+            return KernelResult.FromFunctionResults(functionResult?.Value, new[] { functionResult! });
         });
 
         var returnContext = new SKContext(kernelContext.Object);
@@ -601,12 +602,7 @@
                 c.Variables.TryGetValue("type", out string? t);
                 returnContext.Variables.Update($"Here is a {t} about " + c.Variables.Input);
             })
-<<<<<<< HEAD
-            .Returns(() => Task.FromResult(returnContext));
-
-=======
-            .Returns(() => Task.FromResult(new FunctionResult("functionName", "pluginName", returnContext, returnContext.Result)));
->>>>>>> 3451a4eb
+            .Returns(() => Task.FromResult(new FunctionResult("functionName", "pluginName", returnContext, returnContext.Result)));
         mockFunction.Setup(x => x.Describe()).Returns(() => new FunctionView("functionName", "pluginName"));
 
         var planStep = new Plan(mockFunction.Object);
@@ -667,11 +663,12 @@
         // Arrange
         var (kernel, kernelContext) = this.SetupKernelMock();
 
-        kernelContext.Setup(k => k.RunAsync(It.IsAny<ContextVariables>(), It.IsAny<ISKFunction[]>(), It.IsAny<CancellationToken>()))
-        .Returns<ContextVariables, ISKFunction[], CancellationToken>(async (variables, functions, ct) =>
+        kernelContext.Setup(k => k.RunAsync(It.IsAny<ContextVariables>(), It.IsAny<ISKFunction>(), It.IsAny<CancellationToken>()))
+        .Returns<ContextVariables, ISKFunction, CancellationToken>(async (variables, function, ct) =>
         {
             var c = new SKContext(kernelContext.Object, variables);
-            return await functions[0].InvokeAsync(c, cancellationToken: ct);
+            var functionResult = await function.InvokeAsync(c, cancellationToken: ct);
+            return KernelResult.FromFunctionResults(functionResult?.Value, new[] { functionResult! });
         });
 
         var returnContext = new SKContext(kernelContext.Object);
@@ -782,8 +779,8 @@
 Previously:Outline section #1 of 3: Here is a 3 chapter outline about NovelOutline function input.";
 
         // Assert
+        Assert.Equal(expected, result.GetValue<string>());
         Assert.Equal(expected, result.Context.Result);
-        Assert.Equal(expected, result.GetValue<string>());
     }
 
     [Fact]
@@ -837,11 +834,12 @@
             return new SKContext(kernelContext.Object, contextVariables);
         });
 
-        kernelContext.Setup(k => k.RunAsync(It.IsAny<ContextVariables>(), It.IsAny<ISKFunction[]>(), It.IsAny<CancellationToken>()))
-        .Returns<ContextVariables, ISKFunction[], CancellationToken>(async (variables, functions, ct) =>
+        kernelContext.Setup(k => k.RunAsync(It.IsAny<ContextVariables>(), It.IsAny<ISKFunction>(), It.IsAny<CancellationToken>()))
+        .Returns<ContextVariables, ISKFunction, CancellationToken>(async (variables, function, ct) =>
         {
             var c = new SKContext(kernelContext.Object, variables);
-            return await functions[0].InvokeAsync(c, cancellationToken: ct);
+            var functionResult = await function.InvokeAsync(c, cancellationToken: ct);
+            return KernelResult.FromFunctionResults(functionResult?.Value, new[] { functionResult! });
         });
 
         return (kernel, kernelContext);
