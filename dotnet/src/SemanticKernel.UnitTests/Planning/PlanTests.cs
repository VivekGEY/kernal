--- conflicted
+++ resolved
@@ -53,7 +53,7 @@
         // Arrange
         var goal = "Write a poem or joke and send it in an e-mail to Kai.";
         var plan = new Plan(goal);
-        var kernel = new Mock<IKernelExecutionContext>();
+        var kernel = new Mock<IFunctionExecutor>();
 
         var context = new SKContext(kernel.Object, new ContextVariables("Some input"));
 
@@ -504,8 +504,8 @@
         // Arrange
         var (kernel, kernelContext) = this.SetupKernelMock();
 
-        kernelContext.Setup(k => k.RunAsync(It.IsAny<ISKFunction>(), It.IsAny<ContextVariables>(), It.IsAny<CancellationToken>()))
-        .Returns<ISKFunction, ContextVariables, CancellationToken>(async (function, variables, ct) =>
+        kernelContext.Setup(k => k.ExecuteAsync(It.IsAny<ISKFunction>(), It.IsAny<ContextVariables>(), It.IsAny<IReadOnlyFunctionCollection>(), It.IsAny<CancellationToken>()))
+        .Returns<ISKFunction, ContextVariables, IReadOnlyFunctionCollection, CancellationToken>(async (function, variables, functions, ct) =>
         {
             var c = new SKContext(kernelContext.Object, variables);
             var functionResult = await function.InvokeAsync(c, cancellationToken: ct);
@@ -666,8 +666,8 @@
         // Arrange
         var (kernel, kernelContext) = this.SetupKernelMock();
 
-        kernelContext.Setup(k => k.RunAsync(It.IsAny<ISKFunction>(), It.IsAny<ContextVariables>(), It.IsAny<CancellationToken>()))
-        .Returns<ISKFunction, ContextVariables, CancellationToken>(async (function, variables, ct) =>
+        kernelContext.Setup(k => k.ExecuteAsync(It.IsAny<ISKFunction>(), It.IsAny<ContextVariables>(), It.IsAny<IReadOnlyFunctionCollection>(), It.IsAny<CancellationToken>()))
+        .Returns<ISKFunction, ContextVariables, IReadOnlyFunctionCollection, CancellationToken>(async (function, variables, functions, ct) =>
         {
             var c = new SKContext(kernelContext.Object, variables);
             var functionResult = await function.InvokeAsync(c, cancellationToken: ct);
@@ -783,14 +783,11 @@
 
         // Assert
         Assert.Equal(expected, result.GetValue<string>());
-<<<<<<< HEAD
         Assert.Equal(expected, result.Context.Result);
-=======
         Assert.True(result.TryGetMetadataValue<string>("RESULT__CHAPTER_1", out var chapter1));
         Assert.True(result.TryGetMetadataValue<string>("RESULT__CHAPTER_2", out var chapter2));
         Assert.True(result.TryGetMetadataValue<string>("CHAPTER_3", out var chapter3));
         Assert.False(result.TryGetMetadataValue<string>("CHAPTER_3_SYNOPSIS", out var chapter3Synopsis));
->>>>>>> 56bcccfa
     }
 
     [Fact]
@@ -828,30 +825,28 @@
         Assert.Equal(expected, result.GetValue<string>());
     }
 
-    private (Mock<IKernel> kernelMock, Mock<IKernelExecutionContext> kernelContextMock) SetupKernelMock(IFunctionCollection? skills = null)
-    {
-        skills ??= new Mock<IFunctionCollection>().Object;
+    private (Mock<IKernel> kernelMock, Mock<IFunctionExecutor> kernelContextMock) SetupKernelMock(IFunctionCollection? functions = null)
+    {
+        functions ??= new Mock<IFunctionCollection>().Object;
 
         var kernel = new Mock<IKernel>();
-        var kernelContext = new Mock<IKernelExecutionContext>();
-
-        kernel.SetupGet(x => x.Functions).Returns(skills);
-        kernelContext.SetupGet(x => x.Functions).Returns(skills);
-        kernel.SetupGet(x => x.Functions).Returns(skills);
-        kernel.Setup(k => k.CreateNewContext(It.IsAny<ContextVariables>(), It.IsAny<IReadOnlyFunctionCollection>(), It.IsAny<CultureInfo>())).Returns<ContextVariables, IReadOnlyFunctionCollection, CultureInfo>((contextVariables, skills, culture) =>
+        var functionExecutor = new Mock<IFunctionExecutor>();
+
+        kernel.SetupGet(x => x.Functions).Returns(functions);
+        kernel.Setup(k => k.CreateNewContext(It.IsAny<ContextVariables>(), It.IsAny<IReadOnlyFunctionCollection>(), It.IsAny<ILoggerFactory>(), It.IsAny<CultureInfo>()))
+            .Returns<ContextVariables, IReadOnlyFunctionCollection, ILoggerFactory, CultureInfo>((contextVariables, skills, loggerFactory, culture) =>
         {
-            kernelContext.SetupGet(x => x.Functions).Returns(skills ?? kernel.Object.Functions);
-            return new SKContext(kernelContext.Object, contextVariables);
+            return new SKContext(functionExecutor.Object, contextVariables, functions);
         });
 
-        kernelContext.Setup(k => k.RunAsync(It.IsAny<ISKFunction>(), It.IsAny<ContextVariables>(), It.IsAny<CancellationToken>()))
-        .Returns<ISKFunction, ContextVariables, CancellationToken>(async (function, variables, ct) =>
+        functionExecutor.Setup(k => k.ExecuteAsync(It.IsAny<ISKFunction>(), It.IsAny<ContextVariables>(), It.IsAny<IReadOnlyFunctionCollection>(), It.IsAny<CancellationToken>()))
+        .Returns<ISKFunction, ContextVariables, IReadOnlyFunctionCollection, CancellationToken>(async (function, variables, functions, ct) =>
         {
-            var c = new SKContext(kernelContext.Object, variables);
+            var c = new SKContext(functionExecutor.Object, variables);
             var functionResult = await function.InvokeAsync(c, cancellationToken: ct);
             return KernelResult.FromFunctionResults(functionResult?.Value, new[] { functionResult! });
         });
 
-        return (kernel, kernelContext);
+        return (kernel, functionExecutor);
     }
 }