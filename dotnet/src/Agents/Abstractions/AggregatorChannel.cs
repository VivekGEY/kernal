--- conflicted
+++ resolved
@@ -51,7 +51,6 @@
     }
 
     /// <inheritdoc/>
-<<<<<<< HEAD
     protected internal override async IAsyncEnumerable<StreamingChatMessageContent> InvokeStreamingAsync(AggregatorAgent agent, IList<ChatMessageContent> messages, [EnumeratorCancellation] CancellationToken cancellationToken = default)
     {
         int messageCount = await this._chat.GetChatMessagesAsync(cancellationToken).CountAsync(cancellationToken).ConfigureAwait(false);
@@ -79,8 +78,6 @@
     }
 
     /// <inheritdoc/>
-=======
->>>>>>> c93a56a7
     protected internal override Task ReceiveAsync(IEnumerable<ChatMessageContent> history, CancellationToken cancellationToken = default)
     {
         // Always receive the initial history from the owning chat.
