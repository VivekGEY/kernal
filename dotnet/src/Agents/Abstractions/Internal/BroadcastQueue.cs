--- conflicted
+++ resolved
@@ -23,14 +23,7 @@
 /// </remarks>
 internal sealed class BroadcastQueue
 {
-<<<<<<< HEAD
-    private readonly Dictionary<string, QueueReference> _queues = new();
-=======
     private readonly Dictionary<string, QueueReference> _queues = [];
-    private readonly Dictionary<string, Task> _tasks = [];
-    private readonly Dictionary<string, Exception> _failures = [];
-    private readonly object _stateLock = new(); // Synchronize access to object state.
->>>>>>> 65275737
 
     /// <summary>
     /// Defines the yield duration when waiting on a channel-queue to synchronize.
