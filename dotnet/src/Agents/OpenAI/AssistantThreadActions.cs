﻿// Copyright (c) Microsoft. All rights reserved.
using System.Collections.Generic;
using System.Linq;
using System.Net;
using System.Runtime.CompilerServices;
using System.Text.Json;
using System.Threading;
using System.Threading.Tasks;
using Azure;
using Azure.AI.OpenAI.Assistants;
using Microsoft.Extensions.Logging;
using Microsoft.SemanticKernel.ChatCompletion;

namespace Microsoft.SemanticKernel.Agents.OpenAI;

/// <summary>
/// Actions associated with an Open Assistant thread.
/// </summary>
internal static class AssistantThreadActions
{
    private const string FunctionDelimiter = "-";

    private static readonly HashSet<RunStatus> s_pollingStatuses =
        [
            RunStatus.Queued,
            RunStatus.InProgress,
            RunStatus.Cancelling,
        ];

    private static readonly HashSet<RunStatus> s_terminalStatuses =
        [
            RunStatus.Expired,
            RunStatus.Failed,
            RunStatus.Cancelled,
        ];

    /// <summary>
    /// Create a message in the specified thread.
    /// </summary>
    /// <param name="client">The assistant client</param>
    /// <param name="threadId">The thread identifier</param>
    /// <param name="message">The message to add</param>
    /// <param name="cancellationToken">The <see cref="CancellationToken"/> to monitor for cancellation requests. The default is <see cref="CancellationToken.None"/>.</param>
    /// <throws><see cref="KernelException"/> if a system message is present, without taking any other action</throws>
    public static async Task CreateMessageAsync(AssistantsClient client, string threadId, ChatMessageContent message, CancellationToken cancellationToken)
    {
        if (message.Items.Any(i => i is FunctionCallContent))
        {
            return;
        }

        await client.CreateMessageAsync(
            threadId,
            message.Role.ToMessageRole(),
            message.Content,
            cancellationToken: cancellationToken).ConfigureAwait(false);
    }

    /// <summary>
    /// Retrieves the thread messages.
    /// </summary>
    /// <param name="client">The assistant client</param>
    /// <param name="threadId">The thread identifier</param>
    /// <param name="cancellationToken">The <see cref="CancellationToken"/> to monitor for cancellation requests. The default is <see cref="CancellationToken.None"/>.</param>
    /// <returns>Asynchronous enumeration of messages.</returns>
    public static async IAsyncEnumerable<ChatMessageContent> GetMessagesAsync(AssistantsClient client, string threadId, [EnumeratorCancellation] CancellationToken cancellationToken)
    {
        Dictionary<string, string?> agentNames = []; // Cache agent names by their identifier

        PageableList<ThreadMessage> messages;

        string? lastId = null;
        do
        {
            messages = await client.GetMessagesAsync(threadId, limit: 100, ListSortOrder.Descending, after: lastId, null, cancellationToken).ConfigureAwait(false);
            foreach (ThreadMessage message in messages)
            {
                string? assistantName = null;
                if (!string.IsNullOrWhiteSpace(message.AssistantId) &&
                    !agentNames.TryGetValue(message.AssistantId, out assistantName))
                {
                    Assistant assistant = await client.GetAssistantAsync(message.AssistantId, cancellationToken).ConfigureAwait(false);
                    if (!string.IsNullOrWhiteSpace(assistant.Name))
                    {
                        agentNames.Add(assistant.Id, assistant.Name);
                    }
                }

                assistantName ??= message.AssistantId;

                ChatMessageContent content = GenerateMessageContent(assistantName, message);

                if (content.Items.Count > 0)
                {
                    yield return content;
                }

                lastId = message.Id;
            }
        }
        while (messages.HasMore);
    }

    /// <summary>
    /// Invoke the assistant on the specified thread.
    /// </summary>
    /// <param name="agent">The assistant agent to interact with the thread.</param>
    /// <param name="client">The assistant client</param>
    /// <param name="threadId">The thread identifier</param>
    /// <param name="pollingConfiguration">Config to utilize when polling for run state.</param>
    /// <param name="logger">The logger to utilize (might be agent or channel scoped)</param>
    /// <param name="kernel">The <see cref="Kernel"/> plugins and other state.</param>
<<<<<<< HEAD
=======
    /// <param name="arguments">Optional arguments to pass to the agents's invocation, including any <see cref="PromptExecutionSettings"/>.</param>
>>>>>>> bdf15a80
    /// <param name="cancellationToken">The <see cref="CancellationToken"/> to monitor for cancellation requests. The default is <see cref="CancellationToken.None"/>.</param>
    /// <returns>Asynchronous enumeration of messages.</returns>
    /// <remarks>
    /// The `arguments` parameter is not currently used by the agent, but is provided for future extensibility.
    /// </remarks>
    public static async IAsyncEnumerable<(bool IsVisible, ChatMessageContent Message)> InvokeAsync(
        OpenAIAssistantAgent agent,
        AssistantsClient client,
        string threadId,
        OpenAIAssistantConfiguration.PollingConfiguration pollingConfiguration,
        ILogger logger,
<<<<<<< HEAD
        Kernel? kernel,
=======
        Kernel kernel,
        KernelArguments? arguments,
>>>>>>> bdf15a80
        [EnumeratorCancellation] CancellationToken cancellationToken)
    {
        if (agent.IsDeleted)
        {
            throw new KernelException($"Agent Failure - {nameof(OpenAIAssistantAgent)} agent is deleted: {agent.Id}.");
        }

<<<<<<< HEAD
        kernel ??= agent.Kernel;

=======
>>>>>>> bdf15a80
        ToolDefinition[]? tools = [.. agent.Tools, .. kernel.Plugins.SelectMany(p => p.Select(f => f.ToToolDefinition(p.Name, FunctionDelimiter)))];

        logger.LogOpenAIAssistantCreatingRun(nameof(InvokeAsync), threadId);

        CreateRunOptions options =
            new(agent.Id)
            {
                OverrideInstructions = agent.Instructions,
                OverrideTools = tools,
            };

        // Create run
        ThreadRun run = await client.CreateRunAsync(threadId, options, cancellationToken).ConfigureAwait(false);

        logger.LogOpenAIAssistantCreatedRun(nameof(InvokeAsync), run.Id, threadId);

        // Evaluate status and process steps and messages, as encountered.
        HashSet<string> processedStepIds = [];
        Dictionary<string, FunctionCallContent> functionSteps = [];

        do
        {
            // Poll run and steps until actionable
            PageableList<RunStep> steps = await PollRunStatusAsync().ConfigureAwait(false);

            // Is in terminal state?
            if (s_terminalStatuses.Contains(run.Status))
            {
                throw new KernelException($"Agent Failure - Run terminated: {run.Status} [{run.Id}]: {run.LastError?.Message ?? "Unknown"}");
            }

            // Is tool action required?
            if (run.Status == RunStatus.RequiresAction)
            {
                logger.LogOpenAIAssistantProcessingRunSteps(nameof(InvokeAsync), run.Id, threadId);

                // Execute functions in parallel and post results at once.
                FunctionCallContent[] activeFunctionSteps = steps.Data.SelectMany(step => ParseFunctionStep(agent, step)).ToArray();
                if (activeFunctionSteps.Length > 0)
                {
                    // Emit function-call content
                    yield return (IsVisible: false, Message: GenerateFunctionCallContent(agent.GetName(), activeFunctionSteps));

                    // Invoke functions for each tool-step
                    IEnumerable<Task<FunctionResultContent>> functionResultTasks = ExecuteFunctionSteps(agent, activeFunctionSteps, cancellationToken);

                    // Block for function results
                    FunctionResultContent[] functionResults = await Task.WhenAll(functionResultTasks).ConfigureAwait(false);

                    // Process tool output
                    ToolOutput[] toolOutputs = GenerateToolOutputs(functionResults);

                    await client.SubmitToolOutputsToRunAsync(run, toolOutputs, cancellationToken).ConfigureAwait(false);
                }

                logger.LogOpenAIAssistantProcessedRunSteps(nameof(InvokeAsync), activeFunctionSteps.Length, run.Id, threadId);
            }

            // Enumerate completed messages
            logger.LogOpenAIAssistantProcessingRunMessages(nameof(InvokeAsync), run.Id, threadId);

            IEnumerable<RunStep> completedStepsToProcess =
                steps
                    .Where(s => s.CompletedAt.HasValue && !processedStepIds.Contains(s.Id))
                    .OrderBy(s => s.CreatedAt);

            int messageCount = 0;
            foreach (RunStep completedStep in completedStepsToProcess)
            {
                if (completedStep.Type.Equals(RunStepType.ToolCalls))
                {
                    RunStepToolCallDetails toolCallDetails = (RunStepToolCallDetails)completedStep.StepDetails;

                    foreach (RunStepToolCall toolCall in toolCallDetails.ToolCalls)
                    {
                        bool isVisible = false;
                        ChatMessageContent? content = null;

                        // Process code-interpreter content
                        if (toolCall is RunStepCodeInterpreterToolCall toolCodeInterpreter)
                        {
                            content = GenerateCodeInterpreterContent(agent.GetName(), toolCodeInterpreter);
                            isVisible = true;
                        }
                        // Process function result content
                        else if (toolCall is RunStepFunctionToolCall toolFunction)
                        {
                            FunctionCallContent functionStep = functionSteps[toolFunction.Id]; // Function step always captured on invocation
                            content = GenerateFunctionResultContent(agent.GetName(), functionStep, toolFunction.Output);
                        }

                        if (content is not null)
                        {
                            ++messageCount;

                            yield return (isVisible, Message: content);
                        }
                    }
                }
                else if (completedStep.Type.Equals(RunStepType.MessageCreation))
                {
                    RunStepMessageCreationDetails messageCreationDetails = (RunStepMessageCreationDetails)completedStep.StepDetails;

                    // Retrieve the message
                    ThreadMessage? message = await RetrieveMessageAsync(messageCreationDetails, cancellationToken).ConfigureAwait(false);

                    if (message is not null)
                    {
                        ChatMessageContent content = GenerateMessageContent(agent.GetName(), message);

                        if (content.Items.Count > 0)
                        {
                            ++messageCount;

                            yield return (IsVisible: true, Message: content);
                        }
                    }
                }

                processedStepIds.Add(completedStep.Id);
            }

            logger.LogOpenAIAssistantProcessedRunMessages(nameof(InvokeAsync), messageCount, run.Id, threadId);
        }
        while (RunStatus.Completed != run.Status);

        logger.LogOpenAIAssistantCompletedRun(nameof(InvokeAsync), run.Id, threadId);

        // Local function to assist in run polling (participates in method closure).
        async Task<PageableList<RunStep>> PollRunStatusAsync()
        {
            logger.LogOpenAIAssistantPollingRunStatus(nameof(PollRunStatusAsync), run.Id, threadId);

            int count = 0;

            do
            {
                // Reduce polling frequency after a couple attempts
                await Task.Delay(count >= 2 ? pollingConfiguration.RunPollingInterval : pollingConfiguration.RunPollingBackoff, cancellationToken).ConfigureAwait(false);
                ++count;

#pragma warning disable CA1031 // Do not catch general exception types
                try
                {
                    run = await client.GetRunAsync(threadId, run.Id, cancellationToken).ConfigureAwait(false);
                }
                catch
                {
                    // Retry anyway..
                }
#pragma warning restore CA1031 // Do not catch general exception types
            }
            while (s_pollingStatuses.Contains(run.Status));

            logger.LogOpenAIAssistantPolledRunStatus(nameof(PollRunStatusAsync), run.Status, run.Id, threadId);

            return await client.GetRunStepsAsync(run, cancellationToken: cancellationToken).ConfigureAwait(false);
        }

        // Local function to capture kernel function state for further processing (participates in method closure).
        IEnumerable<FunctionCallContent> ParseFunctionStep(OpenAIAssistantAgent agent, RunStep step)
        {
            if (step.Status == RunStepStatus.InProgress && step.StepDetails is RunStepToolCallDetails callDetails)
            {
                foreach (RunStepFunctionToolCall toolCall in callDetails.ToolCalls.OfType<RunStepFunctionToolCall>())
                {
                    var nameParts = FunctionName.Parse(toolCall.Name, FunctionDelimiter);

                    KernelArguments functionArguments = [];
                    if (!string.IsNullOrWhiteSpace(toolCall.Arguments))
                    {
                        Dictionary<string, object> arguments = JsonSerializer.Deserialize<Dictionary<string, object>>(toolCall.Arguments)!;
                        foreach (var argumentKvp in arguments)
                        {
                            functionArguments[argumentKvp.Key] = argumentKvp.Value.ToString();
                        }
                    }

                    var content = new FunctionCallContent(nameParts.Name, nameParts.PluginName, toolCall.Id, functionArguments);

                    functionSteps.Add(toolCall.Id, content);

                    yield return content;
                }
            }
        }

        async Task<ThreadMessage?> RetrieveMessageAsync(RunStepMessageCreationDetails detail, CancellationToken cancellationToken)
        {
            ThreadMessage? message = null;

            bool retry = false;
            int count = 0;
            do
            {
                try
                {
                    message = await client.GetMessageAsync(threadId, detail.MessageCreation.MessageId, cancellationToken).ConfigureAwait(false);
                }
                catch (RequestFailedException exception)
                {
                    // Step has provided the message-id.  Retry on of NotFound/404 exists.
                    // Extremely rarely there might be a synchronization issue between the
                    // assistant response and message-service.
                    retry = exception.Status == (int)HttpStatusCode.NotFound && count < 3;
                }

                if (retry)
                {
                    await Task.Delay(pollingConfiguration.MessageSynchronizationDelay, cancellationToken).ConfigureAwait(false);
                }

                ++count;
            }
            while (retry);

            return message;
        }
    }

    private static ChatMessageContent GenerateMessageContent(string? assistantName, ThreadMessage message)
    {
        AuthorRole role = new(message.Role.ToString());

        ChatMessageContent content =
            new(role, content: null)
            {
                AuthorName = assistantName,
            };

        foreach (MessageContent itemContent in message.ContentItems)
        {
            // Process text content
            if (itemContent is MessageTextContent contentMessage)
            {
                content.Items.Add(new TextContent(contentMessage.Text.Trim()));

                foreach (MessageTextAnnotation annotation in contentMessage.Annotations)
                {
                    content.Items.Add(GenerateAnnotationContent(annotation));
                }
            }
            // Process image content
            else if (itemContent is MessageImageFileContent contentImage)
            {
                content.Items.Add(new FileReferenceContent(contentImage.FileId));
            }
        }

        return content;
    }

    private static AnnotationContent GenerateAnnotationContent(MessageTextAnnotation annotation)
    {
        string? fileId = null;
        if (annotation is MessageTextFileCitationAnnotation citationAnnotation)
        {
            fileId = citationAnnotation.FileId;
        }
        else if (annotation is MessageTextFilePathAnnotation pathAnnotation)
        {
            fileId = pathAnnotation.FileId;
        }

        return
            new()
            {
                Quote = annotation.Text,
                StartIndex = annotation.StartIndex,
                EndIndex = annotation.EndIndex,
                FileId = fileId,
            };
    }

    private static ChatMessageContent GenerateCodeInterpreterContent(string agentName, RunStepCodeInterpreterToolCall contentCodeInterpreter)
    {
        return
            new ChatMessageContent(
                AuthorRole.Assistant,
                [
                    new TextContent(contentCodeInterpreter.Input)
                ])
            {
                AuthorName = agentName,
                Metadata = new Dictionary<string, object?> { { OpenAIAssistantAgent.CodeInterpreterMetadataKey, true } },
            };
    }

    private static ChatMessageContent GenerateFunctionCallContent(string agentName, FunctionCallContent[] functionSteps)
    {
        ChatMessageContent functionCallContent = new(AuthorRole.Tool, content: null)
        {
            AuthorName = agentName
        };

        functionCallContent.Items.AddRange(functionSteps);

        return functionCallContent;
    }

    private static ChatMessageContent GenerateFunctionResultContent(string agentName, FunctionCallContent functionStep, string result)
    {
        ChatMessageContent functionCallContent = new(AuthorRole.Tool, content: null)
        {
            AuthorName = agentName
        };

        functionCallContent.Items.Add(
            new FunctionResultContent(
                functionStep.FunctionName,
                functionStep.PluginName,
                functionStep.Id,
                result));

        return functionCallContent;
    }

    private static Task<FunctionResultContent>[] ExecuteFunctionSteps(OpenAIAssistantAgent agent, FunctionCallContent[] functionSteps, CancellationToken cancellationToken)
    {
        Task<FunctionResultContent>[] functionTasks = new Task<FunctionResultContent>[functionSteps.Length];

        for (int index = 0; index < functionSteps.Length; ++index)
        {
            functionTasks[index] = functionSteps[index].InvokeAsync(agent.Kernel, cancellationToken);
        }

        return functionTasks;
    }

    private static ToolOutput[] GenerateToolOutputs(FunctionResultContent[] functionResults)
    {
        ToolOutput[] toolOutputs = new ToolOutput[functionResults.Length];

        for (int index = 0; index < functionResults.Length; ++index)
        {
            FunctionResultContent functionResult = functionResults[index];

            object resultValue = functionResult.Result ?? string.Empty;

            if (resultValue is not string textResult)
            {
                textResult = JsonSerializer.Serialize(resultValue);
            }

            toolOutputs[index] = new ToolOutput(functionResult.CallId, textResult!);
        }

        return toolOutputs;
    }
}<|MERGE_RESOLUTION|>--- conflicted
+++ resolved
@@ -110,10 +110,7 @@
     /// <param name="pollingConfiguration">Config to utilize when polling for run state.</param>
     /// <param name="logger">The logger to utilize (might be agent or channel scoped)</param>
     /// <param name="kernel">The <see cref="Kernel"/> plugins and other state.</param>
-<<<<<<< HEAD
-=======
     /// <param name="arguments">Optional arguments to pass to the agents's invocation, including any <see cref="PromptExecutionSettings"/>.</param>
->>>>>>> bdf15a80
     /// <param name="cancellationToken">The <see cref="CancellationToken"/> to monitor for cancellation requests. The default is <see cref="CancellationToken.None"/>.</param>
     /// <returns>Asynchronous enumeration of messages.</returns>
     /// <remarks>
@@ -125,12 +122,8 @@
         string threadId,
         OpenAIAssistantConfiguration.PollingConfiguration pollingConfiguration,
         ILogger logger,
-<<<<<<< HEAD
-        Kernel? kernel,
-=======
         Kernel kernel,
         KernelArguments? arguments,
->>>>>>> bdf15a80
         [EnumeratorCancellation] CancellationToken cancellationToken)
     {
         if (agent.IsDeleted)
@@ -138,11 +131,6 @@
             throw new KernelException($"Agent Failure - {nameof(OpenAIAssistantAgent)} agent is deleted: {agent.Id}.");
         }
 
-<<<<<<< HEAD
-        kernel ??= agent.Kernel;
-
-=======
->>>>>>> bdf15a80
         ToolDefinition[]? tools = [.. agent.Tools, .. kernel.Plugins.SelectMany(p => p.Select(f => f.ToToolDefinition(p.Name, FunctionDelimiter)))];
 
         logger.LogOpenAIAssistantCreatingRun(nameof(InvokeAsync), threadId);
