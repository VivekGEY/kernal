--- conflicted
+++ resolved
@@ -32,9 +32,6 @@
     private readonly string[] _channelKeys;
 
     /// <summary>
-<<<<<<< HEAD
-    /// The assistant definition.
-=======
     /// Optional arguments for the agent.
     /// </summary>
     /// <remarks>
@@ -43,8 +40,7 @@
     public KernelArguments? Arguments { get; init; }
 
     /// <summary>
-    /// A list of previously uploaded file IDs to attach to the assistant.
->>>>>>> 73319b1c
+    /// The assistant definition.
     /// </summary>
     public OpenAIAssistantDefinition Definition { get; private init; }
 
@@ -250,43 +246,41 @@
     /// <param name="kernel">The <see cref="Kernel"/> containing services, plugins, and other state for use by the agent.</param>
     /// <param name="cancellationToken">The <see cref="CancellationToken"/> to monitor for cancellation requests. The default is <see cref="CancellationToken.None"/>.</param>
     /// <returns>Asynchronous enumeration of messages.</returns>
-<<<<<<< HEAD
+    /// <remarks>
+    /// The `arguments` parameter is not currently used by the agent, but is provided for future extensibility.
+    /// </remarks>
     public IAsyncEnumerable<ChatMessageContent> InvokeAsync(
         string threadId,
+        KernelArguments? arguments = null,
+        Kernel? kernel = null,
         CancellationToken cancellationToken = default)
-            => this.InvokeAsync(threadId, options: null, cancellationToken);
+            => this.InvokeAsync(threadId, options: null, arguments, kernel, cancellationToken);
 
     /// <summary>
     /// Invoke the assistant on the specified thread.
     /// </summary>
     /// <param name="threadId">The thread identifier</param>
     /// <param name="options">Optional invocation options</param>
+    /// <param name="arguments">Optional arguments to pass to the agents's invocation, including any <see cref="PromptExecutionSettings"/>.</param>
+    /// <param name="kernel">The <see cref="Kernel"/> containing services, plugins, and other state for use by the agent.</param>
     /// <param name="cancellationToken">The <see cref="CancellationToken"/> to monitor for cancellation requests. The default is <see cref="CancellationToken.None"/>.</param>
     /// <returns>Asynchronous enumeration of messages.</returns>
-    public async IAsyncEnumerable<ChatMessageContent> InvokeAsync(
-        string threadId,
-        OpenAIAssistantInvocationOptions? options,
-=======
     /// <remarks>
     /// The `arguments` parameter is not currently used by the agent, but is provided for future extensibility.
     /// </remarks>
     public async IAsyncEnumerable<ChatMessageContent> InvokeAsync(
         string threadId,
+        OpenAIAssistantInvocationOptions? options,
         KernelArguments? arguments = null,
         Kernel? kernel = null,
->>>>>>> 73319b1c
         [EnumeratorCancellation] CancellationToken cancellationToken = default)
     {
         this.ThrowIfDeleted();
 
-<<<<<<< HEAD
-        await foreach ((bool isVisible, ChatMessageContent message) in AssistantThreadActions.InvokeAsync(this, this._client, threadId, options, this.Logger, cancellationToken).ConfigureAwait(false))
-=======
         kernel ??= this.Kernel;
         arguments ??= this.Arguments;
 
-        await foreach ((bool isVisible, ChatMessageContent message) in AssistantThreadActions.InvokeAsync(this, this._client, threadId, this._config.Polling, this.Logger, kernel, arguments, cancellationToken).ConfigureAwait(false))
->>>>>>> 73319b1c
+        await foreach ((bool isVisible, ChatMessageContent message) in AssistantThreadActions.InvokeAsync(this, this._client, threadId, options, this.Logger, kernel, arguments, cancellationToken).ConfigureAwait(false))
         {
             if (isVisible)
             {
