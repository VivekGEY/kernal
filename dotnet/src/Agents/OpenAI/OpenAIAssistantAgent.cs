--- conflicted
+++ resolved
@@ -8,10 +8,7 @@
 using System.Threading.Tasks;
 using Microsoft.Extensions.Logging;
 using Microsoft.SemanticKernel.Agents.OpenAI.Internal;
-<<<<<<< HEAD
 using Microsoft.SemanticKernel.ChatCompletion;
-=======
->>>>>>> c93a56a7
 using OpenAI;
 using OpenAI.Assistants;
 using OpenAI.Files;
@@ -363,6 +360,8 @@
 
         this.Logger.LogInformation("[{MethodName}] Created assistant thread: {ThreadId}", nameof(CreateChannelAsync), thread.Id);
 
+        this.Logger.LogInformation("[{MethodName}] Created assistant thread: {ThreadId}", nameof(CreateChannelAsync), thread.Id);
+
         OpenAIAssistantChannel channel =
             new(this._client, thread.Id)
             {
@@ -394,6 +393,8 @@
         this._assistant = model;
         this._client = provider.Client.GetAssistantClient();
         this._channelKeys = provider.ConfigurationKeys.ToArray();
+
+        this.Definition = CreateAssistantDefinition(model);
 
         this.Definition = CreateAssistantDefinition(model);
 
@@ -465,6 +466,12 @@
             assistantCreationOptions.Metadata[OptionsMetadataKey] = optionsJson;
         }
 
+        if (definition.ExecutionOptions != null)
+        {
+            string optionsJson = JsonSerializer.Serialize(definition.ExecutionOptions);
+            assistantCreationOptions.Metadata[OptionsMetadataKey] = optionsJson;
+        }
+
         if (definition.EnableCodeInterpreter)
         {
             assistantCreationOptions.Tools.Add(ToolDefinition.CreateCodeInterpreter());
