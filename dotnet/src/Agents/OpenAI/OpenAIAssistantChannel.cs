--- conflicted
+++ resolved
@@ -35,226 +35,8 @@
     }
 
     /// <inheritdoc/>
-<<<<<<< HEAD
-    protected override async IAsyncEnumerable<ChatMessageContent> GetHistoryAsync([EnumeratorCancellation] CancellationToken cancellationToken)
-    {
-        PageableList<ThreadMessage> messages;
-
-        string? lastId = null;
-        do
-        {
-            messages = await this._client.GetMessagesAsync(this._threadId, limit: 100, ListSortOrder.Descending, after: lastId, null, cancellationToken).ConfigureAwait(false);
-            foreach (ThreadMessage message in messages)
-            {
-                AuthorRole role = new(message.Role.ToString());
-
-                string? assistantName = null;
-                if (!string.IsNullOrWhiteSpace(message.AssistantId) &&
-                    !this._agentNames.TryGetValue(message.AssistantId, out assistantName))
-                {
-                    Assistant assistant = await this._client.GetAssistantAsync(message.AssistantId, cancellationToken).ConfigureAwait(false);
-                    if (!string.IsNullOrWhiteSpace(assistant.Name))
-                    {
-                        this._agentNames.Add(assistant.Id, assistant.Name);
-                    }
-                }
-
-                assistantName ??= message.AssistantId;
-
-                foreach (MessageContent item in message.ContentItems)
-                {
-                    ChatMessageContent? content = null;
-
-                    if (item is MessageTextContent contentMessage)
-                    {
-                        content = GenerateTextMessageContent(assistantName, role, contentMessage);
-                    }
-                    else if (item is MessageImageFileContent contentImage)
-                    {
-                        content = GenerateImageFileContent(assistantName, role, contentImage);
-                    }
-
-                    if (content is not null)
-                    {
-                        yield return content;
-                    }
-                }
-
-                lastId = message.Id;
-            }
-        }
-        while (messages.HasMore);
-    }
-
-    /// <inheritdoc/>
-    protected override string Serialize()
-        => JsonSerializer.Serialize(this._threadId, AgentChatSerializer.DefaultOptions);
-
-    private static AnnotationContent GenerateAnnotationContent(MessageTextAnnotation annotation)
-    {
-        string? fileId = null;
-        if (annotation is MessageTextFileCitationAnnotation citationAnnotation)
-        {
-            fileId = citationAnnotation.FileId;
-        }
-        else if (annotation is MessageTextFilePathAnnotation pathAnnotation)
-        {
-            fileId = pathAnnotation.FileId;
-        }
-
-        return
-            new()
-            {
-                Quote = annotation.Text,
-                StartIndex = annotation.StartIndex,
-                EndIndex = annotation.EndIndex,
-                FileId = fileId,
-            };
-    }
-
-    private static ChatMessageContent GenerateImageFileContent(string agentName, AuthorRole role, MessageImageFileContent contentImage)
-    {
-        return
-            new ChatMessageContent(
-                role,
-                [
-                    new FileReferenceContent(contentImage.FileId)
-                ])
-            {
-                AuthorName = agentName,
-            };
-    }
-
-    private static ChatMessageContent? GenerateTextMessageContent(string agentName, AuthorRole role, MessageTextContent contentMessage)
-    {
-        ChatMessageContent? messageContent = null;
-
-        string textContent = contentMessage.Text.Trim();
-
-        if (!string.IsNullOrWhiteSpace(textContent))
-        {
-            messageContent =
-                new(role, textContent)
-                {
-                    AuthorName = agentName
-                };
-
-            foreach (MessageTextAnnotation annotation in contentMessage.Annotations)
-            {
-                messageContent.Items.Add(GenerateAnnotationContent(annotation));
-            }
-        }
-
-        return messageContent;
-    }
-
-    private static ChatMessageContent GenerateCodeInterpreterContent(string agentName, RunStepCodeInterpreterToolCall contentCodeInterpreter)
-    {
-        return
-            new ChatMessageContent(
-                AuthorRole.Tool,
-                [
-                    new TextContent(contentCodeInterpreter.Input)
-                ])
-            {
-                AuthorName = agentName,
-            };
-    }
-
-    private static ChatMessageContent GenerateFunctionCallContent(string agentName, FunctionCallContent[] functionSteps)
-    {
-        ChatMessageContent functionCallContent = new(AuthorRole.Tool, content: null)
-        {
-            AuthorName = agentName
-        };
-
-        functionCallContent.Items.AddRange(functionSteps);
-
-        return functionCallContent;
-    }
-
-    private static ChatMessageContent GenerateFunctionResultContent(string agentName, FunctionCallContent functionStep, string result)
-    {
-        ChatMessageContent functionCallContent = new(AuthorRole.Tool, content: null)
-        {
-            AuthorName = agentName
-        };
-
-        functionCallContent.Items.Add(
-            new FunctionResultContent(
-                functionStep.FunctionName,
-                functionStep.PluginName,
-                functionStep.Id,
-                result));
-
-        return functionCallContent;
-    }
-
-    private static Task<FunctionResultContent>[] ExecuteFunctionSteps(OpenAIAssistantAgent agent, FunctionCallContent[] functionSteps, CancellationToken cancellationToken)
-    {
-        Task<FunctionResultContent>[] functionTasks = new Task<FunctionResultContent>[functionSteps.Length];
-
-        for (int index = 0; index < functionSteps.Length; ++index)
-        {
-            functionTasks[index] = functionSteps[index].InvokeAsync(agent.Kernel, cancellationToken);
-        }
-
-        return functionTasks;
-    }
-
-    private static ToolOutput[] GenerateToolOutputs(FunctionResultContent[] functionResults)
-    {
-        ToolOutput[] toolOutputs = new ToolOutput[functionResults.Length];
-
-        for (int index = 0; index < functionResults.Length; ++index)
-        {
-            FunctionResultContent functionResult = functionResults[index];
-
-            if (functionResult.Result is not string textResult)
-            {
-                textResult = JsonSerializer.Serialize(functionResult.Result);
-            }
-
-            toolOutputs[index] = new ToolOutput(functionResult.CallId, textResult!);
-        }
-
-        return toolOutputs;
-    }
-
-    private async Task<ThreadMessage?> RetrieveMessageAsync(RunStepMessageCreationDetails detail, CancellationToken cancellationToken)
-    {
-        ThreadMessage? message = null;
-
-        bool retry = false;
-        int count = 0;
-        do
-        {
-            try
-            {
-                message = await this._client.GetMessageAsync(this._threadId, detail.MessageCreation.MessageId, cancellationToken).ConfigureAwait(false);
-            }
-            catch (RequestFailedException exception)
-            {
-                // Step has provided the message-id.  Retry on of NotFound/404 exists.
-                // Extremely rarely there might be a synchronization issue between the
-                // assistant response and message-service.
-                retry = exception.Status == (int)HttpStatusCode.NotFound && count < 3;
-            }
-
-            if (retry)
-            {
-                await Task.Delay(pollingConfiguration.MessageSynchronizationDelay, cancellationToken).ConfigureAwait(false);
-            }
-
-            ++count;
-        }
-        while (retry);
-
-        return message;
-=======
     protected override IAsyncEnumerable<ChatMessageContent> GetHistoryAsync(CancellationToken cancellationToken)
     {
         return AssistantThreadActions.GetMessagesAsync(this._client, this._threadId, cancellationToken);
->>>>>>> 305b2ee2
     }
 }