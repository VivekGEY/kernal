﻿// Copyright (c) Microsoft. All rights reserved.
using System.Collections.Generic;
using System.Linq;
using System.Threading;
using System.Threading.Tasks;
using Microsoft.Extensions.Logging;
using Microsoft.SemanticKernel;
using Microsoft.SemanticKernel.Agents;
using Microsoft.SemanticKernel.ChatCompletion;
using Moq;
using Xunit;

namespace SemanticKernel.Agents.UnitTests;

/// <summary>
/// Unit testing of <see cref="AgentChat"/>.
/// </summary>
public class AgentChatTests
{
    /// <summary>
    /// Verify behavior of <see cref="AgentChat"/> over the course of agent interactions.
    /// </summary>
    [Fact]
    public async Task VerifyAgentChatLifecycleAsync()
    {
        // Arrange: Create chat
        TestChat chat = new();

        // Assert: Verify initial state
        Assert.False(chat.IsActive);
        await this.VerifyHistoryAsync(expectedCount: 0, chat.GetChatMessagesAsync()); // Primary history
        await this.VerifyHistoryAsync(expectedCount: 0, chat.GetChatMessagesAsync(chat.Agent)); // Agent history

        // Act: Inject history
        chat.AddChatMessages([new ChatMessageContent(AuthorRole.User, "More")]);
        chat.AddChatMessages([new ChatMessageContent(AuthorRole.User, "And then some")]);

        // Assert: Verify updated history
        await this.VerifyHistoryAsync(expectedCount: 2, chat.GetChatMessagesAsync()); // Primary history
        await this.VerifyHistoryAsync(expectedCount: 0, chat.GetChatMessagesAsync(chat.Agent)); // Agent hasn't joined

        // Act: Invoke with input & verify (agent joins chat)
        chat.AddChatMessage(new ChatMessageContent(AuthorRole.User, "hi"));
        await chat.InvokeAsync().ToArrayAsync();

        // Assert: Verify updated history
        Assert.Equal(1, chat.Agent.InvokeCount);
        await this.VerifyHistoryAsync(expectedCount: 4, chat.GetChatMessagesAsync()); // Primary history
        await this.VerifyHistoryAsync(expectedCount: 4, chat.GetChatMessagesAsync(chat.Agent)); // Agent history

        // Act: Invoke without input
        await chat.InvokeAsync().ToArrayAsync();

        // Assert: Verify final history
        Assert.Equal(2, chat.Agent.InvokeCount);
        await this.VerifyHistoryAsync(expectedCount: 5, chat.GetChatMessagesAsync()); // Primary history
        await this.VerifyHistoryAsync(expectedCount: 5, chat.GetChatMessagesAsync(chat.Agent)); // Agent history

        // Reset verify
        await chat.ResetAsync();
        Assert.Equal(2, chat.Agent.InvokeCount);

        // Verify final history
        await this.VerifyHistoryAsync(expectedCount: 0, chat.GetChatMessagesAsync()); // Primary history
        await this.VerifyHistoryAsync(expectedCount: 0, chat.GetChatMessagesAsync(chat.Agent)); // Agent history
    }

    /// <summary>
    /// Verify <see cref="AgentChat"/> throw exception for system message.
    /// </summary>
    [Fact]
    public void VerifyAgentChatRejectsSystemMessage()
    {
        // Arrange: Create chat
        TestChat chat = new() { LoggerFactory = new Mock<ILoggerFactory>().Object };

        // Assert and Act: Verify system message not accepted
        Assert.Throws<KernelException>(() => chat.AddChatMessage(new ChatMessageContent(AuthorRole.System, "hi")));
    }

    /// <summary>
    /// Verify <see cref="AgentChat"/> throw exception for if invoked when active.
    /// </summary>
    [Fact]
    public async Task VerifyAgentChatThrowsWhenActiveAsync()
    {
        // Arrange: Create chat
        TestChat chat = new();

        // Assert and Act: Verify system message not accepted
        await Assert.ThrowsAsync<KernelException>(() => chat.InvalidInvokeAsync().ToArrayAsync().AsTask());
    }

    /// <summary>
    /// Verify <see cref="AgentChat"/> throw exception for system message.
    /// </summary>
    [Fact]
    public void VerifyAgentChatRejectsSystemMessage()
    {
        // Arrange: Create chat
        TestChat chat = new() { LoggerFactory = new Mock<ILoggerFactory>().Object };

        // Assert and Act: Verify system message not accepted
        Assert.Throws<KernelException>(() => chat.AddChatMessage(new ChatMessageContent(AuthorRole.System, "hi")));
    }

    /// <summary>
    /// Verify <see cref="AgentChat"/> throw exception for if invoked when active.
    /// </summary>
    [Fact]
    public async Task VerifyAgentChatThrowsWhenActiveAsync()
    {
        // Arrange: Create chat
        TestChat chat = new();

        // Assert and Act: Verify system message not accepted
        await Assert.ThrowsAsync<KernelException>(() => chat.InvalidInvokeAsync().ToArrayAsync().AsTask());
    }

    /// <summary>
    /// Verify the management of <see cref="Agent"/> instances as they join <see cref="AgentChat"/>.
    /// </summary>
    [Fact(Skip = "Not 100% reliable for github workflows, but useful for dev testing.")]
    public async Task VerifyGroupAgentChatConcurrencyAsync()
    {
        // Arrange
        TestChat chat = new();

        Task[] tasks;

        int isActive = 0;

        // Act: Queue concurrent tasks
        object syncObject = new();
        lock (syncObject)
        {
            tasks =
                [
                    Task.Run(() => SynchronizedInvokeAsync()),
                    Task.Run(() => SynchronizedInvokeAsync()),
                    Task.Run(() => SynchronizedInvokeAsync()),
                    Task.Run(() => SynchronizedInvokeAsync()),
                    Task.Run(() => SynchronizedInvokeAsync()),
                    Task.Run(() => SynchronizedInvokeAsync()),
                    Task.Run(() => SynchronizedInvokeAsync()),
                    Task.Run(() => SynchronizedInvokeAsync()),
                ];
        }

        // Signal tasks to execute
        Interlocked.CompareExchange(ref isActive, 1, 0);

        await Task.Yield();

        // Assert: Verify failure
        await Assert.ThrowsAsync<KernelException>(() => Task.WhenAll(tasks));

        async Task SynchronizedInvokeAsync()
        {
            // Loop until signaled
            int isReady;
            do
            {
                isReady = Interlocked.CompareExchange(ref isActive, 1, 1);
            }
            while (isReady == 0);

            // Rush invocation
            await chat.InvokeAsync().ToArrayAsync().AsTask();
        }
    }

    private async Task VerifyHistoryAsync(int expectedCount, IAsyncEnumerable<ChatMessageContent> history)
    {
        Assert.Equal(expectedCount, await history.CountAsync());
    }

    private sealed class TestChat : AgentChat
    {
        public MockAgent Agent { get; } = new() { Response = [new(AuthorRole.Assistant, "sup")] };

        public override IAsyncEnumerable<ChatMessageContent> InvokeAsync(
            CancellationToken cancellationToken = default) =>
                this.InvokeAgentAsync(this.Agent, cancellationToken);

        public IAsyncEnumerable<ChatMessageContent> InvalidInvokeAsync(
            CancellationToken cancellationToken = default)
        {
            this.SetActivityOrThrow();
            return this.InvokeAgentAsync(this.Agent, cancellationToken);
        }
<<<<<<< HEAD

        public override IAsyncEnumerable<StreamingChatMessageContent> InvokeStreamingAsync(CancellationToken cancellationToken = default)
        {
            StreamingChatMessageContent[] messages = [new StreamingChatMessageContent(AuthorRole.Assistant, "sup")];
            return messages.ToAsyncEnumerable();
        }
=======
>>>>>>> c93a56a7
    }
}<|MERGE_RESOLUTION|>--- conflicted
+++ resolved
@@ -63,32 +63,6 @@
         // Verify final history
         await this.VerifyHistoryAsync(expectedCount: 0, chat.GetChatMessagesAsync()); // Primary history
         await this.VerifyHistoryAsync(expectedCount: 0, chat.GetChatMessagesAsync(chat.Agent)); // Agent history
-    }
-
-    /// <summary>
-    /// Verify <see cref="AgentChat"/> throw exception for system message.
-    /// </summary>
-    [Fact]
-    public void VerifyAgentChatRejectsSystemMessage()
-    {
-        // Arrange: Create chat
-        TestChat chat = new() { LoggerFactory = new Mock<ILoggerFactory>().Object };
-
-        // Assert and Act: Verify system message not accepted
-        Assert.Throws<KernelException>(() => chat.AddChatMessage(new ChatMessageContent(AuthorRole.System, "hi")));
-    }
-
-    /// <summary>
-    /// Verify <see cref="AgentChat"/> throw exception for if invoked when active.
-    /// </summary>
-    [Fact]
-    public async Task VerifyAgentChatThrowsWhenActiveAsync()
-    {
-        // Arrange: Create chat
-        TestChat chat = new();
-
-        // Assert and Act: Verify system message not accepted
-        await Assert.ThrowsAsync<KernelException>(() => chat.InvalidInvokeAsync().ToArrayAsync().AsTask());
     }
 
     /// <summary>
@@ -189,14 +163,11 @@
             this.SetActivityOrThrow();
             return this.InvokeAgentAsync(this.Agent, cancellationToken);
         }
-<<<<<<< HEAD
 
         public override IAsyncEnumerable<StreamingChatMessageContent> InvokeStreamingAsync(CancellationToken cancellationToken = default)
         {
             StreamingChatMessageContent[] messages = [new StreamingChatMessageContent(AuthorRole.Assistant, "sup")];
             return messages.ToAsyncEnumerable();
         }
-=======
->>>>>>> c93a56a7
     }
 }