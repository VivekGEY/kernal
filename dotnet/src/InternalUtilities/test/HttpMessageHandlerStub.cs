--- conflicted
+++ resolved
@@ -29,18 +29,10 @@
 
     public HttpMessageHandlerStub()
     {
-<<<<<<< HEAD
-        this.ResponseToReturn =
-            new HttpResponseMessage(System.Net.HttpStatusCode.OK)
-            {
-                Content = new StringContent("{}", Encoding.UTF8, MediaTypeNames.Application.Json),
-            };
-=======
         this.ResponseToReturn = new HttpResponseMessage(System.Net.HttpStatusCode.OK)
         {
             Content = new StringContent("{}", Encoding.UTF8, MediaTypeNames.Application.Json),
         };
->>>>>>> f7e66bd9
     }
 
     protected override async Task<HttpResponseMessage> SendAsync(HttpRequestMessage request, CancellationToken cancellationToken)
