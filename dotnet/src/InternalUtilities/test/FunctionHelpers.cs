﻿// Copyright (c) Microsoft. All rights reserved.

using System.Collections.Generic;
using System.Threading.Tasks;
using Microsoft.SemanticKernel;
using Microsoft.SemanticKernel.Orchestration;

namespace SemanticKernel.UnitTests;

/// <summary>Test helpers for working with native functions.</summary>
internal static class FunctionHelpers
{
    /// <summary>
    /// Invokes a function on a plugin instance via the kernel.
    /// </summary>
    public static Task<KernelResult> CallViaKernelAsync(
        object pluginInstance,
        string methodName,
        params (string Name, object Value)[] variables)
    {
        var kernel = Kernel.Builder.Build();

        IDictionary<string, ISKFunction> functions = kernel.ImportFunctions(pluginInstance);

        SKContext context = kernel.CreateNewContext();
        foreach ((string Name, object Value) pair in variables)
        {
            context.Variables.Set(pair.Name, pair.Value.ToString());
        }

<<<<<<< HEAD
        return functions[methodName].InvokeAsync(context);
=======
        return kernel.RunAsync(context.Variables, plugin[methodName]);
>>>>>>> 544b6c12
    }
}<|MERGE_RESOLUTION|>--- conflicted
+++ resolved
@@ -28,10 +28,6 @@
             context.Variables.Set(pair.Name, pair.Value.ToString());
         }
 
-<<<<<<< HEAD
-        return functions[methodName].InvokeAsync(context);
-=======
-        return kernel.RunAsync(context.Variables, plugin[methodName]);
->>>>>>> 544b6c12
+        return kernel.RunAsync(context.Variables, functions[methodName]);
     }
 }