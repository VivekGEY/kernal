--- conflicted
+++ resolved
@@ -14,11 +14,7 @@
     /// <summary>
     /// Invokes a function on a skill instance via the kernel.
     /// </summary>
-<<<<<<< HEAD
-    public static Task<KernelResult> CallViaKernel(
-=======
-    public static Task<SKContext> CallViaKernelAsync(
->>>>>>> 9d638e55
+    public static Task<KernelResult> CallViaKernelAsync(
         object skillInstance,
         string methodName,
         params (string Name, object Value)[] variables)
