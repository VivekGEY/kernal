--- conflicted
+++ resolved
@@ -331,13 +331,9 @@
             })
             .ToList();
 
-<<<<<<< HEAD
+        var returnParameter = operation.GetDefaultReturnParameter();
+
         return SKFunction.FromMethod(
-=======
-        var returnParameter = operation.GetDefaultReturnParameter();
-
-        var function = SKFunction.Create(
->>>>>>> 5c819359
             method: ExecuteAsync,
             parameters: parameters,
             returnParameter: returnParameter,
