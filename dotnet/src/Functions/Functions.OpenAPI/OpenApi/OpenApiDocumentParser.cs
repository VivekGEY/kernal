﻿// Copyright (c) Microsoft. All rights reserved.

using System;
using System.Collections.Generic;
using System.Globalization;
using System.IO;
using System.Linq;
using System.Net.Http;
using System.Text;
using System.Text.Json;
using System.Text.Json.Nodes;
using System.Threading;
using System.Threading.Tasks;
using Microsoft.Extensions.Logging;
using Microsoft.Extensions.Logging.Abstractions;
using Microsoft.OpenApi.Any;
using Microsoft.OpenApi.Models;
using Microsoft.OpenApi.Readers;
using Microsoft.SemanticKernel.Diagnostics;
using Microsoft.SemanticKernel.Functions.OpenAPI.Extensions;
using Microsoft.SemanticKernel.Functions.OpenAPI.Model;
using Microsoft.SemanticKernel.Text;

namespace Microsoft.SemanticKernel.Functions.OpenAPI.OpenApi;

/// <summary>
/// Parser for OpenAPI documents.
/// </summary>
internal sealed class OpenApiDocumentParser : IOpenApiDocumentParser
{
    /// <summary>
    /// Initializes a new instance of the <see cref="OpenApiDocumentParser"/> class.
    /// </summary>
    /// <param name="loggerFactory">The <see cref="ILoggerFactory"/> to use for logging. If null, no logging will be performed.</param>
    public OpenApiDocumentParser(ILoggerFactory? loggerFactory = null)
    {
        this._logger = loggerFactory is not null ? loggerFactory.CreateLogger(typeof(OpenApiDocumentParser)) : NullLogger.Instance;
    }

    /// <inheritdoc/>
    public async Task<IList<RestApiOperation>> ParseAsync(
        Stream stream,
        bool ignoreNonCompliantErrors = false,
        IList<string>? operationsToExclude = null,
        CancellationToken cancellationToken = default)
    {
        var jsonObject = await this.DowngradeDocumentVersionToSupportedOneAsync(stream, cancellationToken).ConfigureAwait(false);

        using var memoryStream = new MemoryStream(Json.SerializeToUtf8Bytes(jsonObject));

        var result = await this._openApiReader.ReadAsync(memoryStream, cancellationToken).ConfigureAwait(false);

        this.AssertReadingSuccessful(result, ignoreNonCompliantErrors);

        return ExtractRestApiOperations(result.OpenApiDocument, operationsToExclude);
    }

    #region private

    /// <summary>
    /// Max depth to traverse down OpenApi schema to discover payload properties.
    /// </summary>
    private const int PayloadPropertiesHierarchyMaxDepth = 10;

    /// <summary>
    /// Name of property that contains OpenAPI document version.
    /// </summary>
    private const string OpenApiVersionPropertyName = "openapi";

    /// <summary>
    /// Latest supported version of OpenAPI document.
    /// </summary>
    private static readonly Version s_latestSupportedVersion = new(3, 0, 1);

    /// <summary>
    /// List of supported Media Types.
    /// </summary>
    private static readonly List<string> s_supportedMediaTypes = new()
    {
        "application/json",
        "text/plain"
    };

    private readonly OpenApiStreamReader _openApiReader = new();
    private readonly ILogger _logger;

    /// <summary>
    /// Downgrades the version of an OpenAPI document to the latest supported one - 3.0.1.
    /// This class relies on Microsoft.OpenAPI.NET library to work with OpenApi documents.
    /// The library, at the moment, does not support 3.1 spec, and the latest supported version is 3.0.1.
    /// There's an open issue tracking the support progress - https://github.com/microsoft/OpenAPI.NET/issues/795
    /// This method should be removed/revised as soon the support is added.
    /// </summary>
    /// <param name="stream">The original OpenAPI document stream.</param>
    /// <param name="cancellationToken">The cancellation token.</param>
    /// <returns>OpenAPI document with downgraded document version.</returns>
    private async Task<JsonObject> DowngradeDocumentVersionToSupportedOneAsync(Stream stream, CancellationToken cancellationToken)
    {
<<<<<<< HEAD
        var jsonObject = await ConvertContentToJsonAsync(stream, cancellationToken).ConfigureAwait(false) ??
            throw new SKException("Parsing of OpenAPI document failed."); // The document is malformed.

=======
        var jsonObject = await ConvertContentToJsonAsync(stream, cancellationToken).ConfigureAwait(false) ?? throw new SKException("Parsing of OpenAPI document failed.");
>>>>>>> 47b87943
        if (!jsonObject.TryGetPropertyValue(OpenApiVersionPropertyName, out var propertyNode))
        {
            // The document is either malformed or has 2.x version that specifies document version in the 'swagger' property rather than in the 'openapi' one.
            return jsonObject;
        }

        if (propertyNode is not JsonValue value)
        {
            // The 'openapi' property has unexpected type.
            return jsonObject;
        }

        if (!Version.TryParse(value.ToString(), out var version))
        {
            // The 'openapi' property is malformed.
            return jsonObject;
        }

        if (version > s_latestSupportedVersion)
        {
            jsonObject[OpenApiVersionPropertyName] = s_latestSupportedVersion.ToString();
        }

        return jsonObject;
    }

    /// <summary>
    /// Converts YAML content to JSON content.
    /// The method uses SharpYaml library that comes as a not-direct dependency of Microsoft.OpenAPI.NET library.
    /// Should be replaced later when there's more convenient way to convert YAML content to JSON one.
    /// </summary>
    /// <param name="stream">The YAML/JSON content stream.</param>
    /// <param name="cancellationToken">The <see cref="CancellationToken"/> to monitor for cancellation requests. The default is <see cref="CancellationToken.None"/>.</param>
    /// <returns>JSON content stream.</returns>
    private static async Task<JsonObject?> ConvertContentToJsonAsync(Stream stream, CancellationToken cancellationToken = default)
    {
        var serializer = new SharpYaml.Serialization.Serializer();

        var obj = serializer.Deserialize(stream);

        using var memoryStream = new MemoryStream(Encoding.UTF8.GetBytes(JsonSerializer.Serialize(obj)));

        return await JsonSerializer.DeserializeAsync<JsonObject>(memoryStream, cancellationToken: cancellationToken).ConfigureAwait(false);
    }

    /// <summary>
    /// Parses an OpenApi document and extracts REST API operations.
    /// </summary>
    /// <param name="document">The OpenApi document.</param>
    /// <param name="operationsToExclude">Optional list of operations not to import, e.g. in case they are not supported</param>
    /// <returns>List of Rest operations.</returns>
    private static List<RestApiOperation> ExtractRestApiOperations(OpenApiDocument document, IList<string>? operationsToExclude = null)
    {
        var result = new List<RestApiOperation>();

        var serverUrl = document.Servers.FirstOrDefault()?.Url;

        foreach (var pathPair in document.Paths)
        {
            var operations = CreateRestApiOperations(serverUrl, pathPair.Key, pathPair.Value, operationsToExclude);

            result.AddRange(operations);
        }

        return result;
    }

    /// <summary>
    /// Creates REST API operation.
    /// </summary>
    /// <param name="serverUrl">The server url.</param>
    /// <param name="path">Rest resource path.</param>
    /// <param name="pathItem">Rest resource metadata.</param>
    /// <param name="operationsToExclude">Optional list of operations not to import, e.g. in case they are not supported</param>
    /// <returns>Rest operation.</returns>
    private static List<RestApiOperation> CreateRestApiOperations(string? serverUrl, string path, OpenApiPathItem pathItem, IList<string>? operationsToExclude = null)
    {
        var operations = new List<RestApiOperation>();

        foreach (var operationPair in pathItem.Operations)
        {
            var method = operationPair.Key.ToString();

            var operationItem = operationPair.Value;

            if (operationsToExclude != null && operationsToExclude.Contains(operationItem.OperationId, StringComparer.OrdinalIgnoreCase))
            {
                continue;
            }

            var operation = new RestApiOperation(
                operationItem.OperationId,
                string.IsNullOrEmpty(serverUrl) ? null : new Uri(serverUrl),
                path,
                new HttpMethod(method),
                string.IsNullOrEmpty(operationItem.Description) ? operationItem.Summary : operationItem.Description,
                CreateRestApiOperationParameters(operationItem.OperationId, operationItem.Parameters),
                CreateRestApiOperationHeaders(operationItem.Parameters),
                CreateRestApiOperationPayload(operationItem.OperationId, operationItem.RequestBody)
            );

            operations.Add(operation);
        }

        return operations;
    }

    /// <summary>
    /// Creates REST API operation parameters.
    /// </summary>
    /// <param name="operationId">The operation id.</param>
    /// <param name="parameters">The OpenApi parameters.</param>
    /// <returns>The parameters.</returns>
    private static List<RestApiOperationParameter> CreateRestApiOperationParameters(string operationId, IList<OpenApiParameter> parameters)
    {
        var result = new List<RestApiOperationParameter>();

        foreach (var parameter in parameters)
        {
            if (parameter.In == null)
            {
                throw new SKException($"Parameter location of {parameter.Name} parameter of {operationId} operation is undefined.");
            }

            if (parameter.Style == null)
            {
                throw new SKException($"Parameter style of {parameter.Name} parameter of {operationId} operation is undefined.");
            }

            var restParameter = new RestApiOperationParameter(
                parameter.Name,
                parameter.Schema.Type,
                parameter.Required,
                parameter.Explode,
                (RestApiOperationParameterLocation)Enum.Parse(typeof(RestApiOperationParameterLocation), parameter.In.ToString()),
                (RestApiOperationParameterStyle)Enum.Parse(typeof(RestApiOperationParameterStyle), parameter.Style.ToString()),
                parameter.Schema.Items?.Type,
                GetParameterValue(parameter.Name, parameter.Schema.Default),
                parameter.Description,
                parameter.Schema.ToJsonDocument()
            );

            result.Add(restParameter);
        }

        return result;
    }

    /// <summary>
    /// Creates REST API operation headers.
    /// </summary>
    /// <param name="parameters">The OpenApi parameters</param>
    /// <returns>The headers.</returns>
    private static Dictionary<string, string> CreateRestApiOperationHeaders(IList<OpenApiParameter> parameters)
    {
        return parameters.Where(p => p.In == ParameterLocation.Header).ToDictionary(p => p.Name, p => string.Empty);
    }

    /// <summary>
    /// Creates REST API operation payload.
    /// </summary>
    /// <param name="operationId">The operation id.</param>
    /// <param name="requestBody">The OpenApi request body.</param>
    /// <returns>The REST API operation payload.</returns>
    private static RestApiOperationPayload? CreateRestApiOperationPayload(string operationId, OpenApiRequestBody requestBody)
    {
        if (requestBody?.Content == null)
        {
            return null;
        }

<<<<<<< HEAD
        var mediaType = s_supportedMediaTypes.FirstOrDefault(smt => requestBody.Content.ContainsKey(smt)) ??
            throw new SKException($"Neither of the media types of {operationId} is supported.");

=======
        var mediaType = s_supportedMediaTypes.FirstOrDefault(smt => requestBody.Content.ContainsKey(smt)) ?? throw new SKException($"Neither of the media types of {operationId} is supported.");
>>>>>>> 47b87943
        var mediaTypeMetadata = requestBody.Content[mediaType];

        var payloadProperties = GetPayloadProperties(operationId, mediaTypeMetadata.Schema, mediaTypeMetadata.Schema?.Required ?? new HashSet<string>());

        return new RestApiOperationPayload(mediaType, payloadProperties, requestBody.Description, mediaTypeMetadata?.Schema?.ToJsonDocument());
    }

    /// <summary>
    /// Returns REST API operation payload properties.
    /// </summary>
    /// <param name="operationId">The operation id.</param>
    /// <param name="schema">An OpenApi document schema representing request body properties.</param>
    /// <param name="requiredProperties">List of required properties.</param>
    /// <param name="level">Current level in OpenApi schema.</param>
    /// <returns>The REST API operation payload properties.</returns>
    private static List<RestApiOperationPayloadProperty> GetPayloadProperties(string operationId, OpenApiSchema? schema, ISet<string> requiredProperties,
        int level = 0)
    {
        if (schema == null)
        {
            return new List<RestApiOperationPayloadProperty>();
        }

        if (level > PayloadPropertiesHierarchyMaxDepth)
        {
            throw new SKException($"Max level {PayloadPropertiesHierarchyMaxDepth} of traversing payload properties of {operationId} operation is exceeded.");
        }

        var result = new List<RestApiOperationPayloadProperty>();

        foreach (var propertyPair in schema.Properties)
        {
            var propertyName = propertyPair.Key;

            var propertySchema = propertyPair.Value;

            var property = new RestApiOperationPayloadProperty(
                propertyName,
                propertySchema.Type,
                requiredProperties.Contains(propertyName),
                GetPayloadProperties(operationId, propertySchema, requiredProperties, level + 1),
                propertySchema.Description,
                propertySchema.ToJsonDocument());

            result.Add(property);
        }

        return result;
    }

    /// <summary>
    /// Returns parameter value.
    /// </summary>
    /// <param name="name">The parameter name.</param>
    /// <param name="valueMetadata">The value metadata.</param>
    /// <returns>The parameter value.</returns>
    private static string? GetParameterValue(string name, IOpenApiAny valueMetadata)
    {
        if (valueMetadata is not IOpenApiPrimitive value)
        {
            return null;
        }

        switch (value.PrimitiveType)
        {
            case PrimitiveType.Integer:
                var intValue = (OpenApiInteger)value;
                return intValue.Value.ToString(CultureInfo.InvariantCulture);

            case PrimitiveType.Long:
                var longValue = (OpenApiLong)value;
                return longValue.Value.ToString(CultureInfo.InvariantCulture);

            case PrimitiveType.Float:
                var floatValue = (OpenApiFloat)value;
                return floatValue.Value.ToString(CultureInfo.InvariantCulture);

            case PrimitiveType.Double:
                var doubleValue = (OpenApiDouble)value;
                return doubleValue.Value.ToString(CultureInfo.InvariantCulture);

            case PrimitiveType.String:
                var stringValue = (OpenApiString)value;
                return stringValue.Value.ToString(CultureInfo.InvariantCulture);

            case PrimitiveType.Byte:
                var byteValue = (OpenApiByte)value;
                return Convert.ToBase64String(byteValue.Value);

            case PrimitiveType.Binary:
                var binaryValue = (OpenApiBinary)value;
                return Encoding.UTF8.GetString(binaryValue.Value);

            case PrimitiveType.Boolean:
                var boolValue = (OpenApiBoolean)value;
                return boolValue.Value.ToString(CultureInfo.InvariantCulture);

            case PrimitiveType.Date:
                var dateValue = (OpenApiDate)value;
                return dateValue.Value.ToString("o").Substring(0, 10);

            case PrimitiveType.DateTime:
                var dateTimeValue = (OpenApiDateTime)value;
                return dateTimeValue.Value.ToString(CultureInfo.InvariantCulture);

            case PrimitiveType.Password:
                var passwordValue = (OpenApiPassword)value;
                return passwordValue.Value.ToString(CultureInfo.InvariantCulture);

            default:
                throw new SKException($"The value type - {value.PrimitiveType} is not supported.");
        }
    }

    /// <summary>
    /// Asserts the successful reading of OpenAPI document.
    /// </summary>
    /// <param name="readResult">The reading results to be checked.</param>
    /// <param name="ignoreNonCompliantErrors">Flag indicating whether to ignore non-compliant errors.
    /// If set to true, the parser will not throw exceptions for non-compliant documents.
    /// Please note that enabling this option may result in incomplete or inaccurate parsing results.
    /// </param>
    private void AssertReadingSuccessful(ReadResult readResult, bool ignoreNonCompliantErrors)
    {
        if (readResult.OpenApiDiagnostic.Errors.Any())
        {
            var message = $"Parsing of '{readResult.OpenApiDocument.Info?.Title}' OpenAPI document complete with the following errors: {string.Join(";", readResult.OpenApiDiagnostic.Errors)}";

            this._logger.LogWarning("{Message}", message);

            if (!ignoreNonCompliantErrors)
            {
                throw new SKException(message);
            }
        }
    }

    #endregion
}<|MERGE_RESOLUTION|>--- conflicted
+++ resolved
@@ -96,13 +96,7 @@
     /// <returns>OpenAPI document with downgraded document version.</returns>
     private async Task<JsonObject> DowngradeDocumentVersionToSupportedOneAsync(Stream stream, CancellationToken cancellationToken)
     {
-<<<<<<< HEAD
-        var jsonObject = await ConvertContentToJsonAsync(stream, cancellationToken).ConfigureAwait(false) ??
-            throw new SKException("Parsing of OpenAPI document failed."); // The document is malformed.
-
-=======
         var jsonObject = await ConvertContentToJsonAsync(stream, cancellationToken).ConfigureAwait(false) ?? throw new SKException("Parsing of OpenAPI document failed.");
->>>>>>> 47b87943
         if (!jsonObject.TryGetPropertyValue(OpenApiVersionPropertyName, out var propertyNode))
         {
             // The document is either malformed or has 2.x version that specifies document version in the 'swagger' property rather than in the 'openapi' one.
@@ -274,13 +268,7 @@
             return null;
         }
 
-<<<<<<< HEAD
-        var mediaType = s_supportedMediaTypes.FirstOrDefault(smt => requestBody.Content.ContainsKey(smt)) ??
-            throw new SKException($"Neither of the media types of {operationId} is supported.");
-
-=======
         var mediaType = s_supportedMediaTypes.FirstOrDefault(smt => requestBody.Content.ContainsKey(smt)) ?? throw new SKException($"Neither of the media types of {operationId} is supported.");
->>>>>>> 47b87943
         var mediaTypeMetadata = requestBody.Content[mediaType];
 
         var payloadProperties = GetPayloadProperties(operationId, mediaTypeMetadata.Schema, mediaTypeMetadata.Schema?.Required ?? new HashSet<string>());
