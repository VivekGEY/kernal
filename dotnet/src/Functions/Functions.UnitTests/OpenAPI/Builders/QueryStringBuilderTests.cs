--- conflicted
+++ resolved
@@ -11,16 +11,6 @@
 namespace SemanticKernel.Functions.UnitTests.OpenAPI.Builders;
 public class QueryStringBuilderTests
 {
-<<<<<<< HEAD
-    private readonly QueryStringBuilder _sut;
-
-    public QueryStringBuilderTests()
-    {
-        this._sut = new QueryStringBuilder();
-    }
-
-=======
->>>>>>> 8c072967
     [Fact]
     public void ShouldAddQueryStringParametersAndUseValuesFromArguments()
     {
@@ -57,11 +47,7 @@
         };
 
         // Act
-<<<<<<< HEAD
-        var queryString = this._sut.Build(operation, arguments);
-=======
         var queryString = operation.BuildQueryString(arguments);
->>>>>>> 8c072967
 
         // Assert
         Assert.Equal("p1=v1&p2=v2", queryString);
@@ -102,11 +88,7 @@
         };
 
         // Act
-<<<<<<< HEAD
-        var queryString = this._sut.Build(operation, arguments);
-=======
         var queryString = operation.BuildQueryString(arguments);
->>>>>>> 8c072967
 
         // Assert
         Assert.Equal("p2=v2", queryString);
@@ -147,11 +129,7 @@
         };
 
         //Act and assert
-<<<<<<< HEAD
-        Assert.Throws<SKException>(() => this._sut.Build(operation, arguments));
-=======
         Assert.Throws<SKException>(() => operation.BuildQueryString(arguments));
->>>>>>> 8c072967
     }
 
     [Theory]
@@ -181,11 +159,7 @@
         var operation = new RestApiOperation("fake_id", new Uri("https://fake-random-test-host"), "fake_path", HttpMethod.Get, "fake_description", metadata, new Dictionary<string, string>());
 
         // Act
-<<<<<<< HEAD
-        var queryString = this._sut.Build(operation, arguments);
-=======
         var queryString = operation.BuildQueryString(arguments);
->>>>>>> 8c072967
 
         // Assert
         Assert.NotNull(queryString);
@@ -226,11 +200,7 @@
         var operation = new RestApiOperation("fake_id", new Uri("https://fake-random-test-host"), "fake_path", HttpMethod.Get, "fake_description", metadata, new Dictionary<string, string>());
 
         // Act
-<<<<<<< HEAD
-        var result = this._sut.Build(operation, arguments);
-=======
-        var result = operation.BuildQueryString(arguments);
->>>>>>> 8c072967
+        var result = operation.BuildQueryString(arguments);
 
         // Assert
         Assert.NotNull(result);
@@ -271,11 +241,7 @@
         var operation = new RestApiOperation("fake_id", new Uri("https://fake-random-test-host"), "fake_path", HttpMethod.Get, "fake_description", metadata, new Dictionary<string, string>());
 
         // Act
-<<<<<<< HEAD
-        var result = this._sut.Build(operation, arguments);
-=======
-        var result = operation.BuildQueryString(arguments);
->>>>>>> 8c072967
+        var result = operation.BuildQueryString(arguments);
 
         // Assert
         Assert.NotNull(result);
@@ -315,11 +281,7 @@
         var operation = new RestApiOperation("fake_id", new Uri("https://fake-random-test-host"), "fake_path", HttpMethod.Get, "fake_description", metadata, new Dictionary<string, string>());
 
         // Act
-<<<<<<< HEAD
-        var result = this._sut.Build(operation, arguments);
-=======
-        var result = operation.BuildQueryString(arguments);
->>>>>>> 8c072967
+        var result = operation.BuildQueryString(arguments);
 
         // Assert
         Assert.NotNull(result);
@@ -360,11 +322,7 @@
         var operation = new RestApiOperation("fake_id", new Uri("https://fake-random-test-host"), "fake_path", HttpMethod.Get, "fake_description", metadata, new Dictionary<string, string>());
 
         // Act
-<<<<<<< HEAD
-        var result = this._sut.Build(operation, arguments);
-=======
-        var result = operation.BuildQueryString(arguments);
->>>>>>> 8c072967
+        var result = operation.BuildQueryString(arguments);
 
         // Assert
         Assert.NotNull(result);
@@ -405,11 +363,7 @@
         var operation = new RestApiOperation("fake_id", new Uri("https://fake-random-test-host"), "fake_path", HttpMethod.Get, "fake_description", metadata, new Dictionary<string, string>());
 
         // Act
-<<<<<<< HEAD
-        var result = this._sut.Build(operation, arguments);
-=======
-        var result = operation.BuildQueryString(arguments);
->>>>>>> 8c072967
+        var result = operation.BuildQueryString(arguments);
 
         // Assert
         Assert.NotNull(result);
@@ -450,11 +404,7 @@
         var operation = new RestApiOperation("fake_id", new Uri("https://fake-random-test-host"), "fake_path", HttpMethod.Get, "fake_description", metadata, new Dictionary<string, string>());
 
         // Act
-<<<<<<< HEAD
-        var result = this._sut.Build(operation, arguments);
-=======
-        var result = operation.BuildQueryString(arguments);
->>>>>>> 8c072967
+        var result = operation.BuildQueryString(arguments);
 
         // Assert
         Assert.NotNull(result);
@@ -495,11 +445,7 @@
         var operation = new RestApiOperation("fake_id", new Uri("https://fake-random-test-host"), "fake_path", HttpMethod.Get, "fake_description", metadata, new Dictionary<string, string>());
 
         // Act
-<<<<<<< HEAD
-        var result = this._sut.Build(operation, arguments);
-=======
-        var result = operation.BuildQueryString(arguments);
->>>>>>> 8c072967
+        var result = operation.BuildQueryString(arguments);
 
         // Assert
         Assert.NotNull(result);
@@ -549,11 +495,7 @@
         var operation = new RestApiOperation("fake_id", new Uri("https://fake-random-test-host"), "fake_path", HttpMethod.Get, "fake_description", metadata, new Dictionary<string, string>());
 
         // Act
-<<<<<<< HEAD
-        var result = this._sut.Build(operation, arguments);
-=======
-        var result = operation.BuildQueryString(arguments);
->>>>>>> 8c072967
+        var result = operation.BuildQueryString(arguments);
 
         // Assert
         Assert.NotNull(result);
