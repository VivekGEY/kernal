--- conflicted
+++ resolved
@@ -14,11 +14,7 @@
 public static class KernelFunctionsPromptYamlExtensions
 {
     /// <summary>
-<<<<<<< HEAD
-    /// Creates a <see cref="KernelFunction"/> instance for a semantic function using the specified YAML resource.
-=======
-    /// Creates an <see cref="KernelFunction"/> instance for a prompt function using the specified YAML resource.
->>>>>>> 3bb2beff
+    /// Creates a <see cref="KernelFunction"/> instance for a prompt function using the specified YAML resource.
     /// </summary>
     /// <param name="kernel">Kernel instance</param>
     /// <param name="resourceName">Resource containing the YAML representation of the <see cref="PromptTemplateConfig"/> to use to create the prompt function</param>
@@ -33,11 +29,7 @@
     }
 
     /// <summary>
-<<<<<<< HEAD
-    /// Creates a <see cref="KernelFunction"/> instance for a semantic function using the specified YAML.
-=======
-    /// Creates an <see cref="KernelFunction"/> instance for a prompt function using the specified YAML.
->>>>>>> 3bb2beff
+    /// Creates a <see cref="KernelFunction"/> instance for a prompt function using the specified YAML.
     /// </summary>
     /// <param name="kernel">Kernel instance</param>
     /// <param name="text">YAML representation of the <see cref="PromptTemplateConfig"/> to use to create the prompt function</param>
