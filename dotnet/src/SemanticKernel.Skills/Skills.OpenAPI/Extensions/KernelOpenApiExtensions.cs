--- conflicted
+++ resolved
@@ -180,12 +180,8 @@
             try
             {
                 kernel.Log.LogTrace("Registering Rest function {0}.{1}.", skillName, operation.Id);
-<<<<<<< HEAD
-                skill[skillName] = kernel.RegisterRestFunction(skillName, operation, authCallback);
-=======
-                var function = kernel.RegisterRestApiFunction(skillName, operation);
+                var function = kernel.RegisterRestApiFunction(skillName, operation, authCallback);
                 skill[function.Name] = function;
->>>>>>> aff1eaeb
             }
             catch (Exception ex) when (!ex.IsCriticalException())
             {
@@ -198,9 +194,6 @@
     }
 
     #region private
-<<<<<<< HEAD
-    private static ISKFunction RegisterRestFunction(this IKernel kernel, string skillName, RestApiOperation operation, Func<HttpRequestMessage, Task>? authCallback = null)
-=======
 
     /// <summary>
     /// Registers SKFunction for a REST API operation.
@@ -208,9 +201,9 @@
     /// <param name="kernel">Semantic Kernel instance.</param>
     /// <param name="skillName">Skill name.</param>
     /// <param name="operation">The REST API operation.</param>
+    /// <param name="authCallback">Optional callback for adding auth data to the API requests.</param>
     /// <returns>An instance of <see cref="SKFunction"/> class.</returns>
-    private static ISKFunction RegisterRestApiFunction(this IKernel kernel, string skillName, RestApiOperation operation)
->>>>>>> aff1eaeb
+    private static ISKFunction RegisterRestApiFunction(this IKernel kernel, string skillName, RestApiOperation operation, Func<HttpRequestMessage, Task>? authCallback = null)
     {
         var restOperationParameters = operation.GetParameters();
 
