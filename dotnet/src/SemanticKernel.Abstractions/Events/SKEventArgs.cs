--- conflicted
+++ resolved
@@ -14,27 +14,15 @@
     /// <summary>
     /// Initializes a new instance of the <see cref="SKEventArgs"/> class.
     /// </summary>
-<<<<<<< HEAD
-    /// <param name="metadata">Function metadata</param>
+    /// <param name="function">Kernel function</param>
     /// <param name="variables">Context variables related to the event</param>
-    internal SKEventArgs(SKFunctionMetadata metadata, ContextVariables variables)
-    {
-        Verify.NotNull(variables);
-        Verify.NotNull(metadata);
-
-        this.FunctionMetadata = metadata;
-        this.ContextVariables = variables;
-=======
-    /// <param name="function">Kernel function</param>
-    /// <param name="context">Context related to the event</param>
-    internal SKEventArgs(KernelFunction function, SKContext context)
+    internal SKEventArgs(KernelFunction function, ContextVariables variables)
     {
         Verify.NotNull(function);
-        Verify.NotNull(context);
+        Verify.NotNull(variables);
 
         this.Function = function;
-        this.SKContext = context;
->>>>>>> c636d8b6
+        this.Variables = variables;
         this.Metadata = new();
     }
 
@@ -44,10 +32,9 @@
     public KernelFunction Function { get; }
 
     /// <summary>
-    /// Context related to the event.
+    /// Variables related to the event.
     /// </summary>
-    public ContextVariables ContextVariables
-    { get; }
+    public ContextVariables Variables { get; }
 
     /// <summary>
     /// Metadata for storing additional information about function execution result.
