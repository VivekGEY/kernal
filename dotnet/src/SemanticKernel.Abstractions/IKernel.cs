--- conflicted
+++ resolved
@@ -179,7 +179,18 @@
     /// <returns>Instance of T</returns>
     T GetService<T>(string? name = null) where T : IAIService;
 
-<<<<<<< HEAD
+    /// <summary>
+    /// Used for registering a function invoking event handler.
+    /// Triggers before each function invocation.
+    /// </summary>
+    event EventHandler<FunctionInvokingEventArgs>? FunctionInvoking;
+
+    /// <summary>
+    /// Used for registering a function invoked event handler.
+    /// Triggers after each function invocation.
+    /// </summary>
+    event EventHandler<FunctionInvokedEventArgs>? FunctionInvoked;
+
     #region Obsolete
 
     /// <summary>
@@ -194,17 +205,4 @@
     ISKFunction Func(string skillName, string functionName);
 
     #endregion
-=======
-    /// <summary>
-    /// Used for registering a function invoking event handler.
-    /// Triggers before each function invocation.
-    /// </summary>
-    event EventHandler<FunctionInvokingEventArgs>? FunctionInvoking;
-
-    /// <summary>
-    /// Used for registering a function invoked event handler.
-    /// Triggers after each function invocation.
-    /// </summary>
-    event EventHandler<FunctionInvokedEventArgs>? FunctionInvoked;
->>>>>>> 2111f5b5
 }