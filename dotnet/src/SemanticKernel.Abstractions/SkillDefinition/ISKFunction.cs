--- conflicted
+++ resolved
@@ -74,8 +74,7 @@
     /// </summary>
     /// <param name="requestSettings">LLM completion settings</param>
     /// <returns>Self instance</returns>
-<<<<<<< HEAD
-    ISKFunction SetAIConfiguration(CompleteRequestSettings settings);
+    ISKFunction SetAIConfiguration(AIRequestSettings? requestSettings);
 
     #region Obsolete
 
@@ -89,7 +88,4 @@
     bool IsSemantic { get; }
 
     #endregion
-=======
-    ISKFunction SetAIConfiguration(AIRequestSettings? requestSettings);
->>>>>>> 727c13cf
 }