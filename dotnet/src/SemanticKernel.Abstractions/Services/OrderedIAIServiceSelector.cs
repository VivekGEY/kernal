--- conflicted
+++ resolved
@@ -16,11 +16,7 @@
     public static OrderedIAIServiceSelector Instance { get; } = new();
 
     /// <inheritdoc/>
-<<<<<<< HEAD
-    public (T?, PromptExecutionSettings?) SelectAIService<T>(Kernel kernel, KernelFunction function, KernelFunctionArguments arguments) where T : IAIService
-=======
-    public (T?, PromptExecutionSettings?) SelectAIService<T>(Kernel kernel, ContextVariables variables, KernelFunction function) where T : class, IAIService
->>>>>>> 40b0af61
+    public (T?, PromptExecutionSettings?) SelectAIService<T>(Kernel kernel, KernelFunction function, KernelFunctionArguments arguments) where T : class, IAIService
     {
         var executionSettings = function.ExecutionSettings;
         if (executionSettings is null || !executionSettings.Any())
