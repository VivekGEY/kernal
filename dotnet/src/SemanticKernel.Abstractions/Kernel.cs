--- conflicted
+++ resolved
@@ -108,15 +108,9 @@
     /// Gets the culture currently associated with this <see cref="Kernel"/>.
     /// </summary>
     /// <remarks>
-<<<<<<< HEAD
-    /// The culture defaults to <see cref="CultureInfo.CurrentCulture"/> if not explicitly set.
-    /// It may be set to another culture, such as <see cref="CultureInfo.InvariantCulture"/>,
-    /// and any functions invoked with this <see cref="Kernel"/> can consult this property for use in
-=======
     /// The culture defaults to <see cref="CultureInfo.InvariantCulture"/> if not explicitly set.
     /// It may be set to another culture, such as <see cref="CultureInfo.CurrentCulture"/>,
     /// and any functions invoked within the context can consult this property for use in
->>>>>>> 3e1dcc00
     /// operations like formatting and parsing.
     /// </remarks>
     [AllowNull]
