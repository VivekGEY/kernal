--- conflicted
+++ resolved
@@ -599,11 +599,8 @@
     [EditorBrowsable(EditorBrowsableState.Never)]
     [Obsolete("Events are deprecated in favor of filters. Example in dotnet/samples/KernelSyntaxExamples/Getting_Started/Step7_Observability.cs of Semantic Kernel repository.")]
     public event EventHandler<PromptRenderedEventArgs>? PromptRendered;
-<<<<<<< HEAD
-#pragma warning disable CS0067 // The event is never used
-=======
+
 #pragma warning restore CS0067 // The event is never used
->>>>>>> 6904a679
 
     #endregion
 }