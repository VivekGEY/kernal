﻿// Copyright (c) Microsoft. All rights reserved.

using System.Collections.Generic;
using System.ComponentModel;
using System.Diagnostics.CodeAnalysis;
using System.Linq;
using System.Text;
using System.Text.Json.Serialization;
using Microsoft.SemanticKernel.ChatCompletion;

namespace Microsoft.SemanticKernel;

/// <summary>
/// Represents chat message content return from a <see cref="IChatCompletionService" /> service.
/// </summary>
public class ChatMessageContent : KernelContent
{
    /// <summary>
    /// Name of the author of the message
    /// </summary>
    public string? Name { get; set; }

    /// <summary>
    /// Role of the author of the message
    /// </summary>
    public AuthorRole Role { get; set; }

    /// <summary>
    /// A convenience property to get or set the text of the first item in the <see cref="Items" /> collection of <see cref="TextContent"/> type.
    /// </summary>
    [EditorBrowsable(EditorBrowsableState.Never)]
    public string? Content
    {
        get
        {
            var textContent = this.Items.OfType<TextContent>().FirstOrDefault();
            return textContent?.Text;
        }
        set
        {
            if (value == null)
            {
                return;
            }

            var textContent = this.Items.OfType<TextContent>().FirstOrDefault();
            if (textContent is not null)
            {
                textContent.Text = value;
                textContent.Encoding = this.Encoding;
            }
            else
            {
                this.Items.Add(new TextContent(
                    text: value,
                    modelId: this.ModelId,
                    innerContent: this.InnerContent,
                    encoding: this.Encoding,
                    metadata: this.Metadata
                )
                { MimeType = this.MimeType });
            }
        }
    }

    /// <summary>
    /// Chat message content items
    /// </summary>
    public ChatMessageContentItemCollection Items
    {
        get => this._items ??= new ChatMessageContentItemCollection();
        set => this._items = value;
    }

    /// <summary>
    /// The encoding of the text content.
    /// </summary>
    [JsonIgnore]
    public Encoding Encoding
    {
        get
        {
            var textContent = this.Items.OfType<TextContent>().FirstOrDefault();
            if (textContent is not null)
            {
                return textContent.Encoding;
            }

            return this._encoding;
        }
        set
        {
            this._encoding = value;

            var textContent = this.Items.OfType<TextContent>().FirstOrDefault();
            if (textContent is not null)
            {
                textContent.Encoding = value;
            }
        }
    }

    /// <summary>
    /// Represents the source of the message.
    /// </summary>
    /// <remarks>
    /// The source is corresponds to the entity that generated this message.
    /// The property is intended to be used by agents to associate themselves with the messages they generate.
    /// </remarks>
    [Experimental("SKEXP0101")]
    [JsonIgnore]
    public object? Source { get; set; }

    /// <summary>
    /// Creates a new instance of the <see cref="ChatMessageContent"/> class
    /// </summary>
    [JsonConstructor]
    public ChatMessageContent()
    {
        this._encoding = Encoding.UTF8;
    }

    /// <summary>
    /// Creates a new instance of the <see cref="ChatMessageContent"/> class
    /// </summary>
    /// <param name="role">Role of the author of the message</param>
    /// <param name="content">Content of the message</param>
    /// <param name="modelId">The model ID used to generate the content</param>
    /// <param name="innerContent">Inner content object reference</param>
    /// <param name="encoding">Encoding of the text</param>
    /// <param name="metadata">Dictionary for any additional metadata</param>
<<<<<<< HEAD
    /// <param name="name">Name of the author of the message</param>
    [JsonConstructor]
=======
>>>>>>> e7bc4c9c
    public ChatMessageContent(
        AuthorRole role,
        string? content,
        string? modelId = null,
        object? innerContent = null,
        Encoding? encoding = null,
        IReadOnlyDictionary<string, object?>? metadata = null,
        string? name = null)
        : base(innerContent, modelId, metadata)
    {
        this.Name = name;
        this.Role = role;
        this._encoding = encoding ?? Encoding.UTF8;
        this.Content = content;
    }

    /// <summary>
    /// Creates a new instance of the <see cref="ChatMessageContent"/> class
    /// </summary>
    /// <param name="role">Role of the author of the message</param>
    /// <param name="items">Instance of <see cref="ChatMessageContentItemCollection"/> with content items</param>
    /// <param name="modelId">The model ID used to generate the content</param>
    /// <param name="innerContent">Inner content object reference</param>
    /// <param name="encoding">Encoding of the text</param>
    /// <param name="metadata">Dictionary for any additional metadata</param>
    /// <param name="name">Name of the author of the message</param>
    public ChatMessageContent(
        AuthorRole role,
        ChatMessageContentItemCollection items,
        string? modelId = null,
        object? innerContent = null,
        Encoding? encoding = null,
        IReadOnlyDictionary<string, object?>? metadata = null,
        string? name = null)
        : base(innerContent, modelId, metadata)
    {
        this.Name = name;
        this.Role = role;
        this._encoding = encoding ?? Encoding.UTF8;
        this._items = items;
    }

    /// <inheritdoc/>
    public override string ToString()
    {
        return this.Content ?? string.Empty;
    }

    private ChatMessageContentItemCollection? _items;
    private Encoding _encoding;
}<|MERGE_RESOLUTION|>--- conflicted
+++ resolved
@@ -129,11 +129,6 @@
     /// <param name="innerContent">Inner content object reference</param>
     /// <param name="encoding">Encoding of the text</param>
     /// <param name="metadata">Dictionary for any additional metadata</param>
-<<<<<<< HEAD
-    /// <param name="name">Name of the author of the message</param>
-    [JsonConstructor]
-=======
->>>>>>> e7bc4c9c
     public ChatMessageContent(
         AuthorRole role,
         string? content,
