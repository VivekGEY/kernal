﻿// Copyright (c) Microsoft. All rights reserved.

using System;
using System.Collections.Generic;
using System.Diagnostics;
using System.Diagnostics.Metrics;
using System.Linq;
using System.Runtime.CompilerServices;
using System.Threading;
using System.Threading.Tasks;
using Microsoft.Extensions.Logging;
using Microsoft.SemanticKernel.AI;
using Microsoft.SemanticKernel.Events;
using Microsoft.SemanticKernel.Orchestration;

#pragma warning disable IDE0130
// ReSharper disable once CheckNamespace - Using the main namespace
namespace Microsoft.SemanticKernel;
#pragma warning restore IDE0130

/// <summary>
/// Represents a function that can be invoked as part of a Semantic Kernel workload.
/// </summary>
public abstract class KernelFunction
{
    /// <summary><see cref="ActivitySource"/> for function-related activities.</summary>
    private static readonly ActivitySource s_activitySource = new("Microsoft.SemanticKernel");

    /// <summary><see cref="Meter"/> for function-related metrics.</summary>
    private static readonly Meter s_meter = new("Microsoft.SemanticKernel");

    /// <summary><see cref="Histogram{T}"/> to record function invocation duration.</summary>
    private static readonly Histogram<double> s_invocationDuration = s_meter.CreateHistogram<double>(
        name: "sk.function.duration",
        unit: "s",
        description: "Measures the duration of a function’s execution");

    /// <summary>
    /// Gets the name of the function.
    /// </summary>
    /// <remarks>
    /// The name is used anywhere the function needs to be identified, such as in plans describing what functions
    /// should be invoked when, or as part of lookups in a plugin's function collection. Function names are generally
    /// handled in an ordinal case-insensitive manner.
    /// </remarks>
    public string Name { get; }

    /// <summary>
    /// Gets a description of the function.
    /// </summary>
    /// <remarks>
    /// The description may be supplied to a model in order to elaborate on the function's purpose,
    /// in case it may be beneficial for the model to recommend invoking the function.
    /// </remarks>
    public string Description { get; }

    /// <summary>
    /// Gets the model request settings.
    /// </summary>
    internal IEnumerable<AIRequestSettings> ModelSettings { get; }

    /// <summary>
    /// Initializes a new instance of the <see cref="KernelFunction"/> class.
    /// </summary>
    /// <param name="name">Name of the function.</param>
    /// <param name="description">Function description.</param>
    /// <param name="modelSettings">Model request settings.</param>
    internal KernelFunction(string name, string description, IEnumerable<AIRequestSettings>? modelSettings = null)
    {
        this.Name = name;
        this.Description = description;
        this.ModelSettings = modelSettings ?? Enumerable.Empty<AIRequestSettings>();
    }

    /// <summary>
    /// Invoke the <see cref="KernelFunction"/>.
    /// </summary>
    /// <param name="kernel">The kernel.</param>
    /// <param name="context">SK context</param>
    /// <param name="requestSettings">LLM completion settings (for semantic functions only)</param>
    /// <returns>The updated context, potentially a new one if context switching is implemented.</returns>
    /// <param name="cancellationToken">The <see cref="CancellationToken"/> to monitor for cancellation requests. The default is <see cref="CancellationToken.None"/>.</param>
    public async Task<FunctionResult> InvokeAsync(
        Kernel kernel,
        SKContext context,
        AIRequestSettings? requestSettings = null,
        CancellationToken cancellationToken = default)
    {
        using var activity = s_activitySource.StartActivity(this.Name);
        ILogger logger = kernel.LoggerFactory.CreateLogger(this.Name);

        if (logger.IsEnabled(LogLevel.Trace))
        {
            logger.LogTrace("Function invoking.");
        }

        cancellationToken.ThrowIfCancellationRequested();

        TagList tags = new() { { "sk.function.name", this.Name } };
        long startingTimestamp = Stopwatch.GetTimestamp();
        try
        {
            // Invoke pre hook, and stop if skipping requested.
            var invokingEventArgs = kernel.OnFunctionInvoking(this, context);
            if (invokingEventArgs is not null && (invokingEventArgs.IsSkipRequested || invokingEventArgs.CancelToken.IsCancellationRequested))
            {
                if (logger.IsEnabled(LogLevel.Trace))
                {
                    logger.LogTrace("Function canceled or skipped prior to invocation.");
                }

                return new FunctionResult(this.Name, context)
                {
                    IsCancellationRequested = invokingEventArgs.CancelToken.IsCancellationRequested,
                    IsSkipRequested = invokingEventArgs.IsSkipRequested
                };
            }

            var result = await this.InvokeCoreAsync(kernel, context, requestSettings, cancellationToken).ConfigureAwait(false);

            if (logger.IsEnabled(LogLevel.Information))
            {
<<<<<<< HEAD
                logger.LogTrace("Function succeeded. Result: {Result}", result.GetValue<object>());
            }

            // Invoke the post hook.
            (var invokedEventArgs, result) = this.CallFunctionInvoked(kernel, context, result);

            if (logger.IsEnabled(LogLevel.Trace))
            {
                logger.LogTrace("Function invocation {Completion}: {Result}",
                    invokedEventArgs?.CancelToken.IsCancellationRequested ?? false ? "canceled" : "completed",
                    result.Value);
=======
                logger.LogTrace("Function succeeded.");
>>>>>>> b9c742d2
            }

            result.IsCancellationRequested = invokedEventArgs?.CancelToken.IsCancellationRequested ?? false;
            result.IsRepeatRequested = invokedEventArgs?.IsRepeatRequested ?? false;

            return result;
        }
        catch (Exception ex)
        {
            tags.Add("error.type", ex.GetType().FullName);
            if (logger.IsEnabled(LogLevel.Error))
            {
                logger.LogError(ex, "Function failed. Error: {Message}", ex.Message);
            }
            throw;
        }
        finally
        {
            TimeSpan duration = new((long)((Stopwatch.GetTimestamp() - startingTimestamp) * (10_000_000.0 / Stopwatch.Frequency)));
            s_invocationDuration.Record(duration.TotalSeconds, in tags);
            if (logger.IsEnabled(LogLevel.Information))
            {
                logger.LogInformation("Function completed. Duration: {Duration}ms", duration.TotalMilliseconds);
            }
        }
    }

    /// <summary>
    /// Invoke the <see cref="KernelFunction"/> in streaming mode.
    /// </summary>
    /// <param name="kernel">The kernel</param>
    /// <param name="context">SK context</param>
    /// <param name="requestSettings">LLM completion settings (for semantic functions only)</param>
    /// <param name="cancellationToken">The <see cref="CancellationToken"/> to monitor for cancellation requests. The default is <see cref="CancellationToken.None"/>.</param>
    /// <returns>A asynchronous list of streaming content chunks</returns>
    public async IAsyncEnumerable<T> InvokeStreamingAsync<T>(
        Kernel kernel,
        SKContext context,
        AIRequestSettings? requestSettings = null,
        [EnumeratorCancellation] CancellationToken cancellationToken = default)
    {
        using var activity = s_activitySource.StartActivity(this.Name);
        ILogger logger = kernel.LoggerFactory.CreateLogger(this.Name);

        logger.LogInformation("Function streaming invoking.");

        cancellationToken.ThrowIfCancellationRequested();

        await foreach (var genericChunk in this.InvokeCoreStreamingAsync<T>(kernel, context, requestSettings, cancellationToken))
        {
            yield return genericChunk;
        }

        // Completion logging is not supported for streaming functions
    }

    /// <summary>
    /// Invoke as streaming the <see cref="KernelFunction"/>.
    /// </summary>
    /// <param name="kernel">The kernel.</param>
    /// <param name="context">SK context</param>
    /// <param name="requestSettings">LLM completion settings (for semantic functions only)</param>
    /// <returns>The updated context, potentially a new one if context switching is implemented.</returns>
    /// <param name="cancellationToken">The <see cref="CancellationToken"/> to monitor for cancellation requests. The default is <see cref="CancellationToken.None"/>.</param>
    protected abstract IAsyncEnumerable<T> InvokeCoreStreamingAsync<T>(Kernel kernel,
        SKContext context,
        AIRequestSettings? requestSettings = null,
        CancellationToken cancellationToken = default);

    /// <summary>
    /// Invoke the <see cref="KernelFunction"/>.
    /// </summary>
    /// <param name="kernel">The kernel.</param>
    /// <param name="context">SK context</param>
    /// <param name="requestSettings">LLM completion settings (for semantic functions only)</param>
    /// <returns>The updated context, potentially a new one if context switching is implemented.</returns>
    /// <param name="cancellationToken">The <see cref="CancellationToken"/> to monitor for cancellation requests. The default is <see cref="CancellationToken.None"/>.</param>
    protected abstract Task<FunctionResult> InvokeCoreAsync(
        Kernel kernel,
        SKContext context,
        AIRequestSettings? requestSettings,
        CancellationToken cancellationToken);

    /// <summary>
    /// Gets the metadata describing the function.
    /// </summary>
    /// <returns>An instance of <see cref="SKFunctionMetadata"/> describing the function</returns>
    public SKFunctionMetadata GetMetadata()
    {
        return this.GetMetadataCore();
    }

    /// <summary>
    /// Gets the metadata describing the function.
    /// </summary>
    /// <returns>An instance of <see cref="SKFunctionMetadata"/> describing the function</returns>
    protected abstract SKFunctionMetadata GetMetadataCore();

    #region private
    private (FunctionInvokedEventArgs?, FunctionResult) CallFunctionInvoked(Kernel kernel, SKContext context, FunctionResult result)
    {
        var eventArgs = kernel.OnFunctionInvoked(this, result);
        if (eventArgs is not null)
        {
            // Apply any changes from the event handlers to final result.
            result = new FunctionResult(this.Name, eventArgs.SKContext, eventArgs.SKContext.Variables.Input)
            {
                // Updates the eventArgs metadata during invoked handler execution
                // will reflect in the result metadata
                Metadata = eventArgs.Metadata
            };
        }

        return (eventArgs, result);
    }
    #endregion
}<|MERGE_RESOLUTION|>--- conflicted
+++ resolved
@@ -120,8 +120,7 @@
 
             if (logger.IsEnabled(LogLevel.Information))
             {
-<<<<<<< HEAD
-                logger.LogTrace("Function succeeded. Result: {Result}", result.GetValue<object>());
+                logger.LogTrace("Function succeeded.");
             }
 
             // Invoke the post hook.
@@ -132,9 +131,6 @@
                 logger.LogTrace("Function invocation {Completion}: {Result}",
                     invokedEventArgs?.CancelToken.IsCancellationRequested ?? false ? "canceled" : "completed",
                     result.Value);
-=======
-                logger.LogTrace("Function succeeded.");
->>>>>>> b9c742d2
             }
 
             result.IsCancellationRequested = invokedEventArgs?.CancelToken.IsCancellationRequested ?? false;
