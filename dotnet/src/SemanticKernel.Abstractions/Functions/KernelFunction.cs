﻿// Copyright (c) Microsoft. All rights reserved.

using System;
using System.Collections.Generic;
using System.Diagnostics;
using System.Diagnostics.Metrics;
using System.Linq;
using System.Runtime.CompilerServices;
using System.Threading;
using System.Threading.Tasks;
using Microsoft.Extensions.Logging;
using Microsoft.SemanticKernel.AI;
using Microsoft.SemanticKernel.Events;
using Microsoft.SemanticKernel.Functions;

namespace Microsoft.SemanticKernel;

/// <summary>
/// Represents a function that can be invoked as part of a Semantic Kernel workload.
/// </summary>
public abstract class KernelFunction
{
    /// <summary><see cref="ActivitySource"/> for function-related activities.</summary>
    private static readonly ActivitySource s_activitySource = new("Microsoft.SemanticKernel");

    /// <summary><see cref="Meter"/> for function-related metrics.</summary>
    private static readonly Meter s_meter = new("Microsoft.SemanticKernel");

    /// <summary><see cref="Histogram{T}"/> to record function invocation duration.</summary>
    private static readonly Histogram<double> s_invocationDuration = s_meter.CreateHistogram<double>(
        name: "sk.function.duration",
        unit: "s",
        description: "Measures the duration of a function’s execution");

    /// <summary>
    /// Gets the name of the function.
    /// </summary>
    /// <remarks>
    /// The name is used anywhere the function needs to be identified, such as in plans describing what functions
    /// should be invoked when, or as part of lookups in a plugin's function collection. Function names are generally
    /// handled in an ordinal case-insensitive manner.
    /// </remarks>
    public string Name => this.Metadata.Name;

    /// <summary>
    /// Gets a description of the function.
    /// </summary>
    /// <remarks>
    /// The description may be supplied to a model in order to elaborate on the function's purpose,
    /// in case it may be beneficial for the model to recommend invoking the function.
    /// </remarks>
    public string Description => this.Metadata.Description;

    /// <summary>
    /// Gets the metadata describing the function.
    /// </summary>
    /// <returns>An instance of <see cref="KernelFunctionMetadata"/> describing the function</returns>
    public KernelFunctionMetadata Metadata { get; init; }

    /// <summary>
    /// Gets the prompt execution settings.
    /// </summary>
    internal IEnumerable<PromptExecutionSettings> ExecutionSettings { get; }

    /// <summary>
    /// Initializes a new instance of the <see cref="KernelFunction"/> class.
    /// </summary>
    /// <param name="name">Name of the function.</param>
    /// <param name="description">Function description.</param>
    /// <param name="parameters">Function parameters metadata</param>
    /// <param name="returnParameter">Function return parameter metadata</param>
    /// <param name="executionSettings">Prompt execution settings.</param>
    internal KernelFunction(string name, string description, IReadOnlyList<KernelParameterMetadata> parameters, KernelReturnParameterMetadata? returnParameter = null, IEnumerable<PromptExecutionSettings>? executionSettings = null)
    {
        Verify.NotNull(name);
        Verify.ParametersUniqueness(parameters);

        this.Metadata = new KernelFunctionMetadata(name)
        {
            Description = description,
            Parameters = parameters,
            ReturnParameter = returnParameter ?? new()
        };
        this.ExecutionSettings = executionSettings ?? Enumerable.Empty<PromptExecutionSettings>();
    }

    /// <summary>
    /// Execute a function allowing to pass the main input separately from the rest of the context.
    /// </summary>
    /// <param name="kernel">Kernel</param>
    /// <param name="input">Input string for the function</param>
    /// <param name="executionSettings">LLM completion settings (for semantic functions only)</param>
    /// <param name="cancellationToken">The <see cref="CancellationToken"/> to monitor for cancellation requests. The default is <see cref="CancellationToken.None"/>.</param>
    /// <returns>The result of the function execution</returns>
    public Task<FunctionResult> InvokeAsync(
        Kernel kernel,
        string input,
        PromptExecutionSettings? executionSettings = null,
        CancellationToken cancellationToken = default)
    {
        KernelArguments? arguments = executionSettings is not null ? new(executionSettings) : null;
        if (!string.IsNullOrEmpty(input))
        {
            (arguments ??= new()).Add(KernelArguments.InputParameterName, input);
        }

        return this.InvokeAsync(kernel, arguments, cancellationToken);
    }

    /// <summary>
    /// Invoke the <see cref="KernelFunction"/>.
    /// </summary>
    /// <param name="kernel">The <see cref="Kernel"/> containing services, plugins, and other state for use throughout the operation.</param>
    /// <param name="arguments">The function arguments.</param>
    /// <returns>The updated context, potentially a new one if context switching is implemented.</returns>
    /// <param name="cancellationToken">The <see cref="CancellationToken"/> to monitor for cancellation requests. The default is <see cref="CancellationToken.None"/>.</param>
    public async Task<FunctionResult> InvokeAsync(
        Kernel kernel,
        KernelArguments? arguments = null,
        CancellationToken cancellationToken = default)
    {
        cancellationToken.ThrowIfCancellationRequested();

        using var activity = s_activitySource.StartActivity(this.Name);
        ILogger logger = kernel.LoggerFactory.CreateLogger(this.Name);

        // Ensure arguments are initialized.
        arguments ??= new KernelArguments();
        logger.LogFunctionInvokingWithArguments(this.Name, arguments);

        TagList tags = new() { { "sk.function.name", this.Name } };
        long startingTimestamp = Stopwatch.GetTimestamp();
        try
        {
            // Invoke pre hook, and stop if skipping requested.
            var invokingEventArgs = kernel.OnFunctionInvoking(this, arguments);
            if (invokingEventArgs is not null && invokingEventArgs.CancelToken.IsCancellationRequested)
            {
<<<<<<< HEAD
                logger.LogFunctionCanceledPriorToInvoking();
=======
                logger.LogTrace("Function canceled prior to invocation.");

>>>>>>> e194bcca
                return new FunctionResult(this.Name)
                {
                    IsCancellationRequested = invokingEventArgs.CancelToken.IsCancellationRequested,
                };
            }

            var result = await this.InvokeCoreAsync(kernel, arguments, cancellationToken).ConfigureAwait(false);

            logger.LogFunctionInvokedSuccess();

            // Invoke the post hook.
            (var invokedEventArgs, result) = this.CallFunctionInvoked(kernel, arguments, result);

            logger.LogFunctionInvokedStatus(invokedEventArgs?.CancelToken.IsCancellationRequested ?? false ? "canceled" : "completed");
            logger.LogFunctionInvokedResult(result.Value);

            result.IsCancellationRequested = invokedEventArgs?.CancelToken.IsCancellationRequested ?? false;

            return result;
        }
        catch (Exception ex)
        {
            tags.Add("error.type", ex.GetType().FullName);
            logger.LogFunctionError(ex, ex.Message);
            throw;
        }
        finally
        {
            TimeSpan duration = new((long)((Stopwatch.GetTimestamp() - startingTimestamp) * (10_000_000.0 / Stopwatch.Frequency)));
            s_invocationDuration.Record(duration.TotalSeconds, in tags);
            logger.LogFunctionComplete(duration.TotalMilliseconds);
        }
    }

    /// <summary>
    /// Invoke the <see cref="KernelFunction"/> in streaming mode.
    /// </summary>
    /// <param name="kernel">The <see cref="Kernel"/> containing services, plugins, and other state for use throughout the operation.</param>
    /// <param name="arguments">The function arguments</param>
    /// <param name="cancellationToken">The <see cref="CancellationToken"/> to monitor for cancellation requests. The default is <see cref="CancellationToken.None"/>.</param>
    /// <returns>A asynchronous list of streaming result chunks</returns>
    public IAsyncEnumerable<StreamingContent> InvokeStreamingAsync(
        Kernel kernel,
        KernelArguments? arguments = null,
        CancellationToken cancellationToken = default)
    {
        return this.InvokeStreamingAsync<StreamingContent>(kernel, arguments, cancellationToken);
    }

    /// <summary>
    /// Invoke the <see cref="KernelFunction"/> in streaming mode.
    /// </summary>
    /// <param name="kernel">The kernel</param>
    /// <param name="input">Input string for the function</param>
    /// <param name="executionSettings">LLM completion settings (for semantic functions only)</param>
    /// <param name="cancellationToken">The <see cref="CancellationToken"/> to monitor for cancellation requests. The default is <see cref="CancellationToken.None"/>.</param>
    /// <returns>A asynchronous list of streaming result chunks</returns>
    public IAsyncEnumerable<T> InvokeStreamingAsync<T>(
        Kernel kernel,
        string input,
        PromptExecutionSettings? executionSettings = null,
        CancellationToken cancellationToken = default)
    {
        KernelArguments? arguments = executionSettings is not null ? new(executionSettings) : null;
        if (!string.IsNullOrEmpty(input))
        {
            (arguments ??= new()).Add(KernelArguments.InputParameterName, input);
        }

        return this.InvokeStreamingAsync<T>(kernel, arguments, cancellationToken);
    }

    /// <summary>
    /// Invoke the <see cref="KernelFunction"/> in streaming mode.
    /// </summary>
    /// <param name="kernel">The kernel</param>
    /// <param name="arguments">The function arguments</param>
    /// <param name="cancellationToken">The <see cref="CancellationToken"/> to monitor for cancellation requests. The default is <see cref="CancellationToken.None"/>.</param>
    /// <returns>A asynchronous list of streaming content chunks</returns>
    public async IAsyncEnumerable<T> InvokeStreamingAsync<T>(
        Kernel kernel,
        KernelArguments? arguments = null,
        [EnumeratorCancellation] CancellationToken cancellationToken = default)
    {
        using var activity = s_activitySource.StartActivity(this.Name);
        ILogger logger = kernel.LoggerFactory.CreateLogger(this.Name);

        arguments ??= new KernelArguments();

        logger.LogFunctionStreamingInvokingWithArguments(this.Name, arguments);

        // Invoke pre hook, and stop if skipping requested.
        var invokingEventArgs = kernel.OnFunctionInvoking(this, arguments);
        if (invokingEventArgs is not null && invokingEventArgs.CancelToken.IsCancellationRequested)
        {
            logger.LogFunctionCanceledPriorToInvoking();
            yield break;
        }

        await foreach (var genericChunk in this.InvokeCoreStreamingAsync<T>(kernel, arguments, cancellationToken))
        {
            yield return genericChunk;
        }

        // Completion logging is not supported for streaming functions
        // Invoke post hook not support for streaming functions
    }

    /// <summary>
    /// Invoke as streaming the <see cref="KernelFunction"/>.
    /// </summary>
    /// <param name="kernel">The <see cref="Kernel"/> containing services, plugins, and other state for use throughout the operation.</param>
    /// <param name="arguments">The kernel function arguments.</param>
    /// <returns>The updated context, potentially a new one if context switching is implemented.</returns>
    /// <param name="cancellationToken">The <see cref="CancellationToken"/> to monitor for cancellation requests. The default is <see cref="CancellationToken.None"/>.</param>
    protected abstract IAsyncEnumerable<T> InvokeCoreStreamingAsync<T>(Kernel kernel,
        KernelArguments arguments,
        CancellationToken cancellationToken = default);

    /// <summary>
    /// Invoke the <see cref="KernelFunction"/>.
    /// </summary>
    /// <param name="kernel">The <see cref="Kernel"/> containing services, plugins, and other state for use throughout the operation.</param>
    /// <param name="arguments">The kernel function arguments.</param>
    /// <returns>The updated context, potentially a new one if context switching is implemented.</returns>
    /// <param name="cancellationToken">The <see cref="CancellationToken"/> to monitor for cancellation requests. The default is <see cref="CancellationToken.None"/>.</param>
    protected abstract Task<FunctionResult> InvokeCoreAsync(
        Kernel kernel,
        KernelArguments arguments,
        CancellationToken cancellationToken);

    #region private
    private (FunctionInvokedEventArgs?, FunctionResult) CallFunctionInvoked(Kernel kernel, KernelArguments arguments, FunctionResult result)
    {
        var eventArgs = kernel.OnFunctionInvoked(this, arguments, result);
        if (eventArgs is not null)
        {
            // Apply any changes from the event handlers to final result.
            result = new FunctionResult(this.Name, eventArgs.ResultValue, result.Culture)
            {
                // Updates the eventArgs metadata during invoked handler execution
                // will reflect in the result metadata
                Metadata = eventArgs.Metadata
            };
        }

        return (eventArgs, result);
    }
    #endregion
}<|MERGE_RESOLUTION|>--- conflicted
+++ resolved
@@ -136,12 +136,8 @@
             var invokingEventArgs = kernel.OnFunctionInvoking(this, arguments);
             if (invokingEventArgs is not null && invokingEventArgs.CancelToken.IsCancellationRequested)
             {
-<<<<<<< HEAD
                 logger.LogFunctionCanceledPriorToInvoking();
-=======
-                logger.LogTrace("Function canceled prior to invocation.");
-
->>>>>>> e194bcca
+
                 return new FunctionResult(this.Name)
                 {
                     IsCancellationRequested = invokingEventArgs.CancelToken.IsCancellationRequested,
