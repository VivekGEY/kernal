﻿// Copyright (c) Microsoft. All rights reserved.

using System;
using System.Collections.Generic;
using System.Diagnostics;
using System.Diagnostics.Metrics;
using System.Linq;
using System.Runtime.CompilerServices;
using System.Threading;
using System.Threading.Tasks;
using Microsoft.Extensions.Logging;
using Microsoft.Extensions.Logging.Abstractions;

namespace Microsoft.SemanticKernel;

/// <summary>
/// Represents a function that can be invoked as part of a Semantic Kernel workload.
/// </summary>
public abstract class KernelFunction
{
    /// <summary>The measurement tag name for the function name.</summary>
    private protected const string MeasurementFunctionTagName = "semantic_kernel.function.name";

    /// <summary>The measurement tag name for the function error type.</summary>
    private protected const string MeasurementErrorTagName = "error.type";

    /// <summary><see cref="ActivitySource"/> for function-related activities.</summary>
    private static readonly ActivitySource s_activitySource = new("Microsoft.SemanticKernel");

    /// <summary><see cref="Meter"/> for function-related metrics.</summary>
    private protected static readonly Meter s_meter = new("Microsoft.SemanticKernel");

    /// <summary><see cref="Histogram{T}"/> to record function invocation duration.</summary>
    private static readonly Histogram<double> s_invocationDuration = s_meter.CreateHistogram<double>(
        name: "semantic_kernel.function.invocation.duration",
        unit: "s",
        description: "Measures the duration of a function’s execution");

    /// <summary><see cref="Histogram{T}"/> to record function streaming duration.</summary>
    /// <remarks>
    /// As this metric spans the full async iterator's lifecycle, it is inclusive of any time
    /// spent in the consuming code between MoveNextAsync calls on the enumerator.
    /// </remarks>
    private static readonly Histogram<double> s_streamingDuration = s_meter.CreateHistogram<double>(
        name: "semantic_kernel.function.streaming.duration",
        unit: "s",
        description: "Measures the duration of a function’s streaming execution");

    /// <summary>
    /// Gets the name of the function.
    /// </summary>
    /// <remarks>
    /// The name is used anywhere the function needs to be identified, such as in plans describing what functions
    /// should be invoked when, or as part of lookups in a plugin's function collection. Function names are generally
    /// handled in an ordinal case-insensitive manner.
    /// </remarks>
    public string Name => this.Metadata.Name;

    /// <summary>
    /// Gets the name of the plugin this function was added to.
    /// </summary>
    /// <remarks>
    /// The plugin name will be null if the function has not been added to a plugin.
    /// When a function is added to a plugin it will be cloned and the plugin name will be set.
    /// </remarks>
    public string? PluginName => this.Metadata.PluginName;

    /// <summary>
    /// Gets a description of the function.
    /// </summary>
    /// <remarks>
    /// The description may be supplied to a model in order to elaborate on the function's purpose,
    /// in case it may be beneficial for the model to recommend invoking the function.
    /// </remarks>
    public string Description => this.Metadata.Description;

    /// <summary>
    /// Gets the metadata describing the function.
    /// </summary>
    /// <returns>An instance of <see cref="KernelFunctionMetadata"/> describing the function</returns>
    public KernelFunctionMetadata Metadata { get; init; }

    /// <summary>
    /// Gets the prompt execution settings.
    /// </summary>
    /// <remarks>
    /// The instances of <see cref="PromptExecutionSettings"/> are frozen and cannot be modified.
    /// </remarks>
    public IReadOnlyDictionary<string, PromptExecutionSettings>? ExecutionSettings { get; }

    /// <summary>
    /// Initializes a new instance of the <see cref="KernelFunction"/> class.
    /// </summary>
    /// <param name="name">A name of the function to use as its <see cref="KernelFunction.Name"/>.</param>
    /// <param name="description">The description of the function to use as its <see cref="KernelFunction.Description"/>.</param>
    /// <param name="parameters">The metadata describing the parameters to the function.</param>
    /// <param name="returnParameter">The metadata describing the return parameter of the function.</param>
    /// <param name="executionSettings">
    /// The <see cref="PromptExecutionSettings"/> to use with the function. These will apply unless they've been
    /// overridden by settings passed into the invocation of the function.
    /// </param>
    internal KernelFunction(string name, string description, IReadOnlyList<KernelParameterMetadata> parameters, KernelReturnParameterMetadata? returnParameter = null, Dictionary<string, PromptExecutionSettings>? executionSettings = null)
        : this(name, null, description, parameters, returnParameter, executionSettings)
    {
    }

    /// <summary>
    /// Initializes a new instance of the <see cref="KernelFunction"/> class.
    /// </summary>
    /// <param name="name">A name of the function to use as its <see cref="KernelFunction.Name"/>.</param>
    /// <param name="pluginName">The name of the plugin this function instance has been added to.</param>
    /// <param name="description">The description of the function to use as its <see cref="KernelFunction.Description"/>.</param>
    /// <param name="parameters">The metadata describing the parameters to the function.</param>
    /// <param name="returnParameter">The metadata describing the return parameter of the function.</param>
    /// <param name="executionSettings">
    /// The <see cref="PromptExecutionSettings"/> to use with the function. These will apply unless they've been
    /// overridden by settings passed into the invocation of the function.
    /// </param>
    internal KernelFunction(string name, string? pluginName, string description, IReadOnlyList<KernelParameterMetadata> parameters, KernelReturnParameterMetadata? returnParameter = null, Dictionary<string, PromptExecutionSettings>? executionSettings = null)
    {
        Verify.NotNull(name);
        Verify.ParametersUniqueness(parameters);

        this.Metadata = new KernelFunctionMetadata(name)
        {
            PluginName = pluginName,
            Description = description,
            Parameters = parameters,
            ReturnParameter = returnParameter ?? KernelReturnParameterMetadata.Empty,
        };

        if (executionSettings is not null)
        {
            this.ExecutionSettings = executionSettings.ToDictionary(
                entry => entry.Key,
                entry => { var clone = entry.Value.Clone(); clone.Freeze(); return clone; });
        }
    }

    /// <summary>
    /// Invokes the <see cref="KernelFunction"/>.
    /// </summary>
    /// <param name="kernel">The <see cref="Kernel"/> containing services, plugins, and other state for use throughout the operation.</param>
    /// <param name="arguments">The arguments to pass to the function's invocation, including any <see cref="PromptExecutionSettings"/>.</param>
    /// <param name="cancellationToken">The <see cref="CancellationToken"/> to monitor for cancellation requests. The default is <see cref="CancellationToken.None"/>.</param>
    /// <returns>The result of the function's execution.</returns>
    /// <exception cref="ArgumentNullException"><paramref name="kernel"/> is null.</exception>
    public async Task<FunctionResult> InvokeAsync(
        Kernel kernel,
        KernelArguments? arguments = null,
        CancellationToken cancellationToken = default)
    {
        Verify.NotNull(kernel);

        using var activity = s_activitySource.StartActivity(this.Name);
        ILogger logger = kernel.LoggerFactory.CreateLogger(this.Name) ?? NullLogger.Instance;

        // Ensure arguments are initialized.
        arguments ??= [];
        logger.LogFunctionInvoking(this.Name);
        logger.LogFunctionArguments(arguments);

        TagList tags = new() { { MeasurementFunctionTagName, this.Name } };
        long startingTimestamp = Stopwatch.GetTimestamp();
        FunctionResult functionResult = new(this, culture: kernel.Culture);
        try
        {
            // Quick check for cancellation after logging about function start but before doing any real work.
            cancellationToken.ThrowIfCancellationRequested();

<<<<<<< HEAD
            var invocationContext = await kernel.OnFunctionInvocationAsync(this, arguments, async (context) =>
            {
                // Invoke the function.
                functionResult = await this.InvokeCoreAsync(kernel, context.Arguments, cancellationToken).ConfigureAwait(false);

                // Update context with result.
                context.Result = functionResult;
            }).ConfigureAwait(false);

            // Apply any changes from the function filters to final result.
            functionResult = new FunctionResult(
                this,
                invocationContext.Result?.Value ?? functionResult?.Value,
                functionResult?.Culture,
                functionResult?.Metadata);
=======
            var invocationContext = await kernel.OnFunctionInvocationAsync(this, arguments, functionResult, async (context) =>
            {
                // Invoking the function and updating context with result.
                context.Result = await this.InvokeCoreAsync(kernel, context.Arguments, cancellationToken).ConfigureAwait(false);
            }).ConfigureAwait(false);

            // Apply any changes from the function filters context to final result.
            functionResult = new FunctionResult(invocationContext.Result);
>>>>>>> 392f3e96

            logger.LogFunctionInvokedSuccess(this.Name);
            logger.LogFunctionResultValue(functionResult);

            return functionResult;
        }
        catch (Exception ex)
        {
            HandleException(ex, logger, activity, this, kernel, arguments, functionResult, ref tags);
            throw;
        }
        finally
        {
            // Record the invocation duration metric and log the completion.
            TimeSpan duration = new((long)((Stopwatch.GetTimestamp() - startingTimestamp) * (10_000_000.0 / Stopwatch.Frequency)));
            s_invocationDuration.Record(duration.TotalSeconds, in tags);
            logger.LogFunctionComplete(duration.TotalSeconds);
        }
    }

    /// <summary>
    /// Invokes the <see cref="KernelFunction"/>.
    /// </summary>
    /// <typeparam name="TResult">Specifies the type of the result value of the function.</typeparam>
    /// <param name="kernel">The <see cref="Kernel"/> containing services, plugins, and other state for use throughout the operation.</param>
    /// <param name="arguments">The arguments to pass to the function's invocation, including any <see cref="PromptExecutionSettings"/>.</param>
    /// <param name="cancellationToken">The <see cref="CancellationToken"/> to monitor for cancellation requests. The default is <see cref="CancellationToken.None"/>.</param>
    /// <returns>The result of the function's execution, cast to <typeparamref name="TResult"/>.</returns>
    /// <exception cref="ArgumentNullException"><paramref name="kernel"/> is null.</exception>
    /// <exception cref="InvalidCastException">The function's result could not be cast to <typeparamref name="TResult"/>.</exception>
    public async Task<TResult?> InvokeAsync<TResult>(
        Kernel kernel,
        KernelArguments? arguments = null,
        CancellationToken cancellationToken = default)
    {
        FunctionResult result = await this.InvokeAsync(kernel, arguments, cancellationToken).ConfigureAwait(false);
        return result.GetValue<TResult>();
    }

    /// <summary>
    /// Invokes the <see cref="KernelFunction"/> and streams its results.
    /// </summary>
    /// <param name="kernel">The <see cref="Kernel"/> containing services, plugins, and other state for use throughout the operation.</param>
    /// <param name="arguments">The arguments to pass to the function's invocation, including any <see cref="PromptExecutionSettings"/>.</param>
    /// <param name="cancellationToken">The <see cref="CancellationToken"/> to monitor for cancellation requests. The default is <see cref="CancellationToken.None"/>.</param>
    /// <returns>An <see cref="IAsyncEnumerable{T}"/> for streaming the results of the function's invocation.</returns>
    /// <remarks>
    /// The function will not be invoked until an enumerator is retrieved from the returned <see cref="IAsyncEnumerable{T}"/>
    /// and its iteration initiated via an initial call to <see cref="IAsyncEnumerator{T}.MoveNextAsync"/>.
    /// </remarks>
    public IAsyncEnumerable<StreamingKernelContent> InvokeStreamingAsync(
        Kernel kernel,
        KernelArguments? arguments = null,
        CancellationToken cancellationToken = default) =>
        this.InvokeStreamingAsync<StreamingKernelContent>(kernel, arguments, cancellationToken);

    /// <summary>
    /// Invokes the <see cref="KernelFunction"/> and streams its results.
    /// </summary>
    /// <typeparam name="TResult">Specifies the type of the result values of the function.</typeparam>
    /// <param name="kernel">The <see cref="Kernel"/> containing services, plugins, and other state for use throughout the operation.</param>
    /// <param name="arguments">The arguments to pass to the function's invocation, including any <see cref="PromptExecutionSettings"/>.</param>
    /// <param name="cancellationToken">The <see cref="CancellationToken"/> to monitor for cancellation requests. The default is <see cref="CancellationToken.None"/>.</param>
    /// <returns>An <see cref="IAsyncEnumerable{TResult}"/> for streaming the results of the function's invocation.</returns>
    /// <exception cref="ArgumentNullException"><paramref name="kernel"/> is null.</exception>
    /// <remarks>
    /// The function will not be invoked until an enumerator is retrieved from the returned <see cref="IAsyncEnumerable{T}"/>
    /// and its iteration initiated via an initial call to <see cref="IAsyncEnumerator{T}.MoveNextAsync"/>.
    /// </remarks>
    public async IAsyncEnumerable<TResult> InvokeStreamingAsync<TResult>(
        Kernel kernel,
        KernelArguments? arguments = null,
        [EnumeratorCancellation] CancellationToken cancellationToken = default)
    {
        Verify.NotNull(kernel);

        using var activity = s_activitySource.StartActivity(this.Name);
        ILogger logger = kernel.LoggerFactory.CreateLogger(this.Name) ?? NullLogger.Instance;

        arguments ??= [];
        logger.LogFunctionStreamingInvoking(this.Name);
        logger.LogFunctionArguments(arguments);

        TagList tags = new() { { MeasurementFunctionTagName, this.Name } };
        long startingTimestamp = Stopwatch.GetTimestamp();

        try
        {
            IAsyncEnumerator<TResult> enumerator;
            try
            {
                // Quick check for cancellation after logging about function start but before doing any real work.
                cancellationToken.ThrowIfCancellationRequested();

<<<<<<< HEAD
                var invocationContext = await kernel.OnFunctionInvocationAsync(this, arguments, (context) =>
=======
                FunctionResult functionResult = new(this, culture: kernel.Culture);

                var invocationContext = await kernel.OnFunctionInvocationAsync(this, arguments, functionResult, (context) =>
>>>>>>> 392f3e96
                {
                    // Invoke the function and get its streaming enumerable.
                    var enumerable = this.InvokeStreamingCoreAsync<TResult>(kernel, context.Arguments, cancellationToken);

                    // Update context with enumerable as result value.
<<<<<<< HEAD
                    context.Result = new FunctionResult(this, enumerable);
=======
                    context.Result = new FunctionResult(this, enumerable, kernel.Culture);
>>>>>>> 392f3e96

                    return Task.CompletedTask;
                }).ConfigureAwait(false);

                // Apply changes from the function filters to final result.
<<<<<<< HEAD
                var enumerable = invocationContext.Result?.GetValue<IAsyncEnumerable<TResult>>() ?? AsyncEnumerable.Empty<TResult>();
=======
                var enumerable = invocationContext.Result.GetValue<IAsyncEnumerable<TResult>>() ?? AsyncEnumerable.Empty<TResult>();
>>>>>>> 392f3e96
                enumerator = enumerable.GetAsyncEnumerator(cancellationToken);

                // yielding within a try/catch isn't currently supported, so we break out of the try block
                // in order to then wrap the actual MoveNextAsync in its own try/catch and allow the yielding
                // to be lifted to be outside of the try/catch.
            }
            catch (Exception ex)
            {
                HandleException(ex, logger, activity, this, kernel, arguments, result: null, ref tags);
                throw;
            }

            // Ensure we clean up after the enumerator.
            await using (enumerator.ConfigureAwait(false))
            {
                while (true)
                {
                    try
                    {
                        // Move to the next streaming result.
                        if (!await enumerator.MoveNextAsync().ConfigureAwait(false))
                        {
                            break;
                        }
                    }
                    catch (Exception ex)
                    {
                        HandleException(ex, logger, activity, this, kernel, arguments, result: null, ref tags);
                        throw;
                    }

                    // Yield the next streaming result.
                    yield return enumerator.Current;
                }
            }
        }
        finally
        {
            // Record the streaming duration metric and log the completion.
            TimeSpan duration = new((long)((Stopwatch.GetTimestamp() - startingTimestamp) * (10_000_000.0 / Stopwatch.Frequency)));
            s_streamingDuration.Record(duration.TotalSeconds, in tags);
            logger.LogFunctionStreamingComplete(duration.TotalSeconds);
        }
    }

    /// <summary>
    /// Creates a new <see cref="KernelFunction"/> object that is a copy of the current instance
    /// but the <see cref="KernelFunctionMetadata"/> has the plugin name set.
    /// </summary>
    /// <param name="pluginName">The name of the plugin this function instance will be added to.</param>
    /// <remarks>
    /// This method should only be used to create a new instance of a <see cref="KernelFunction"/> when adding
    /// a function to a <see cref="KernelPlugin"/>.
    /// </remarks>
    public abstract KernelFunction Clone(string pluginName);

    /// <summary>
    /// Invokes the <see cref="KernelFunction"/>.
    /// </summary>
    /// <param name="kernel">The <see cref="Kernel"/> containing services, plugins, and other state for use throughout the operation.</param>
    /// <param name="arguments">The arguments to pass to the function's invocation, including any <see cref="PromptExecutionSettings"/>.</param>
    /// <returns>The updated context, potentially a new one if context switching is implemented.</returns>
    /// <param name="cancellationToken">The <see cref="CancellationToken"/> to monitor for cancellation requests. The default is <see cref="CancellationToken.None"/>.</param>
    protected abstract ValueTask<FunctionResult> InvokeCoreAsync(
        Kernel kernel,
        KernelArguments arguments,
        CancellationToken cancellationToken);

    /// <summary>
    /// Invokes the <see cref="KernelFunction"/> and streams its results.
    /// </summary>
    /// <param name="kernel">The <see cref="Kernel"/> containing services, plugins, and other state for use throughout the operation.</param>
    /// <param name="arguments">The arguments to pass to the function's invocation, including any <see cref="PromptExecutionSettings"/>.</param>
    /// <returns>The updated context, potentially a new one if context switching is implemented.</returns>
    /// <param name="cancellationToken">The <see cref="CancellationToken"/> to monitor for cancellation requests. The default is <see cref="CancellationToken.None"/>.</param>
    protected abstract IAsyncEnumerable<TResult> InvokeStreamingCoreAsync<TResult>(Kernel kernel,
        KernelArguments arguments,
        CancellationToken cancellationToken);

    /// <summary>Handles special-cases for exception handling when invoking a function.</summary>
    private static void HandleException(
        Exception ex,
        ILogger logger,
        Activity? activity,
        KernelFunction kernelFunction,
        Kernel kernel,
        KernelArguments arguments,
        FunctionResult? result,
        ref TagList tags)
    {
        // Log the exception and add its type to the tags that'll be included with recording the invocation duration.
        tags.Add(MeasurementErrorTagName, ex.GetType().FullName);
        activity?.SetStatus(ActivityStatusCode.Error, ex.Message);
        logger.LogFunctionError(ex, ex.Message);

        // If the exception is an OperationCanceledException, wrap it in a KernelFunctionCanceledException
        // in order to convey additional details about what function was canceled. This is particularly
        // important for cancellation that occurs in response to the FunctionInvoked event, in which case
        // there may be a result from a successful function invocation, and we want that result to be
        // visible to a consumer if that's needed.
        if (ex is OperationCanceledException cancelEx)
        {
            throw new KernelFunctionCanceledException(kernel, kernelFunction, arguments, result, cancelEx);
        }
    }
}<|MERGE_RESOLUTION|>--- conflicted
+++ resolved
@@ -168,23 +168,6 @@
             // Quick check for cancellation after logging about function start but before doing any real work.
             cancellationToken.ThrowIfCancellationRequested();
 
-<<<<<<< HEAD
-            var invocationContext = await kernel.OnFunctionInvocationAsync(this, arguments, async (context) =>
-            {
-                // Invoke the function.
-                functionResult = await this.InvokeCoreAsync(kernel, context.Arguments, cancellationToken).ConfigureAwait(false);
-
-                // Update context with result.
-                context.Result = functionResult;
-            }).ConfigureAwait(false);
-
-            // Apply any changes from the function filters to final result.
-            functionResult = new FunctionResult(
-                this,
-                invocationContext.Result?.Value ?? functionResult?.Value,
-                functionResult?.Culture,
-                functionResult?.Metadata);
-=======
             var invocationContext = await kernel.OnFunctionInvocationAsync(this, arguments, functionResult, async (context) =>
             {
                 // Invoking the function and updating context with result.
@@ -193,7 +176,6 @@
 
             // Apply any changes from the function filters context to final result.
             functionResult = new FunctionResult(invocationContext.Result);
->>>>>>> 392f3e96
 
             logger.LogFunctionInvokedSuccess(this.Name);
             logger.LogFunctionResultValue(functionResult);
@@ -288,33 +270,21 @@
                 // Quick check for cancellation after logging about function start but before doing any real work.
                 cancellationToken.ThrowIfCancellationRequested();
 
-<<<<<<< HEAD
-                var invocationContext = await kernel.OnFunctionInvocationAsync(this, arguments, (context) =>
-=======
                 FunctionResult functionResult = new(this, culture: kernel.Culture);
 
                 var invocationContext = await kernel.OnFunctionInvocationAsync(this, arguments, functionResult, (context) =>
->>>>>>> 392f3e96
                 {
                     // Invoke the function and get its streaming enumerable.
                     var enumerable = this.InvokeStreamingCoreAsync<TResult>(kernel, context.Arguments, cancellationToken);
 
                     // Update context with enumerable as result value.
-<<<<<<< HEAD
-                    context.Result = new FunctionResult(this, enumerable);
-=======
                     context.Result = new FunctionResult(this, enumerable, kernel.Culture);
->>>>>>> 392f3e96
 
                     return Task.CompletedTask;
                 }).ConfigureAwait(false);
 
                 // Apply changes from the function filters to final result.
-<<<<<<< HEAD
-                var enumerable = invocationContext.Result?.GetValue<IAsyncEnumerable<TResult>>() ?? AsyncEnumerable.Empty<TResult>();
-=======
                 var enumerable = invocationContext.Result.GetValue<IAsyncEnumerable<TResult>>() ?? AsyncEnumerable.Empty<TResult>();
->>>>>>> 392f3e96
                 enumerator = enumerable.GetAsyncEnumerator(cancellationToken);
 
                 // yielding within a try/catch isn't currently supported, so we break out of the try block
