--- conflicted
+++ resolved
@@ -5,12 +5,8 @@
 using System.Collections.Generic;
 using Microsoft.SemanticKernel.AI;
 
-<<<<<<< HEAD
-=======
 #pragma warning disable CA1710 // Identifiers should have correct suffix
-#pragma warning disable IDE0130
 
->>>>>>> 6a9bd7d5
 namespace Microsoft.SemanticKernel;
 
 /// <summary>
