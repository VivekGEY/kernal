--- conflicted
+++ resolved
@@ -35,12 +35,11 @@
     public const string Flat = nameof(Flat);
 
     /// <summary>
-<<<<<<< HEAD
     /// Inverted File with Flat Compression. Designed to enhance search efficiency by narrowing the search area through the use of neighbor partitions or clusters.
     /// Also referred to as approximate nearest neighbor (ANN) search.
     /// </summary>
     public const string IvfFlat = nameof(IvfFlat);
-=======
+    
     /// Disk-based Approximate Nearest Neighbor algorithm designed for efficiently searching for approximate nearest neighbors (ANN) in high-dimensional spaces.
     /// The primary focus of DiskANN is to handle large-scale datasets that cannot fit entirely into memory, leveraging disk storage to store the data while maintaining fast search times.
     /// </summary>
@@ -50,5 +49,4 @@
     /// Index that compresses vectors using DiskANN-based quantization methods for better efficiency in the kNN search.
     /// </summary>
     public const string QuantizedFlat = nameof(QuantizedFlat);
->>>>>>> 1ef04187
 }