--- conflicted
+++ resolved
@@ -47,11 +47,7 @@
     /// Gets or sets a default value for the variable.
     /// </summary>
     [JsonPropertyName("default")]
-<<<<<<< HEAD
     public object? Default { get; set; }
-=======
-    public string? Default { get; set; }
->>>>>>> ac558922
 
     /// <summary>
     /// Gets or sets whether the variable is considered required (rather than optional).
