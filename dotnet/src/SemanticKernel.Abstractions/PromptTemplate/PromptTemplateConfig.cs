--- conflicted
+++ resolved
@@ -78,42 +78,7 @@
     }
 
     /// <summary>
-<<<<<<< HEAD
-    /// Input parameter for prompt functions.
-    /// </summary>
-    public class InputParameter
-    {
-        /// <summary>
-        /// Name of the parameter to pass to the function.
-        /// e.g. when using "{{$input}}" the name is "input", when using "{{$style}}" the name is "style", etc.
-        /// </summary>
-        [JsonPropertyName("name")]
-        public string Name { get; set; } = string.Empty;
-
-        /// <summary>
-        /// Parameter description for UI apps and planner. Localization is not supported here.
-        /// </summary>
-        [JsonPropertyName("description")]
-        public string Description { get; set; } = string.Empty;
-
-        /// <summary>
-        /// Default value when nothing is provided.
-        /// </summary>
-        [JsonPropertyName("default")]
-        public string Default { get; set; } = string.Empty;
-
-        /// <summary>
-        /// True to indeicate the input parameter is required. True by default.
-        /// </summary>
-        [JsonPropertyName("is_required")]
-        public bool IsRequired { get; set; } = true;
-    }
-
-    /// <summary>
-    /// Return the input parameters metadata.
-=======
     /// Return the input variables metadata.
->>>>>>> 9ea33b5e
     /// </summary>
     internal List<KernelParameterMetadata> GetKernelParametersMetadata()
     {
