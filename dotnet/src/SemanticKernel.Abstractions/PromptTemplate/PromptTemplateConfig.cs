﻿// Copyright (c) Microsoft. All rights reserved.

using System;
using System.Collections.Generic;
using System.Diagnostics.CodeAnalysis;
using System.Text.Json;
using System.Text.Json.Serialization;
using Microsoft.SemanticKernel.Text;

namespace Microsoft.SemanticKernel;

/// <summary>
/// Provides the configuration information necessary to create a prompt template.
/// </summary>
/// <remarks>
/// A prompt template is a template that can be used to generate a prompt to be submitted to an AI service.
/// For basic prompts, the template may be supplied as a simple string. For more complex prompts, more information
/// is desirable for describing the prompt template, such as details on input variables expected by the template.
/// This can all be provided by a <see cref="PromptTemplateConfig"/>, where its <see cref="PromptTemplateConfig.Template"/>
/// is the prompt template string itself, then with other properties set with additional information. To create the
/// actual prompt template, a <see cref="IPromptTemplateFactory"/> is used to create an <see cref="IPromptTemplate"/>;
/// this is done automatically by the APIs that accept a <see cref="PromptTemplateConfig"/>, using a default template
/// factory that understands the <see cref="PromptTemplateConfig.SemanticKernelTemplateFormat"/> format, but with the
/// ability to supply other factories for interpreting other formats.
/// </remarks>
public sealed class PromptTemplateConfig
{
    /// <summary>The format of the prompt template.</summary>
    private string? _templateFormat;
    /// <summary>The prompt template string.</summary>
    private string _template = string.Empty;
    /// <summary>Lazily-initialized input variables.</summary>
    private List<InputVariable>? _inputVariables;
    /// <summary>Lazily-initialized execution settings. The key is the service ID, or <see cref="PromptExecutionSettings.DefaultServiceId"/> for the default execution settings.</summary>
    private Dictionary<string, PromptExecutionSettings>? _executionSettings;

    /// <summary>
    /// Initializes a new instance of the <see cref="PromptTemplateConfig"/> class.
    /// </summary>
    public PromptTemplateConfig()
    {
    }

    /// <summary>
    /// Initializes a new instance of the <see cref="PromptTemplateConfig"/> class using the specified prompt template string.
    /// </summary>
    /// <param name="template">The prompt template string that defines the prompt.</param>
    /// <exception cref="ArgumentNullException"><paramref name="template"/> is null.</exception>
    public PromptTemplateConfig(string template)
    {
        this.Template = template;
    }

    /// <summary>
    /// Creates a <see cref="PromptTemplateConfig"/> from the specified JSON.
    /// </summary>
    /// <param name="json">A string containing a JSON representation of the <see cref="PromptTemplateConfig"/>.</param>
    /// <returns>The deserialized <see cref="PromptTemplateConfig"/>.</returns>
    /// <exception cref="ArgumentNullException"><paramref name="json"/> is null.</exception>
    /// <exception cref="ArgumentException"><paramref name="json"/> is an invalid JSON representation of a <see cref="PromptTemplateConfig"/>.</exception>
    public static PromptTemplateConfig FromJson(string json)
    {
        Verify.NotNullOrWhiteSpace(json);

        Exception? innerException = null;
        PromptTemplateConfig? config = null;
        try
        {
            config = JsonSerializer.Deserialize<PromptTemplateConfig>(json, JsonOptionsCache.ReadPermissive);
            if (config is null)
            {
                throw new ArgumentException($"Unable to deserialize {nameof(PromptTemplateConfig)} from the specified JSON.", nameof(json));
            }

            // Prevent the default value from being any type other than a string.
            // It's a temporary limitation that helps shape the public API surface
            // (changing the type of the Default property to object) now, before the release.
            // This helps avoid a breaking change while a proper solution for
            // dealing with the different deserialization outputs of JSON/YAML prompt configurations is being evaluated.
            foreach (var inputVariable in config.InputVariables)
            {
                // The value of the default property becomes a JsonElement after deserialization because that is how the JsonSerializer handles properties of the object type.
                if (inputVariable.Default is JsonElement element)
                {
                    if (element.ValueKind == JsonValueKind.String)
                    {
                        inputVariable.Default = element.ToString();
                    }
                    else
                    {
                        throw new NotSupportedException($"Default value for input variable '{inputVariable.Name}' must be a string. " +
                            $"This is a temporary limitation; future updates are expected to remove this constraint. Prompt function - '{config.Name ?? config.Description}'.");
                    }
                }
            }
        }
        catch (JsonException e)
        {
            innerException = e;
        }

        return
            config ??
            throw new ArgumentException($"Unable to deserialize {nameof(PromptTemplateConfig)} from the specified JSON.", nameof(json), innerException);
    }

    /// <summary>
    /// Gets or sets the function name to use by default when creating prompt functions using this configuration.
    /// </summary>
    /// <remarks>
    /// If the name is null or empty, a random name will be generated dynamically when creating a function.
    /// </remarks>
    [JsonPropertyName("name")]
    public string? Name { get; set; }

    /// <summary>
    /// Gets or sets a function description to use by default when creating prompt functions using this configuration.
    /// </summary>
    [JsonPropertyName("description")]
    public string? Description { get; set; }

    /// <summary>
    /// Gets the identifier of the Semantic Kernel template format.
    /// </summary>
    public static string SemanticKernelTemplateFormat => "semantic-kernel";

    /// <summary>
    /// Gets or sets the format of the prompt template.
    /// </summary>
    /// <remarks>
    /// If no template format is specified, a default format of <see cref="SemanticKernelTemplateFormat"/> is used.
    /// </remarks>
    [JsonPropertyName("template_format")]
    [AllowNull]
    public string TemplateFormat
    {
        get => this._templateFormat ?? SemanticKernelTemplateFormat;
        set => this._templateFormat = value;
    }

    /// <summary>
    /// Gets or sets the prompt template string that defines the prompt.
    /// </summary>
    /// <exception cref="ArgumentNullException"><paramref name="value"/> is null.</exception>
    [JsonPropertyName("template")]
    public string Template
    {
        get => this._template;
        set
        {
            Verify.NotNull(value);
            this._template = value;
        }
    }

    /// <summary>
    /// Gets or sets the collection of input variables used by the prompt template.
    /// </summary>
    [JsonPropertyName("input_variables")]
    public List<InputVariable> InputVariables
    {
        get => this._inputVariables ??= [];
        set
        {
            Verify.NotNull(value);
            this._inputVariables = value;
        }
    }

    /// <summary>
    /// Gets or sets the output variable used by the prompt template.
    /// </summary>
    [JsonPropertyName("output_variable")]
    public OutputVariable? OutputVariable { get; set; }

    /// <summary>
    /// Gets or sets the collection of execution settings used by the prompt template.
    /// </summary>
    /// <remarks>
    /// The settings dictionary is keyed by the service ID, or <see cref="PromptExecutionSettings.DefaultServiceId"/> for the default execution settings.
    /// </remarks>
    [JsonPropertyName("execution_settings")]
    public Dictionary<string, PromptExecutionSettings> ExecutionSettings
    {
        get => this._executionSettings ??= [];
        set
        {
            Verify.NotNull(value);
            this._executionSettings = value;
        }
    }

    /// <summary>
    /// Gets or sets a value indicating whether to allow unsafe content.
    /// </summary>
    /// <remarks>
    /// The default is false.
<<<<<<< HEAD
    /// </remarks>
=======
    /// When set to true the return values from functions is treated as safe content and will not be HTML encoded.
    /// For prompts which are being used with a chat completion service this should be set to false to protect against prompt injection attacks.
    /// When using other AI services e.g. Text-To-Image this can be set to true to allow for more complex prompts.
    /// </remarks>
    [Experimental("SKEXP0001")]
>>>>>>> 8b7e9247
    [JsonPropertyName("allow_unsafe_content")]
    public bool AllowUnsafeContent { get; set; } = false;

    /// <summary>
    /// Gets the default execution settings from <see cref="ExecutionSettings"/>.
    /// </summary>
    /// <remarks>
    /// If no default is specified, this will return null.
    /// </remarks>
    public PromptExecutionSettings? DefaultExecutionSettings => this._executionSettings?.TryGetValue(PromptExecutionSettings.DefaultServiceId, out PromptExecutionSettings? settings) is true ? settings : null;

    /// <summary>
    /// Adds the specified <see cref="PromptExecutionSettings"/> to the <see cref="ExecutionSettings"/> dictionary.
    /// </summary>
    /// <remarks>
    /// The key is the service ID, or <see cref="PromptExecutionSettings.DefaultServiceId"/> for the default execution settings.
    /// If the service ID is null, <see cref="PromptExecutionSettings.DefaultServiceId"/> will be used.
    /// </remarks>
    /// <param name="settings">The <see cref="PromptExecutionSettings"/> to add to the dictionary.</param>
    /// <param name="serviceId">The service ID with which to associated <paramref name="settings"/>, or null if this should be the default settings.</param>
    public void AddExecutionSettings(PromptExecutionSettings settings, string? serviceId = null)
    {
        Verify.NotNull(settings);

        var key = serviceId ?? PromptExecutionSettings.DefaultServiceId;
        if (this.ExecutionSettings.ContainsKey(key))
        {
            throw new ArgumentException($"Execution settings for service id '{key}' already exists.", nameof(serviceId));
        }

        this.ExecutionSettings[key] = settings;
    }

    /// <summary>
    /// Converts the <see cref="InputVariable"/> collection into a collection of <see cref="KernelParameterMetadata"/>.
    /// </summary>
    internal IReadOnlyList<KernelParameterMetadata> GetKernelParametersMetadata()
    {
        KernelParameterMetadata[] result = [];
        if (this._inputVariables is List<InputVariable> inputVariables)
        {
            result = new KernelParameterMetadata[inputVariables.Count];
            for (int i = 0; i < result.Length; i++)
            {
                InputVariable p = inputVariables[i];
                result[i] = new KernelParameterMetadata(p.Name)
                {
                    Description = p.Description,
                    DefaultValue = p.Default,
                    IsRequired = p.IsRequired,
                    ParameterType = !string.IsNullOrWhiteSpace(p.JsonSchema) ? null : p.Default?.GetType() ?? typeof(string),
                    Schema = !string.IsNullOrWhiteSpace(p.JsonSchema) ? KernelJsonSchema.Parse(p.JsonSchema!) : null,
                };
            }
        }

        return result;
    }

    /// <summary>
    /// Converts any <see cref="OutputVariable"/> into a <see cref="KernelReturnParameterMetadata"/>.
    /// </summary>
    internal KernelReturnParameterMetadata? GetKernelReturnParameterMetadata() =>
        this.OutputVariable is OutputVariable outputVariable ?
            new KernelReturnParameterMetadata
            {
                Description = outputVariable.Description,
                Schema = KernelJsonSchema.ParseOrNull(outputVariable.JsonSchema)
            } :
            null;
}<|MERGE_RESOLUTION|>--- conflicted
+++ resolved
@@ -195,15 +195,11 @@
     /// </summary>
     /// <remarks>
     /// The default is false.
-<<<<<<< HEAD
-    /// </remarks>
-=======
     /// When set to true the return values from functions is treated as safe content and will not be HTML encoded.
     /// For prompts which are being used with a chat completion service this should be set to false to protect against prompt injection attacks.
     /// When using other AI services e.g. Text-To-Image this can be set to true to allow for more complex prompts.
     /// </remarks>
     [Experimental("SKEXP0001")]
->>>>>>> 8b7e9247
     [JsonPropertyName("allow_unsafe_content")]
     public bool AllowUnsafeContent { get; set; } = false;
 
