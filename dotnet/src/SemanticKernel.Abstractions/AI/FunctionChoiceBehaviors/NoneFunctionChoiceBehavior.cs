--- conflicted
+++ resolved
@@ -24,35 +24,19 @@
     /// <summary>
     /// Initializes a new instance of the <see cref="NoneFunctionChoiceBehavior"/> class.
     /// </summary>
-    [JsonConstructor]
-    public NoneFunctionChoiceBehavior()
-    {
-    }
-
-    /// <summary>
-    /// Initializes a new instance of the <see cref="NoneFunctionChoiceBehavior"/> class.
-    /// </summary>
     /// <param name="functions">
     /// Functions to provide to AI model. If null, all <see cref="Kernel"/>'s plugins' functions are provided to the model.
     /// If empty, no functions are provided to the model.
     /// </param>
     public NoneFunctionChoiceBehavior(IEnumerable<KernelFunction>? functions = null) : base(functions)
     {
-<<<<<<< HEAD
-        this._functions = functions;
-=======
->>>>>>> 0640dddc
         this.Functions = functions?.Select(f => FunctionName.ToFullyQualifiedName(f.Name, f.PluginName, FunctionNameSeparator)).ToList();
     }
 
     /// <summary>
     /// Fully qualified names of the functions to provide to AI model.
-<<<<<<< HEAD
-    /// If null or empty, all <see cref="Kernel"/>'s plugins' functions are provided to the model.
-=======
     /// If null, all <see cref="Kernel"/>'s plugins' functions are provided to the model.
     /// If empty, no functions are provided to the model, which is equivalent to disabling function calling.
->>>>>>> 0640dddc
     /// </summary>
     [JsonPropertyName("functions")]
     public IList<string>? Functions { get; set; }
@@ -60,11 +44,7 @@
     /// <inheritdoc />
     public override FunctionChoiceBehaviorConfiguration GetConfiguration(FunctionChoiceBehaviorConfigurationContext context)
     {
-<<<<<<< HEAD
-        var functions = base.GetFunctions(this.Functions, this._functions, context.Kernel, autoInvoke: false);
-=======
         var functions = base.GetFunctions(this.Functions, context.Kernel, autoInvoke: false);
->>>>>>> 0640dddc
 
         return new FunctionChoiceBehaviorConfiguration()
         {
