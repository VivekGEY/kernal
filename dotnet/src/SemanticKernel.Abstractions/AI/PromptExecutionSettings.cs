﻿// Copyright (c) Microsoft. All rights reserved.

using System;
using System.Collections.Generic;
using System.Collections.ObjectModel;
using System.Diagnostics.CodeAnalysis;
using System.Text.Json.Serialization;
using Microsoft.SemanticKernel.ChatCompletion;
using Microsoft.SemanticKernel.TextGeneration;

namespace Microsoft.SemanticKernel;

/// <summary>
/// Provides execution settings for an AI request.
/// </summary>
/// <remarks>
/// Implementors of <see cref="ITextGenerationService"/> or <see cref="IChatCompletionService"/> can extend this
/// if the service they are calling supports additional properties. For an example, please reference
/// the Microsoft.SemanticKernel.Connectors.OpenAI.OpenAIPromptExecutionSettings implementation.
/// </remarks>
public class PromptExecutionSettings
{
    /// <summary>
    /// Gets the default service identifier.
    /// </summary>
    /// <remarks>
    /// In a dictionary of <see cref="PromptExecutionSettings"/>, this is the key that should be used settings considered the default.
    /// </remarks>
    public static string DefaultServiceId => "default";

    /// <summary>
    /// Service identifier.
    /// This identifies the service these settings are configured for e.g., azure_openai_eastus, openai, ollama, huggingface, etc.
    /// </summary>
    /// <remarks>
    /// When provided, this service identifier will be the key in a dictionary collection of execution settings for both <see cref="KernelArguments"/> and <see cref="PromptTemplateConfig"/>.
    /// If not provided the service identifier will be the default value in <see cref="DefaultServiceId"/>.
    /// </remarks>
    [Experimental("SKEXP0001")]
    [JsonPropertyName("service_id")]
    public string? ServiceId
    {
        get => this._serviceId;

        set
        {
            this.ThrowIfFrozen();
            this._serviceId = value;
        }
    }

    /// <summary>
    /// Model identifier.
    /// This identifies the AI model these settings are configured for e.g., gpt-4, gpt-3.5-turbo
    /// </summary>
    [JsonPropertyName("model_id")]
    public string? ModelId
    {
        get => this._modelId;

        set
        {
            this.ThrowIfFrozen();
            this._modelId = value;
        }
    }

    /// <summary>
    /// Gets or sets the behavior for how functions are chosen by the model and how their calls are handled.
    /// </summary>
    /// <remarks>
    /// <list type="bullet">
    /// <item>To disable function calling, and have the model only generate a user-facing message, set the property to null (the default).</item>
    /// <item>
    /// To allow the model to decide whether to call the functions and, if so, which ones to call, set the property to an instance returned
    /// from <see cref="FunctionChoiceBehavior.Auto(IEnumerable{KernelFunction}?, bool)"/> method. By default, all functions in the <see cref="Kernel"/> will be available.
    /// To limit the functions available, pass a list of the functions when calling the method.
    /// </item>
    /// <item>
    /// To force the model to always call one or more functions, set the property to an instance returned
    /// from <see cref="FunctionChoiceBehavior.Required(IEnumerable{KernelFunction}?, bool)"/> method. By default, all functions in the <see cref="Kernel"/> will be available.
    /// To limit the functions available, pass a list of the functions when calling the method.
    /// </item>
    /// <item>
    /// To force the model to not call any functions and only generate a user-facing message, set the property to an instance returned
    /// from <see cref="FunctionChoiceBehavior.None(IEnumerable{KernelFunction}?, bool)"/> property. By default, all functions in the <see cref="Kernel"/> will be available.
    /// To limit the functions available, pass a list of the functions when calling the method.
    /// </item>
    /// </list>
    /// For all the behaviors that presume the model to call functions, auto-invoke behavior may be selected. If the service
    /// sends a request for a function call, if auto-invoke has been requested, the client will attempt to
    /// resolve that function from the functions available, and if found, rather
    /// than returning the response back to the caller, it will handle the request automatically, invoking
    /// the function, and sending back the result. The intermediate messages will be retained in the provided <see cref="ChatHistory"/>.
    /// </remarks>
    [JsonPropertyName("function_choice_behavior")]
    [Experimental("SKEXP0001")]
    public FunctionChoiceBehavior? FunctionChoiceBehavior
    {
        get => this._functionChoiceBehavior;

        set
        {
            this.ThrowIfFrozen();
            this._functionChoiceBehavior = value;
        }
    }

    /// <summary>
    /// Extra properties that may be included in the serialized execution settings.
    /// </summary>
    /// <remarks>
    /// Avoid using this property if possible. Instead, use one of the classes that extends <see cref="PromptExecutionSettings"/>.
    /// </remarks>
    [JsonExtensionData]
    public IDictionary<string, object>? ExtensionData
    {
        get => this._extensionData;

        set
        {
            this.ThrowIfFrozen();
            this._extensionData = value;
        }
    }

    /// <summary>
    /// Gets a value that indicates whether the <see cref="PromptExecutionSettings"/> are currently modifiable.
    /// </summary>
    [JsonIgnore]
    public bool IsFrozen { get; private set; }

    /// <summary>
    /// Makes the current <see cref="PromptExecutionSettings"/> unmodifiable and sets its IsFrozen property to true.
    /// </summary>
    public virtual void Freeze()
    {
        if (this.IsFrozen)
        {
            return;
        }

        this.IsFrozen = true;

        if (this._extensionData is not null)
        {
            this._extensionData = new ReadOnlyDictionary<string, object>(this._extensionData);
        }
    }

    /// <summary>
    /// Creates a new <see cref="PromptExecutionSettings"/> object that is a copy of the current instance.
    /// </summary>
    public virtual PromptExecutionSettings Clone()
    {
        return new()
        {
            ModelId = this.ModelId,
<<<<<<< HEAD
            FunctionChoiceBehavior = this.FunctionChoiceBehavior,
=======
            ServiceId = this.ServiceId,
>>>>>>> e474fec0
            ExtensionData = this.ExtensionData is not null ? new Dictionary<string, object>(this.ExtensionData) : null
        };
    }

    /// <summary>
    /// Throws an <see cref="InvalidOperationException"/> if the <see cref="PromptExecutionSettings"/> are frozen.
    /// </summary>
    /// <exception cref="InvalidOperationException"></exception>
    protected void ThrowIfFrozen()
    {
        if (this.IsFrozen)
        {
            throw new InvalidOperationException("PromptExecutionSettings are frozen and cannot be modified.");
        }
    }

    #region private ================================================================================

    private string? _modelId;
    private IDictionary<string, object>? _extensionData;
<<<<<<< HEAD
    private FunctionChoiceBehavior? _functionChoiceBehavior;
=======
    private string? _serviceId;
>>>>>>> e474fec0

    #endregion
}<|MERGE_RESOLUTION|>--- conflicted
+++ resolved
@@ -156,11 +156,8 @@
         return new()
         {
             ModelId = this.ModelId,
-<<<<<<< HEAD
+            ServiceId = this.ServiceId,
             FunctionChoiceBehavior = this.FunctionChoiceBehavior,
-=======
-            ServiceId = this.ServiceId,
->>>>>>> e474fec0
             ExtensionData = this.ExtensionData is not null ? new Dictionary<string, object>(this.ExtensionData) : null
         };
     }
@@ -181,11 +178,8 @@
 
     private string? _modelId;
     private IDictionary<string, object>? _extensionData;
-<<<<<<< HEAD
+    private string? _serviceId;
     private FunctionChoiceBehavior? _functionChoiceBehavior;
-=======
-    private string? _serviceId;
->>>>>>> e474fec0
 
     #endregion
 }