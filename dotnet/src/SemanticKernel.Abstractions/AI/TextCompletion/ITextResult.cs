--- conflicted
+++ resolved
@@ -8,11 +8,7 @@
 /// <summary>
 /// Interface for text completion results.
 /// </summary>
-<<<<<<< HEAD
-public interface ITextResult : IModelResult
-=======
 public interface ITextResult : IResultBase
->>>>>>> 18ffc4bf
 {
     /// <summary>
     /// Asynchronously retrieves the text completion result.
