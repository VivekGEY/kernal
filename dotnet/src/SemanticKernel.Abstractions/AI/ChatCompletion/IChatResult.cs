--- conflicted
+++ resolved
@@ -8,11 +8,7 @@
 /// <summary>
 /// Interface for chat completion results
 /// </summary>
-<<<<<<< HEAD
-public interface IChatResult : IModelResult
-=======
 public interface IChatResult : IResultBase
->>>>>>> 18ffc4bf
 {
     /// <summary>
     /// Get the chat message from the result.
