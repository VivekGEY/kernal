﻿// Copyright (c) Microsoft. All rights reserved.

using System;
using System.Collections.Generic;

namespace Microsoft.SemanticKernel.AI.ChatCompletion;

/// <summary>
/// Settings for a chat completion request.
/// For OpenAI see https://platform.openai.com/docs/api-reference/chat
/// </summary>
public class ChatRequestSettings
{
    /// <summary>
    /// Temperature controls the randomness of the completion.
    /// The higher the temperature, the more random the completion.
    /// </summary>
    public double Temperature { get; set; } = 0;

    /// <summary>
    /// TopP controls the diversity of the completion.
    /// The higher the TopP, the more diverse the completion.
    /// </summary>
    public double TopP { get; set; } = 0;

    /// <summary>
    /// Number between -2.0 and 2.0. Positive values penalize new tokens
    /// based on whether they appear in the text so far, increasing the
    /// model's likelihood to talk about new topics.
    /// </summary>
    public double PresencePenalty { get; set; } = 0;

    /// <summary>
    /// Number between -2.0 and 2.0. Positive values penalize new tokens
    /// based on their existing frequency in the text so far, decreasing
    /// the model's likelihood to repeat the same line verbatim.
    /// </summary>
    public double FrequencyPenalty { get; set; } = 0;

    /// <summary>
    /// Sequences where the completion will stop generating further tokens.
    /// </summary>
    public IList<string> StopSequences { get; set; } = Array.Empty<string>();

    /// <summary>
    /// How many completions to generate for each prompt. Default is 1.
    /// Note: Because this parameter generates many completions, it can quickly consume your token quota.
    /// Use carefully and ensure that you have reasonable settings for max_tokens and stop.
    /// </summary>
    public int ResultsPerPrompt { get; set; } = 1;

    /// <summary>
    /// The maximum number of tokens to generate in the completion.
    /// </summary>
<<<<<<< HEAD
    public int? MaxTokens { get; set; }
=======
    public int MaxTokens { get; set; } = 256;

    /// <summary>
    /// Modify the likelihood of specified tokens appearing in the completion.
    /// </summary>
    public IDictionary<int, int> TokenSelectionBiases { get; set; } = new Dictionary<int, int>();
>>>>>>> d0194855
}<|MERGE_RESOLUTION|>--- conflicted
+++ resolved
@@ -52,14 +52,10 @@
     /// <summary>
     /// The maximum number of tokens to generate in the completion.
     /// </summary>
-<<<<<<< HEAD
     public int? MaxTokens { get; set; }
-=======
-    public int MaxTokens { get; set; } = 256;
 
     /// <summary>
     /// Modify the likelihood of specified tokens appearing in the completion.
     /// </summary>
     public IDictionary<int, int> TokenSelectionBiases { get; set; } = new Dictionary<int, int>();
->>>>>>> d0194855
 }