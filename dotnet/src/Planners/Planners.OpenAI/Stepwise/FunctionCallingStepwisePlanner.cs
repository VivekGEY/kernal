--- conflicted
+++ resolved
@@ -26,10 +26,6 @@
     /// <summary>
     /// Initialize a new instance of the <see cref="FunctionCallingStepwisePlanner"/> class.
     /// </summary>
-<<<<<<< HEAD
-=======
-    /// <param name="kernel">The <see cref="Kernel"/> containing services, plugins, and other state for use throughout the operation.</param>
->>>>>>> d32802e4
     /// <param name="config">The planner configuration.</param>
     public FunctionCallingStepwisePlanner(
         FunctionCallingStepwisePlannerConfig? config = null)
@@ -45,6 +41,7 @@
     /// Execute a plan
     /// </summary>
     /// <param name="question">The question to answer</param>
+    /// <param name="kernel">The <see cref="Kernel"/> containing services, plugins, and other state for use throughout the operation.</param>
     /// <param name="cancellationToken">The <see cref="CancellationToken"/> to monitor for cancellation requests. The default is <see cref="CancellationToken.None"/>.</param>
     /// <returns>Result containing the model's response message and chat history.</returns>
     public async Task<FunctionCallingStepwisePlannerResult> ExecuteAsync(
@@ -64,24 +61,22 @@
         // TODO: confirm openai or throw
 
         //var openAIExecutionSettings = executionSettings as OpenAIPromptExecutionSettings ?? new OpenAIPromptExecutionSettings();
-        var openAIExecutionSettings = OpenAIPromptExecutionSettings.FromRequestSettings(executionSettings);
+        var openAIExecutionSettings = OpenAIPromptExecutionSettings.FromExecutionSettings(executionSettings);
 
         // Set max tokens on request settings. Should be minimum of model settings max tokens and planner config max completion tokens
         //this._executionSettings.MaxTokens = Math.Min(this.Config.MaxCompletionTokens, this._executionSettings.MaxTokens ?? int.MaxValue);
 
         // Add the final answer function
-<<<<<<< HEAD
         var clonedKernel = kernel.Clone();
-        clonedKernel.ImportPluginFromObject(new UserInteraction(), "UserInteraction");
-
-        var executeStepFunction = kernel.CreateFunctionFromMethod(this.ExecuteNextStepAsync);
-
+        clonedKernel.ImportPluginFromObject<UserInteraction>();
+
+        var executeStepFunction = clonedKernel.CreateFunctionFromMethod(this.ExecuteNextStepAsync);
 
         // Create and invoke a kernel function to generate the initial plan
         var generatePlanFunction = clonedKernel.CreateFunctionFromPromptYaml(this._yaml);
         //var generatePlanFunction = clonedKernel.CreateFunctionFromPromptYaml(EmbeddedResource.Read("Stepwise.GeneratePlan.yaml"));
         //var generatePlanFunction = clonedKernel.CreateFunctionFromPromptYamlResource("Stepwise.GeneratePlan.yaml");
-        var args = new KernelFunctionArguments();
+        var args = new KernelArguments();
         string functionsManual = await this.GetFunctionsManualAsync(kernel, logger, cancellationToken).ConfigureAwait(false);
         args[AvailableFunctionsKey] = functionsManual;
         args[GoalKey] = question;
@@ -93,16 +88,8 @@
         //var chatHistoryForPlan = await this.BuildChatHistoryForInitialPlanAsync(question, clonedKernel, chatCompletion, logger, promptTemplateFactory, cancellationToken).ConfigureAwait(false);
         //openAIExecutionSettings.FunctionCall = OpenAIPromptExecutionSettings.FunctionCallNone;
         //await this.ValidateTokenCountAsync(chatHistoryForPlan, clonedKernel, logger, openAIExecutionSettings, cancellationToken).ConfigureAwait(false);
-        //string initialPlan = (await chatCompletion.GenerateMessageAsync(chatHistoryForPlan, openAIExecutionSettings, cancellationToken).ConfigureAwait(false));
-=======
-        this._kernel.ImportPluginFromObject<UserInteraction>();
-
-        // Request completion for initial plan
-        var chatHistoryForPlan = await this.BuildChatHistoryForInitialPlanAsync(question, cancellationToken).ConfigureAwait(false);
-        string initialPlan = (await this._chatCompletion.GenerateMessageAsync(chatHistoryForPlan, null /* request settings */, this._kernel, cancellationToken).ConfigureAwait(false));
->>>>>>> d32802e4
-
-        
+        //string initialPlan = (await chatCompletion.GenerateMessageAsync(chatHistoryForPlan, openAIExecutionSettings, clonedKernel, cancellationToken).ConfigureAwait(false));
+
         var chatHistoryForSteps = await this.BuildChatHistoryForStepAsync(question, initialPlan, clonedKernel, chatCompletion, promptTemplateFactory, cancellationToken).ConfigureAwait(false);
 
         for (int i = 0; i < this.Config.MaxIterations; i++)
@@ -151,11 +138,7 @@
             }
 
             // Look up function in kernel
-<<<<<<< HEAD
-            if (clonedKernel.Plugins.TryGetFunctionAndArguments(functionResponse, out KernelFunction? pluginFunction, out KernelFunctionArguments? arguments))
-=======
-            if (this._kernel.Plugins.TryGetFunctionAndArguments(functionResponse, out KernelFunction? pluginFunction, out KernelArguments? arguments))
->>>>>>> d32802e4
+            if (clonedKernel.Plugins.TryGetFunctionAndArguments(functionResponse, out KernelFunction? pluginFunction, out KernelArguments? arguments))
             {
                 try
                 {
@@ -217,28 +200,17 @@
     ILogger logger,
     CancellationToken cancellationToken)
     {
-<<<<<<< HEAD
-        openAIExecutionSettings.FunctionCall = OpenAIPromptExecutionSettings.FunctionCallAuto;
-        openAIExecutionSettings.Functions = kernel.Plugins.GetFunctionsMetadata().Select(f => f.ToOpenAIFunction()).ToList();
-=======
-        var executionSettings = this.PrepareOpenAIRequestSettingsWithFunctions();
-        return (await this._chatCompletion.GetChatCompletionsAsync(chatHistory, executionSettings, this._kernel, cancellationToken).ConfigureAwait(false))[0];
-    }
->>>>>>> d32802e4
+        //openAIExecutionSettings.FunctionCall = OpenAIPromptExecutionSettings.FunctionCallAuto;
+        //openAIExecutionSettings.Functions = kernel.Plugins.GetFunctionsMetadata().Select(f => f.ToOpenAIFunction()).ToList();
+        openAIExecutionSettings.FunctionCallBehavior = FunctionCallBehavior.EnableKernelFunctions;
 
         await this.ValidateTokenCountAsync(chatHistory, kernel, logger, openAIExecutionSettings, cancellationToken).ConfigureAwait(false);
-        return (await chatCompletion.GetChatCompletionsAsync(chatHistory, openAIExecutionSettings, cancellationToken).ConfigureAwait(false))[0];
+        return (await chatCompletion.GetChatCompletionsAsync(chatHistory, openAIExecutionSettings, kernel, cancellationToken).ConfigureAwait(false))[0];
     }
 
     private async Task<string> GetFunctionsManualAsync(Kernel kernel, ILogger logger, CancellationToken cancellationToken)
     {
-<<<<<<< HEAD
         return await kernel.Plugins.GetJsonSchemaFunctionsManualAsync(this.Config, null, logger, false, cancellationToken).ConfigureAwait(false);
-=======
-        var executionSettings = this.Config.ModelSettings ?? new OpenAIPromptExecutionSettings();
-        executionSettings.FunctionCallBehavior = FunctionCallBehavior.EnableKernelFunctions;
-        return executionSettings;
->>>>>>> d32802e4
     }
 
     private async Task<ChatHistory> BuildChatHistoryForInitialPlanAsync(
@@ -251,13 +223,8 @@
     {
         var chatHistory = chatCompletion.CreateNewChat();
 
-<<<<<<< HEAD
-        var arguments = new Dictionary<string, string>();
+        var arguments = new KernelArguments();
         string functionsManual = await this.GetFunctionsManualAsync(kernel, logger, cancellationToken).ConfigureAwait(false);
-=======
-        var arguments = new KernelArguments();
-        string functionsManual = await this.GetFunctionsManualAsync(cancellationToken).ConfigureAwait(false);
->>>>>>> d32802e4
         arguments[AvailableFunctionsKey] = functionsManual;
         string systemMessage = await promptTemplateFactory.Create(new PromptTemplateConfig(this._initialPlanPrompt)).RenderAsync(kernel, arguments, cancellationToken).ConfigureAwait(false);
 
@@ -365,7 +332,7 @@
         string functionManual = string.Empty;
 
         // If using functions, get the functions manual to include in token count estimate
-        if (openAIExecutionSettings.FunctionCall == OpenAIPromptExecutionSettings.FunctionCallAuto)
+        if (openAIExecutionSettings.FunctionCallBehavior == FunctionCallBehavior.EnableKernelFunctions)
         {
             functionManual = await this.GetFunctionsManualAsync(kernel, logger, cancellationToken).ConfigureAwait(false);
         }
