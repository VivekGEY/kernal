--- conflicted
+++ resolved
@@ -25,19 +25,6 @@
     public FunctionCallingStepwisePlanner(
         FunctionCallingStepwisePlannerConfig? config = null)
     {
-<<<<<<< HEAD
-=======
-        Verify.NotNull(kernel);
-        this._kernel = kernel;
-        this._chatCompletion = kernel.GetService<IChatCompletion>();
-
-        ILoggerFactory loggerFactory = kernel.LoggerFactory;
-
-        // Initialize prompt renderer
-        this._promptTemplateFactory = new KernelPromptTemplateFactory(loggerFactory);
-
-        // Set up Config with default values and excluded plugins
->>>>>>> 50ff6c01
         this.Config = config ?? new();
         this._stepPrompt = this.Config.GetStepPromptTemplate?.Invoke() ?? EmbeddedResource.Read("Stepwise.StepPrompt.txt");
         this.Config.ExcludedPlugins.Add(RestrictedPluginName);
@@ -58,7 +45,7 @@
         Verify.NotNullOrWhiteSpace(question);
         Verify.NotNull(kernel);
         IChatCompletion chatCompletion = kernel.GetService<IChatCompletion>();
-        ILoggerFactory loggerFactory = kernel.GetService<ILoggerFactory>();
+        ILoggerFactory loggerFactory = kernel.LoggerFactory;
         ILogger logger = loggerFactory.CreateLogger(this.GetType());
         var promptTemplateFactory = new KernelPromptTemplateFactory(loggerFactory);
         var stepExecutionSettings = this.Config.ExecutionSettings ?? new OpenAIPromptExecutionSettings();
@@ -67,14 +54,8 @@
         var clonedKernel = kernel.Clone();
         clonedKernel.ImportPluginFromObject<UserInteraction>();
 
-<<<<<<< HEAD
         // Create and invoke a kernel function to generate the initial plan
         var initialPlan = await this.GeneratePlanAsync(question, clonedKernel, logger, cancellationToken).ConfigureAwait(false);
-=======
-        // Request completion for initial plan
-        var chatHistoryForPlan = await this.BuildChatHistoryForInitialPlanAsync(question, cancellationToken).ConfigureAwait(false);
-        string initialPlan = (await this._chatCompletion.GenerateMessageAsync(chatHistoryForPlan, null /* execution settings */, this._kernel, cancellationToken).ConfigureAwait(false));
->>>>>>> 50ff6c01
 
         var chatHistoryForSteps = await this.BuildChatHistoryForStepAsync(question, initialPlan, clonedKernel, chatCompletion, promptTemplateFactory, cancellationToken).ConfigureAwait(false);
 
@@ -162,23 +143,13 @@
     ILogger logger,
     CancellationToken cancellationToken)
     {
-<<<<<<< HEAD
         openAIExecutionSettings.FunctionCallBehavior = FunctionCallBehavior.EnableKernelFunctions;
-=======
-        var executionSettings = this.PrepareOpenAIExecutionSettingsWithFunctions();
-        return (await this._chatCompletion.GetChatCompletionsAsync(chatHistory, executionSettings, this._kernel, cancellationToken).ConfigureAwait(false))[0];
-    }
->>>>>>> 50ff6c01
 
         await this.ValidateTokenCountAsync(chatHistory, kernel, logger, openAIExecutionSettings, cancellationToken).ConfigureAwait(false);
         return (await chatCompletion.GetChatCompletionsAsync(chatHistory, openAIExecutionSettings, kernel, cancellationToken).ConfigureAwait(false))[0];
     }
 
-<<<<<<< HEAD
     private async Task<string> GetFunctionsManualAsync(Kernel kernel, ILogger logger, CancellationToken cancellationToken)
-=======
-    private OpenAIPromptExecutionSettings PrepareOpenAIExecutionSettingsWithFunctions()
->>>>>>> 50ff6c01
     {
         return await kernel.Plugins.GetJsonSchemaFunctionsManualAsync(this.Config, null, logger, false, cancellationToken).ConfigureAwait(false);
     }
