--- conflicted
+++ resolved
@@ -14,11 +14,6 @@
 using Microsoft.SemanticKernel.Connectors.AI.OpenAI;
 using Microsoft.SemanticKernel.Connectors.AI.OpenAI.AzureSdk;
 using Microsoft.SemanticKernel.Functions.OpenAPI.Model;
-<<<<<<< HEAD
-using Microsoft.SemanticKernel.Orchestration;
-using YamlDotNet.Serialization;
-=======
->>>>>>> e8ed55bc
 
 #pragma warning disable IDE0130
 // ReSharper disable once CheckNamespace - Using NS of Plan
@@ -37,30 +32,11 @@
     public FunctionCallingStepwisePlanner(
         FunctionCallingStepwisePlannerConfig? config = null)
     {
-<<<<<<< HEAD
         // Set up Config and prompt templates
-=======
-        Verify.NotNull(kernel);
-        this._kernel = kernel;
-        this._chatCompletion = kernel.GetService<IChatCompletion>();
-
-        ILoggerFactory loggerFactory = kernel.GetService<ILoggerFactory>();
-
-        // Initialize prompt renderer
-        this._promptTemplateFactory = new KernelPromptTemplateFactory(loggerFactory);
-
-        // Set up Config with default values and excluded plugins
->>>>>>> e8ed55bc
         this.Config = config ?? new();
         this._initialPlanPrompt = this.Config.GetPromptTemplate?.Invoke() ?? EmbeddedResource.Read("Stepwise.InitialPlanPrompt.txt");
         this._stepPrompt = this.Config.GetStepPromptTemplate?.Invoke() ?? EmbeddedResource.Read("Stepwise.StepPrompt.txt");
-<<<<<<< HEAD
         this.Config.ExcludedPlugins.Add(RestrictedPluginName);
-=======
-
-        // Create context and logger
-        this._logger = loggerFactory.CreateLogger(this.GetType());
->>>>>>> e8ed55bc
     }
 
     /// <summary>
@@ -78,9 +54,10 @@
         Verify.NotNullOrWhiteSpace(question);
         Verify.NotNull(kernel);
         IChatCompletion chatCompletion = kernel.GetService<IChatCompletion>();
-        ILogger logger = kernel.LoggerFactory.CreateLogger(this.GetType());
-
-        var promptTemplateFactory = new KernelPromptTemplateFactory(kernel.LoggerFactory);
+        ILoggerFactory loggerFactory = kernel.GetService<ILoggerFactory>();
+        ILogger logger = loggerFactory.CreateLogger(this.GetType());
+
+        var promptTemplateFactory = new KernelPromptTemplateFactory(loggerFactory);
 
         // TODO: confirm openai or throw
 
@@ -97,11 +74,11 @@
         // Create and invoke a kernel function to generate the initial plan
         var generatePlanFunction = clonedKernel.CreateFunctionFromPromptYaml(EmbeddedResource.Read("Stepwise.GeneratePlan.yaml"));
         //var generatePlanFunction = clonedKernel.CreateFunctionFromPromptYamlResource("Stepwise.GeneratePlan.yaml");
-        var variables = new ContextVariables();
+        var args = new KernelFunctionArguments();
         string functionsManual = await this.GetFunctionsManualAsync(kernel, logger, cancellationToken).ConfigureAwait(false);
-        variables.Set(AvailableFunctionsKey, functionsManual);
-        variables.Set(GoalKey, question);
-        var generatePlanResult = await clonedKernel.InvokeAsync(generatePlanFunction, cancellationToken).ConfigureAwait(false);
+        args[AvailableFunctionsKey] = functionsManual;
+        args[GoalKey] = question;
+        var generatePlanResult = await clonedKernel.InvokeAsync(generatePlanFunction, args, cancellationToken).ConfigureAwait(false);
 
         var initialPlan = generatePlanResult.GetValue<string>() ?? string.Empty; //  TODO: throw if empty?
 
@@ -159,20 +136,12 @@
             }
 
             // Look up function in kernel
-<<<<<<< HEAD
-            if (clonedKernel.Plugins.TryGetFunctionAndContext(functionResponse, out KernelFunction? pluginFunction, out ContextVariables? funcContext))
-=======
-            if (this._kernel.Plugins.TryGetFunctionAndArguments(functionResponse, out KernelFunction? pluginFunction, out KernelFunctionArguments? arguments))
->>>>>>> e8ed55bc
+            if (clonedKernel.Plugins.TryGetFunctionAndArguments(functionResponse, out KernelFunction? pluginFunction, out KernelFunctionArguments? arguments))
             {
                 try
                 {
                     // Execute function and add to result to chat history
-<<<<<<< HEAD
-                    var result = (await clonedKernel.InvokeAsync(pluginFunction, funcContext, cancellationToken).ConfigureAwait(false)).GetValue<object>();
-=======
-                    var result = (await this._kernel.InvokeAsync(pluginFunction, arguments, cancellationToken).ConfigureAwait(false)).GetValue<object>();
->>>>>>> e8ed55bc
+                    var result = (await clonedKernel.InvokeAsync(pluginFunction, arguments, cancellationToken).ConfigureAwait(false)).GetValue<object>();
                     chatHistoryForSteps.AddFunctionMessage(ParseObjectAsString(result), functionResponse.FullyQualifiedName);
                 }
                 catch (KernelException)
@@ -254,17 +223,10 @@
     {
         var chatHistory = chatCompletion.CreateNewChat();
 
-<<<<<<< HEAD
-        var variables = new ContextVariables();
+        var arguments = new Dictionary<string, string>();
         string functionsManual = await this.GetFunctionsManualAsync(kernel, logger, cancellationToken).ConfigureAwait(false);
-        variables.Set(AvailableFunctionsKey, functionsManual);
-        string systemMessage = await promptTemplateFactory.Create(new PromptTemplateConfig(this._initialPlanPrompt)).RenderAsync(kernel, variables, cancellationToken).ConfigureAwait(false);
-=======
-        var arguments = new Dictionary<string, string>();
-        string functionsManual = await this.GetFunctionsManualAsync(cancellationToken).ConfigureAwait(false);
         arguments[AvailableFunctionsKey] = functionsManual;
-        string systemMessage = await this._promptTemplateFactory.Create(new PromptTemplateConfig(this._initialPlanPrompt)).RenderAsync(this._kernel, arguments, cancellationToken).ConfigureAwait(false);
->>>>>>> e8ed55bc
+        string systemMessage = await promptTemplateFactory.Create(new PromptTemplateConfig(this._initialPlanPrompt)).RenderAsync(kernel, arguments, cancellationToken).ConfigureAwait(false);
 
         chatHistory.AddSystemMessage(systemMessage);
         chatHistory.AddUserMessage(goal);
@@ -283,17 +245,10 @@
         var chatHistory = chatCompletion.CreateNewChat();
 
         // Add system message with context about the initial goal/plan
-<<<<<<< HEAD
-        var variables = new ContextVariables();
-        variables.Set(GoalKey, goal);
-        variables.Set(InitialPlanKey, initialPlan);
-        var systemMessage = await promptTemplateFactory.Create(new PromptTemplateConfig(this._stepPrompt)).RenderAsync(kernel, variables, cancellationToken).ConfigureAwait(false);
-=======
         var arguments = new Dictionary<string, string>();
         arguments[GoalKey] = goal;
         arguments[InitialPlanKey] = initialPlan;
-        var systemMessage = await this._promptTemplateFactory.Create(new PromptTemplateConfig(this._stepPrompt)).RenderAsync(this._kernel, arguments, cancellationToken).ConfigureAwait(false);
->>>>>>> e8ed55bc
+        var systemMessage = await promptTemplateFactory.Create(new PromptTemplateConfig(this._stepPrompt)).RenderAsync(kernel, arguments, cancellationToken).ConfigureAwait(false);
 
         chatHistory.AddSystemMessage(systemMessage);
 
