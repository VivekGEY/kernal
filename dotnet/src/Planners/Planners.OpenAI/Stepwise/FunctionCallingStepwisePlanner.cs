--- conflicted
+++ resolved
@@ -25,19 +25,6 @@
     public FunctionCallingStepwisePlanner(
         FunctionCallingStepwisePlannerConfig? config = null)
     {
-<<<<<<< HEAD
-=======
-        Verify.NotNull(kernel);
-        this._kernel = kernel;
-        this._chatCompletionService = kernel.GetService<IChatCompletionService>();
-
-        ILoggerFactory loggerFactory = kernel.LoggerFactory;
-
-        // Initialize prompt renderer
-        this._promptTemplateFactory = new KernelPromptTemplateFactory(loggerFactory);
-
-        // Set up Config with default values and excluded plugins
->>>>>>> 8627272f
         this.Config = config ?? new();
         this._generatePlanYaml = this.Config.GetPromptTemplate?.Invoke() ?? EmbeddedResource.Read("Stepwise.GeneratePlan.yaml");
         this._stepPrompt = this.Config.GetStepPromptTemplate?.Invoke() ?? EmbeddedResource.Read("Stepwise.StepPrompt.txt");
@@ -58,7 +45,7 @@
     {
         Verify.NotNullOrWhiteSpace(question);
         Verify.NotNull(kernel);
-        IChatCompletion chatCompletion = kernel.GetService<IChatCompletion>();
+        IChatCompletionService chatCompletion = kernel.GetService<IChatCompletionService>();
         ILoggerFactory loggerFactory = kernel.LoggerFactory;
         ILogger logger = loggerFactory.CreateLogger(this.GetType());
         var promptTemplateFactory = new KernelPromptTemplateFactory(loggerFactory);
@@ -68,14 +55,8 @@
         var clonedKernel = kernel.Clone();
         clonedKernel.ImportPluginFromObject<UserInteraction>();
 
-<<<<<<< HEAD
         // Create and invoke a kernel function to generate the initial plan
         var initialPlan = await this.GeneratePlanAsync(question, clonedKernel, logger, cancellationToken).ConfigureAwait(false);
-=======
-        // Request completion for initial plan
-        var chatHistoryForPlan = await this.BuildChatHistoryForInitialPlanAsync(question, cancellationToken).ConfigureAwait(false);
-        string initialPlan = await this._chatCompletionService.GetChatMessageContentAsync(chatHistoryForPlan, null /* execution settings */, this._kernel, cancellationToken).ConfigureAwait(false);
->>>>>>> 8627272f
 
         var chatHistoryForSteps = await this.BuildChatHistoryForStepAsync(question, initialPlan, clonedKernel, chatCompletion, promptTemplateFactory, cancellationToken).ConfigureAwait(false);
 
@@ -89,16 +70,11 @@
 
             // For each step, request another completion to select a function for that step
             chatHistoryForSteps.AddUserMessage(StepwiseUserMessage);
-<<<<<<< HEAD
             var chatResult = await this.GetCompletionWithFunctionsAsync(chatHistoryForSteps, clonedKernel, chatCompletion, stepExecutionSettings, logger, cancellationToken).ConfigureAwait(false);
             chatHistoryForSteps.AddAssistantMessage(chatResult);
-=======
-            var chatMessage = (OpenAIChatMessageContent)await this.GetCompletionWithFunctionsAsync(chatHistoryForSteps, cancellationToken).ConfigureAwait(false);
-            chatHistoryForSteps.AddAssistantMessage(chatMessage!.Content);
->>>>>>> 8627272f
 
             // Check for function response
-            if (!this.TryGetFunctionResponse(chatMessage, out OpenAIFunctionResponse? functionResponse, out string? functionResponseError))
+            if (!this.TryGetFunctionResponse(chatResult, out OpenAIFunctionResponse? functionResponse, out string? functionResponseError))
             {
                 // No function response found. Either AI returned a chat message, or something went wrong when parsing the function.
                 // Log the error (if applicable), then let the planner continue.
@@ -160,28 +136,18 @@
 
     #region private
 
-<<<<<<< HEAD
-    private async Task<IChatResult> GetCompletionWithFunctionsAsync(
+    private async Task<ChatMessageContent> GetCompletionWithFunctionsAsync(
     ChatHistory chatHistory,
     Kernel kernel,
-    IChatCompletion chatCompletion,
+    IChatCompletionService chatCompletion,
     OpenAIPromptExecutionSettings openAIExecutionSettings,
     ILogger logger,
     CancellationToken cancellationToken)
     {
         openAIExecutionSettings.FunctionCallBehavior = FunctionCallBehavior.EnableKernelFunctions;
-=======
-    private async Task<ChatMessageContent> GetCompletionWithFunctionsAsync(
-            ChatHistory chatHistory,
-            CancellationToken cancellationToken)
-    {
-        var executionSettings = this.PrepareOpenAIExecutionSettingsWithFunctions();
-        return await this._chatCompletionService.GetChatMessageContentAsync(chatHistory, executionSettings, this._kernel, cancellationToken).ConfigureAwait(false);
-    }
->>>>>>> 8627272f
 
         await this.ValidateTokenCountAsync(chatHistory, kernel, logger, openAIExecutionSettings, cancellationToken).ConfigureAwait(false);
-        return (await chatCompletion.GetChatCompletionsAsync(chatHistory, openAIExecutionSettings, kernel, cancellationToken).ConfigureAwait(false))[0];
+        return await chatCompletion.GetChatMessageContentAsync(chatHistory, openAIExecutionSettings, kernel, cancellationToken).ConfigureAwait(false);
     }
 
     private async Task<string> GetFunctionsManualAsync(Kernel kernel, ILogger logger, CancellationToken cancellationToken)
@@ -192,7 +158,6 @@
     // Create and invoke a kernel function to generate the initial plan
     private async Task<string> GeneratePlanAsync(string question, Kernel kernel, ILogger logger, CancellationToken cancellationToken)
     {
-<<<<<<< HEAD
         var generatePlanFunction = kernel.CreateFunctionFromPromptYaml(this._generatePlanYaml, pluginName: RestrictedPluginName);
         string functionsManual = await this.GetFunctionsManualAsync(kernel, logger, cancellationToken).ConfigureAwait(false);
         var generatePlanArgs = new KernelArguments
@@ -202,34 +167,17 @@
         };
         var generatePlanResult = await kernel.InvokeAsync(generatePlanFunction, generatePlanArgs, cancellationToken).ConfigureAwait(false);
         return generatePlanResult.GetValue<string>() ?? throw new KernelException("Failed get a completion for the plan.");
-=======
-        var chatHistory = new ChatHistory();
-
-        var arguments = new KernelArguments();
-        string functionsManual = await this.GetFunctionsManualAsync(cancellationToken).ConfigureAwait(false);
-        arguments[AvailableFunctionsKey] = functionsManual;
-        string systemMessage = await this._promptTemplateFactory.Create(new PromptTemplateConfig(this._initialPlanPrompt)).RenderAsync(this._kernel, arguments, cancellationToken).ConfigureAwait(false);
-
-        chatHistory.AddSystemMessage(systemMessage);
-        chatHistory.AddUserMessage(goal);
-
-        return chatHistory;
->>>>>>> 8627272f
     }
 
     private async Task<ChatHistory> BuildChatHistoryForStepAsync(
         string goal,
         string initialPlan,
         Kernel kernel,
-        IChatCompletion chatCompletion,
+        IChatCompletionService chatCompletion,
         KernelPromptTemplateFactory promptTemplateFactory,
         CancellationToken cancellationToken)
     {
-<<<<<<< HEAD
-        var chatHistory = chatCompletion.CreateNewChat();
-=======
         var chatHistory = new ChatHistory();
->>>>>>> 8627272f
 
         // Add system message with context about the initial goal/plan
         var arguments = new KernelArguments
@@ -244,13 +192,16 @@
         return chatHistory;
     }
 
-    private bool TryGetFunctionResponse(OpenAIChatMessageContent chatMessage, [NotNullWhen(true)] out OpenAIFunctionResponse? functionResponse, out string? errorMessage)
-    {
+    private bool TryGetFunctionResponse(ChatMessageContent chatMessage, [NotNullWhen(true)] out OpenAIFunctionResponse? functionResponse, out string? errorMessage)
+    {
+        OpenAIChatMessageContent? openAiChatMessage = chatMessage as OpenAIChatMessageContent;
+        Verify.NotNull(openAiChatMessage, nameof(openAiChatMessage));
+
         functionResponse = null;
         errorMessage = null;
         try
         {
-            functionResponse = chatMessage.GetOpenAIFunctionResponse();
+            functionResponse = openAiChatMessage.GetOpenAIFunctionResponse();
         }
         catch (JsonException)
         {
@@ -338,14 +289,6 @@
     /// </summary>
     private FunctionCallingStepwisePlannerConfig Config { get; }
 
-<<<<<<< HEAD
-=======
-    // Context used to access the list of functions in the kernel
-    private readonly Kernel _kernel;
-    private readonly IChatCompletionService _chatCompletionService;
-    private readonly ILogger? _logger;
-
->>>>>>> 8627272f
     /// <summary>
     /// The prompt YAML for generating the initial stepwise plan.
     /// </summary>
