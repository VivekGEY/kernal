--- conflicted
+++ resolved
@@ -7,23 +7,21 @@
 using System.Text.RegularExpressions;
 using System.Threading;
 using System.Threading.Tasks;
+using Microsoft.SemanticKernel;
 using Microsoft.SemanticKernel.AI.ChatCompletion;
 using Microsoft.SemanticKernel.Diagnostics;
-using Microsoft.SemanticKernel.Planners.Handlebars.Extensions;
-using Microsoft.SemanticKernel.Planners.Handlebars.Models;
-
+using Microsoft.SemanticKernel.Planning.Handlebars.Extensions;
+using Microsoft.SemanticKernel.Planning.Handlebars.Models;
+
+#pragma warning disable IDE0130 // Namespace does not match folder structure
 namespace Microsoft.SemanticKernel.Planning.Handlebars;
+#pragma warning restore IDE0130
 
 /// <summary>
 /// Represents a Handlebars planner.
 /// </summary>
 public sealed class HandlebarsPlanner
 {
-    /// <summary>
-    /// The key for the available kernel functions.
-    /// </summary>
-    public const string AvailableKernelFunctionsKey = "AVAILABLE_KERNEL_FUNCTIONS";
-
     /// <summary>
     /// Gets the stopwatch used for measuring planning time.
     /// </summary>
@@ -53,8 +51,8 @@
     /// <exception cref="SKException">Thrown when the plan cannot be created.</exception>
     public async Task<HandlebarsPlan> CreatePlanAsync(string goal, CancellationToken cancellationToken = default)
     {
-        var availableFunctions = this.GetAvailableFunctionsManual(out var complexParametersTypesView, out var complexParametersSchemaView, cancellationToken);
-        var createPlanPrompt = this.GetHandlebarsTemplate(this._kernel, goal, availableFunctions, complexParametersTypesView, complexParametersSchemaView);
+        var availableFunctions = this.GetAvailableFunctionsManual(out var complexParameterTypes, out var complexParameterSchemas, cancellationToken);
+        var createPlanPrompt = this.GetHandlebarsTemplate(this._kernel, goal, availableFunctions, complexParameterTypes, complexParameterSchemas);
         var chatCompletion = this._kernel.GetService<IChatCompletion>();
 
         // Extract the chat history from the rendered prompt
@@ -96,59 +94,52 @@
         return new HandlebarsPlan(this._kernel, planTemplate, createPlanPrompt);
     }
 
-<<<<<<< HEAD
-    /// <summary>
-    /// Creates a function manual from the available functions in the kernel, including isolated complex types and schemas definitions for function parameters.
-    /// </summary>
-    /// <param name="complexParametersTypesView">Complex parameters types view for isolated render in prompt template.</param>
-    /// <param name="complexParametersSchemaView">Complex parameters schema view for isolated render in prompt template.</param>
-    /// <param name="cancellationToken">The cancellation token.</param>
-    /// <returns>The available functions.</returns>
-    private List<FunctionView> GetAvailableFunctionsManual(
-        out HashSet<HandlebarsParameterTypeView> complexParametersTypesView,
-        out Dictionary<string, string> complexParametersSchemaView,
+    private List<SKFunctionMetadata> GetAvailableFunctionsManual(
+        out HashSet<HandlebarsParameterTypeMetadata> complexParameterTypes,
+        out Dictionary<string, string> complexParameterSchemas,
         CancellationToken cancellationToken = default)
     {
-        complexParametersTypesView = new();
-        complexParametersSchemaView = new();
-        var availableFunctions = this._kernel.Plugins.GetFunctionViews()
-=======
-    private List<SKFunctionMetadata> GetAvailableFunctionsManual(CancellationToken cancellationToken = default)
-    {
-        return this._kernel.Plugins.GetFunctionsMetadata()
->>>>>>> 412c727a
+        complexParameterTypes = new();
+        complexParameterSchemas = new();
+        var availableFunctions = this._kernel.Plugins.GetFunctionsMetadata()
             .Where(s => !this._config.ExcludedPlugins.Contains(s.PluginName, StringComparer.OrdinalIgnoreCase)
                 && !this._config.ExcludedFunctions.Contains(s.Name, StringComparer.OrdinalIgnoreCase)
                 && !s.Name.Contains("Planner_Excluded"))
             .ToList();
 
-        var functionsView = new List<FunctionView>();
+        var functionsMetadata = new List<SKFunctionMetadata>();
         foreach (var skFunction in availableFunctions)
         {
             // Extract any complex parameter types for isolated render in prompt template
-            var parametersView = new List<ParameterView>();
+            var parametersMetadata = new List<SKParameterMetadata>();
             foreach (var parameter in skFunction.Parameters)
             {
-                var paramToAdd = this.SetComplexTypeDefinition(parameter, complexParametersTypesView, complexParametersSchemaView);
-                parametersView.Add(paramToAdd);
-            }
-
-            var returnParameter = skFunction.ReturnParameter.ToParameterView(skFunction.Name);
-            returnParameter = this.SetComplexTypeDefinition(returnParameter, complexParametersTypesView, complexParametersSchemaView);
-
-            // Need to override function view in case parameter views changed (e.g., converted primitive types from schema objects)
-            var functionView = new FunctionView(skFunction.Name, skFunction.PluginName, skFunction.Description, parametersView, returnParameter.ToReturnParameterView());
-            functionsView.Add(functionView);
-        }
-
-        return functionsView;
+                var paramToAdd = this.SetComplexTypeDefinition(parameter, complexParameterTypes, complexParameterSchemas);
+                parametersMetadata.Add(paramToAdd);
+            }
+
+            var returnParameter = skFunction.ReturnParameter.ToSKParameterMetadata(skFunction.Name);
+            returnParameter = this.SetComplexTypeDefinition(returnParameter, complexParameterTypes, complexParameterSchemas);
+
+            // Need to override function metadata in case parameter metadata changed (e.g., converted primitive types from schema objects)
+            var functionMetadata = new SKFunctionMetadata(skFunction.Name)
+            {
+                PluginName = skFunction.PluginName,
+                Description = skFunction.Description,
+                Parameters = parametersMetadata,
+                ReturnParameter = returnParameter.ToSKReturnParameterMetadata()
+            };
+            functionsMetadata.Add(functionMetadata);
+        }
+
+        return functionsMetadata;
     }
 
     // Extract any complex types or schemas for isolated render in prompt template
-    private ParameterView SetComplexTypeDefinition(
-        ParameterView parameter,
-        HashSet<HandlebarsParameterTypeView> complexParametersTypesView,
-        Dictionary<string, string> complexParametersSchemaView)
+    private SKParameterMetadata SetComplexTypeDefinition(
+        SKParameterMetadata parameter,
+        HashSet<HandlebarsParameterTypeMetadata> complexParameterTypes,
+        Dictionary<string, string> complexParameterSchemas)
     {
         // TODO (@teresaqhoang): Handle case when schema and ParameterType can exist i.e., when ParameterType = RestApiResponse
         if (parameter.ParameterType is not null)
@@ -157,10 +148,10 @@
             var type = parameter.ParameterType;
             if (type.IsGenericType && type.GetGenericTypeDefinition() == typeof(Task<>))
             {
-                parameter = parameter with { ParameterType = type.GenericTypeArguments[0] }; // Actual Return Type
-            }
-
-            complexParametersTypesView.UnionWith(parameter.ParameterType.ToHandlebarsParameterTypeView());
+                parameter = new(parameter) { ParameterType = type.GenericTypeArguments[0] }; // Actual Return Type
+            }
+
+            complexParameterTypes.UnionWith(parameter.ParameterType.ToHandlebarsParameterTypeMetadata());
         }
         else if (parameter.Schema is not null)
         {
@@ -168,7 +159,7 @@
             var parsedParameter = parameter.ParseJsonSchema();
             if (parsedParameter.Schema is not null)
             {
-                complexParametersSchemaView[parameter.GetSchemaTypeName()] = parameter.Schema.RootElement.ToJsonString();
+                complexParameterSchemas[parameter.GetSchemaTypeName()] = parameter.Schema.RootElement.ToJsonString();
             }
 
             parameter = parsedParameter;
@@ -207,15 +198,11 @@
         return chatMessages;
     }
 
-<<<<<<< HEAD
     private string GetHandlebarsTemplate(
         Kernel kernel, string goal,
-        List<FunctionView> availableFunctions,
-        HashSet<HandlebarsParameterTypeView> complexParametersTypesView,
-        Dictionary<string, string> complexParametersSchemaView)
-=======
-    private string GetHandlebarsTemplate(Kernel kernel, string goal, List<SKFunctionMetadata> availableFunctions)
->>>>>>> 412c727a
+        List<SKFunctionMetadata> availableFunctions,
+        HashSet<HandlebarsParameterTypeMetadata> complexParameterTypes,
+        Dictionary<string, string> complexParameterSchemas)
     {
         var plannerTemplate = this.ReadPrompt("CreatePlanPrompt.handlebars");
         var variables = new Dictionary<string, object?>()
@@ -224,8 +211,8 @@
                 { "goal", goal },
                 { "reservedNameDelimiter", HandlebarsTemplateEngineExtensions.ReservedNameDelimiter},
                 { "allowLoops", this._config.AllowLoops },
-                { "complexTypeDefinitions", complexParametersTypesView.Count > 0 && complexParametersTypesView.Any(p => p.IsComplexType) ? complexParametersTypesView.Where(p => p.IsComplexType) : null},
-                { "complexSchemaDefinitions", complexParametersSchemaView.Count > 0 ? complexParametersSchemaView : null},
+                { "complexTypeDefinitions", complexParameterTypes.Count > 0 && complexParameterTypes.Any(p => p.IsComplex) ? complexParameterTypes.Where(p => p.IsComplex) : null},
+                { "complexSchemaDefinitions", complexParameterSchemas.Count > 0 ? complexParameterSchemas : null},
                 { "lastPlan", this._config.LastPlan },
                 { "lastError", this._config.LastError }
             };
