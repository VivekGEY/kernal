﻿<Project Sdk="Microsoft.NET.Sdk">

  <PropertyGroup>
    <!-- THIS PROPERTY GROUP MUST COME FIRST -->
    <AssemblyName>Microsoft.SemanticKernel.Planners.Core</AssemblyName>
    <RootNamespace>Microsoft.SemanticKernel.Planners</RootNamespace>
    <TargetFramework>netstandard2.0</TargetFramework>
  </PropertyGroup>

  <Import Project="$(RepoRoot)/dotnet/nuget/nuget-package.props" />
  <Import Project="$(RepoRoot)/dotnet/src/InternalUtilities/src/InternalUtilities.props" />

  <PropertyGroup>
    <!-- NuGet Package Settings -->
    <Title>Semantic Kernel - Planners</Title>
    <Description>Semantic Kernel Core Planners which include the Action, Sequential, and Stepwise planners.</Description>
  </PropertyGroup>

  <ItemGroup>
    <None Remove="Action\skprompt.txt" />
    <None Remove="Sequential\skprompt.txt" />
    <None Remove="Stepwise\Plugin\RenderFunctionManual\config.json" />
    <None Remove="Stepwise\Plugin\RenderFunctionManual\skprompt.txt" />
    <None Remove="Stepwise\Plugin\RenderQuestion\config.json" />
    <None Remove="Stepwise\Plugin\RenderQuestion\skprompt.txt" />
    <None Remove="Stepwise\Plugin\StepwiseStep\config.json" />
    <None Remove="Stepwise\Plugin\StepwiseStep\skprompt.txt" />
  </ItemGroup>

  <ItemGroup>
    <EmbeddedResource Include="Action\skprompt.txt">
      <CopyToOutputDirectory>Always</CopyToOutputDirectory>
    </EmbeddedResource>
    <EmbeddedResource Include="Sequential\skprompt.txt">
      <CopyToOutputDirectory>Always</CopyToOutputDirectory>
    </EmbeddedResource>
    <EmbeddedResource Include="Stepwise\Plugin\RenderFunctionManual\config.json">
      <CopyToOutputDirectory>Always</CopyToOutputDirectory>
    </EmbeddedResource>
    <EmbeddedResource Include="Stepwise\Plugin\RenderFunctionManual\skprompt.txt">
      <CopyToOutputDirectory>Always</CopyToOutputDirectory>
    </EmbeddedResource>
    <EmbeddedResource Include="Stepwise\Plugin\RenderQuestion\config.json">
      <CopyToOutputDirectory>Always</CopyToOutputDirectory>
    </EmbeddedResource>
    <EmbeddedResource Include="Stepwise\Plugin\RenderQuestion\skprompt.txt">
      <CopyToOutputDirectory>Always</CopyToOutputDirectory>
    </EmbeddedResource>
    <EmbeddedResource Include="Stepwise\Plugin\StepwiseStep\config.json">
      <CopyToOutputDirectory>Always</CopyToOutputDirectory>
    </EmbeddedResource>
    <EmbeddedResource Include="Stepwise\Plugin\StepwiseStep\skprompt.txt">
      <CopyToOutputDirectory>Always</CopyToOutputDirectory>
    </EmbeddedResource>
    <EmbeddedResource Include="Handlebars\skPrompt.handlebars">
      <CopyToOutputDirectory>Always</CopyToOutputDirectory>
    </EmbeddedResource>
  </ItemGroup>

  <ItemGroup>
    <ProjectReference Include="..\..\SemanticKernel.Abstractions\SemanticKernel.Abstractions.csproj" />
    <ProjectReference Include="..\..\SemanticKernel.Core\SemanticKernel.Core.csproj" />
    <ProjectReference Include="..\..\Extensions\TemplateEngine.Basic\TemplateEngine.Basic.csproj" />
  </ItemGroup>

  <ItemGroup>
    <InternalsVisibleTo Include="IntegrationTests" />
    <InternalsVisibleTo Include="Microsoft.SemanticKernel.Planners.Core.UnitTests" />
  </ItemGroup>

  <ItemGroup>
<<<<<<< HEAD
    <PackageReference Include="Handlebars.Net" />
=======
    <PackageReference Include="JsonSchema.Net.Generation" />
>>>>>>> 24e24190
  </ItemGroup>

</Project><|MERGE_RESOLUTION|>--- conflicted
+++ resolved
@@ -69,11 +69,7 @@
   </ItemGroup>
 
   <ItemGroup>
-<<<<<<< HEAD
-    <PackageReference Include="Handlebars.Net" />
-=======
     <PackageReference Include="JsonSchema.Net.Generation" />
->>>>>>> 24e24190
   </ItemGroup>
 
 </Project>