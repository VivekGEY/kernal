--- conflicted
+++ resolved
@@ -59,15 +59,7 @@
         this._promptConfig = this.Config.PromptUserConfig ?? LoadPromptConfigFromResource();
 
         // Set MaxTokens for the prompt config
-<<<<<<< HEAD
         this._promptConfig.SetMaxTokens(this.Config.MaxCompletionTokens);
-=======
-        if (this._promptConfig.Completion is null)
-        {
-            this._promptConfig.Completion = new AIRequestSettings();
-        }
-        this._promptConfig.Completion.ExtensionData["MaxTokens"] = this.Config.MaxCompletionTokens;
->>>>>>> eb9ecba6
 
         // Initialize prompt renderer
         this._promptRenderer = new PromptTemplateEngine(this._kernel.LoggerFactory);
