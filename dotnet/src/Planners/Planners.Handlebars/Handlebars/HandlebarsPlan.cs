--- conflicted
+++ resolved
@@ -2,12 +2,8 @@
 
 using System.Threading;
 using System.Threading.Tasks;
-<<<<<<< HEAD
 using HandlebarsDotNet;
 using Microsoft.SemanticKernel.PromptTemplates.Handlebars;
-=======
-using Microsoft.Extensions.Logging;
->>>>>>> a9c958b0
 
 namespace Microsoft.SemanticKernel.Planning.Handlebars;
 
@@ -58,15 +54,12 @@
     /// <param name="arguments">The arguments.</param>
     /// <param name="cancellationToken">The cancellation token.</param>
     /// <returns>The plan result.</returns>
-<<<<<<< HEAD
-    public async Task<string> InvokeAsync(
-=======
     public Task<string> InvokeAsync(
         Kernel kernel,
         KernelArguments arguments,
         CancellationToken cancellationToken = default)
     {
-        var logger = kernel.LoggerFactory.CreateLogger(typeof(HandlebarsPlan));
+        var logger = kernel.LoggerFactory.CreateLogger(typeof(HandlebarsPlan).ToString());
 
         return PlannerInstrumentation.InvokePlanAsync(
             static (HandlebarsPlan plan, Kernel kernel, KernelArguments arguments, CancellationToken cancellationToken)
@@ -74,10 +67,7 @@
             this, kernel, arguments, logger, cancellationToken);
     }
 
-#pragma warning disable CS1998 // Async method lacks 'await' operators and will run synchronously
     private async Task<string> InvokeCoreAsync(
-#pragma warning restore CS1998 // Async method lacks 'await' operators and will run synchronously
->>>>>>> a9c958b0
         Kernel kernel,
         KernelArguments? arguments = null,
         CancellationToken cancellationToken = default)
