--- conflicted
+++ resolved
@@ -52,13 +52,6 @@
     /// <param name="planner">The handlebars planner.</param>
     /// <param name="promptName">The name of the file to read.</param>
     /// <param name="additionalNamespace">The name of the additional namespace.</param>
-<<<<<<< HEAD
-    /// <returns>The constructed prompt.</returns>
-    public static string ConstructHandlebarsPrompt(this HandlebarsPlanner planner, string promptName, string? additionalNamespace = "")
-    {
-        var partials = planner.ReadAllPromptPartials(promptName, additionalNamespace);
-        var prompt = planner.ReadPrompt($"{promptName}.handlebars", additionalNamespace);
-=======
     /// <param name="promptOverride">Override for Create Plan prompt.</param>
     /// <returns>The constructed prompt.</returns>
     public static string ConstructHandlebarsPrompt(
@@ -69,7 +62,6 @@
     {
         var partials = planner.ReadAllPromptPartials(promptName, additionalNamespace);
         var prompt = !string.IsNullOrEmpty(promptOverride) ? promptOverride : planner.ReadPlannerPrompt($"{promptName}.handlebars", additionalNamespace);
->>>>>>> 3b14d7ce
         return partials + prompt;
     }
 
