﻿// Copyright (c) Microsoft. All rights reserved.

using System;
using System.Linq;
using System.Threading.Tasks;
using Microsoft.SemanticKernel.AI.Embeddings;
using Microsoft.SemanticKernel.Memory;
using Microsoft.SemanticKernel.Memory.Storage;
using Xunit;

namespace SemanticKernelTests.Memory;

public class VolatileMemoryStoreTests
{
    private readonly VolatileMemoryStore<double> _db;

    public VolatileMemoryStoreTests()
    {
        this._db = new();
    }

    [Fact]
    public void InitializeDbConnectionSucceeds()
    {
        // Assert
        Assert.NotNull(this._db);
    }

#pragma warning disable CA5394 // Random is an insecure random number generator
    [Fact]
    public async Task PutAndRetrieveNoTimestampSucceedsAsync()
    {
        // Arrange
        int rand = Random.Shared.Next();
        string collection = "collection" + rand;
        string key = "key";
        var embedding = new Embedding<double>(new double[] { 1, 1, 1 });
        var memory = new DoubleEmbeddingWithBasicMetadata(embedding, "1 1 1");

        // Act
        await this._db.PutValueAsync(collection, key, memory);
        var actual = await this._db.GetValueAsync(collection, key);

        // Assert
        Assert.NotNull(actual);
        Assert.Equal(memory, actual);
    }

    [Fact]
    public async Task PutAndRetrieveWithTimestampSucceedsAsync()
    {
        // Arrange
        int rand = Random.Shared.Next();
        string collection = "collection" + rand;
        string key = "key";
        var embedding = new Embedding<double>(new double[] { 1, 2, 3 });
        var memory = new DoubleEmbeddingWithBasicMetadata(embedding, "1 2 3");
        DateTimeOffset timestamp = DateTimeOffset.UtcNow;

        // Act
        await this._db.PutValueAsync(collection, key, memory, timestamp);
        var actual = await this._db.GetAsync(collection, key);

        // Assert
        Assert.NotNull(actual);
        Assert.Equal(memory, actual!.Value.Value);
        Assert.True(timestamp.Date.Equals(actual!.Value.Timestamp?.Date));
        Assert.True((int)timestamp.TimeOfDay.TotalSeconds == (int?)actual!.Value.Timestamp?.TimeOfDay.TotalSeconds);
    }

    [Fact]
    public async Task PutAndRetrieveDataEntryWithTimestampSucceedsAsync()
    {
        // Arrange
        int rand = Random.Shared.Next();
        string collection = "collection" + rand;
        string key = "key";
        var embedding = new Embedding<double>(new double[] { 3, 2, 1 });
        var memory = new DoubleEmbeddingWithBasicMetadata(embedding, "3 2 1");
        DateTimeOffset timestamp = DateTimeOffset.UtcNow;
        var data = new DataEntry<IEmbeddingWithMetadata<double>>(key, memory, timestamp);

        // Act
        await this._db.PutAsync(collection, data);
        DataEntry<IEmbeddingWithMetadata<double>>? actual = await this._db.GetAsync(collection, key);

        // Assert
        Assert.NotNull(actual);
        Assert.Equal(memory, actual!.Value.Value);
        Assert.True(timestamp.Date.Equals(actual!.Value.Timestamp?.Date));
        Assert.True((int)timestamp.TimeOfDay.TotalSeconds == (int?)actual!.Value.Timestamp?.TimeOfDay.TotalSeconds);
    }

    [Fact]
    public async Task PutAndDeleteDataEntrySucceedsAsync()
    {
        // Arrange
        int rand = Random.Shared.Next();
        string collection = "collection" + rand;
        string key = "key";
        var embedding = new Embedding<double>(new double[] { -1, -1, -1 });
        var memory = new DoubleEmbeddingWithBasicMetadata(embedding, "-1 -1 -1");
        var data = new DataEntry<IEmbeddingWithMetadata<double>>(key, memory);

        // Act
        await this._db.PutAsync(collection, data);
        await this._db.RemoveAsync(collection, key);

        // Assert
        Assert.Null(await this._db.GetAsync(collection, key));
    }

#pragma warning disable CA1851 // Possible multiple enumerations of 'IEnumerable' collection
    [Fact]
    public async Task ListAllDatabaseCollectionsSucceedsAsync()
    {
        // Arrange
        int rand = Random.Shared.Next();
        string collection = "collection" + rand;
        string key = "key";
        var embedding = new Embedding<double>(new double[] { 0, 0, 0 });
        var memory = new DoubleEmbeddingWithBasicMetadata(embedding, "0 0 0");

        // Act
        await this._db.PutValueAsync(collection, key, memory);
        var collections = this._db.GetCollectionsAsync().ToEnumerable();

        // Assert
        Assert.NotNull(collections);
        Assert.True(collections.Any(), "Collections is empty");
        Assert.True(collections.Contains(collection), "Collections do not contain the newly-created collection");
    }

    [Fact]
    public async Task GetAllSucceedsAsync()
    {
        // Arrange
        int rand = Random.Shared.Next();
        string collection = "collection" + rand;
        string key = "key";
        var embedding = new Embedding<double>(new double[] { 0, 0, 0 });
        var memory = new DoubleEmbeddingWithBasicMetadata(embedding, "0 0 0");

        // Act
        for (int i = 0; i < 15; i++)
        {
            await this._db.PutValueAsync(collection, key + i, memory);
        }

        var getAllResults = this._db.GetAllAsync(collection).ToEnumerable();

        // Assert
        Assert.NotNull(getAllResults);
        Assert.True(getAllResults.Any(), "Collections are empty");
        Assert.True(getAllResults.Count() == 15, "Collections should have 15 entries");
    }

    [Fact]
    public async Task GetNearestAsyncReturnsExpectedNoMinScoreAsync()
    {
        // Arrange
        var compareEmbedding = new Embedding<double>(new double[] { 1, 1, 1 });
        int rand = Random.Shared.Next();
        string collection = "collection" + rand;
        int topN = 4;

        string key = "key" + Random.Shared.Next();
        var memory = new DoubleEmbeddingWithBasicMetadata(new Embedding<double>(new double[] { 1, 1, 1 }), "1 ,1 ,1");
        await this._db.PutValueAsync(collection, key, memory);

        key = "key" + Random.Shared.Next();
        memory = new DoubleEmbeddingWithBasicMetadata(new Embedding<double>(new double[] { -1, -1, -1 }), "-1 ,-1 ,-1");
        await this._db.PutValueAsync(collection, key, memory);

        key = "key" + Random.Shared.Next();
        memory = new DoubleEmbeddingWithBasicMetadata(new Embedding<double>(new double[] { 1, 2, 3 }), "1 ,2 ,3");
        await this._db.PutValueAsync(collection, key, memory);

        key = "key" + Random.Shared.Next();
        memory = new DoubleEmbeddingWithBasicMetadata(new Embedding<double>(new double[] { -1, -2, -3 }), "-1 ,-2 ,-3");
        await this._db.PutValueAsync(collection, key, memory);

        key = "key" + Random.Shared.Next();
        memory = new DoubleEmbeddingWithBasicMetadata(new Embedding<double>(new double[] { 1, -1, 2 }), "1 ,-1 ,2");
        await this._db.PutValueAsync(collection, key, memory);

        // Act
        var topNResults = this._db.GetNearestMatchesAsync(collection, compareEmbedding, limit: topN, minRelevanceScore: -1).ToEnumerable().ToArray();

        // Assert
        Assert.Equal(topN, topNResults.Length);
        for (int i = 0; i < topN - 1; i++)
        {
            int compare = topNResults[i].Item2.CompareTo(topNResults[i + 1].Item2);
            Assert.True(compare >= 0);
        }
    }

    [Fact]
    public async Task GetNearestAsyncReturnsExpectedWithMinScoreAsync()
    {
        // Arrange
        var compareEmbedding = new Embedding<double>(new double[] { 1, 1, 1 });
        int rand = Random.Shared.Next();
        string collection = "collection" + rand;
        int topN = 4;

        string key = "key" + Random.Shared.Next();
        var memory = new DoubleEmbeddingWithBasicMetadata(new Embedding<double>(new double[] { 1, 1, 1 }), "1 ,1 ,1");
        await this._db.PutValueAsync(collection, key, memory);

        key = "key" + Random.Shared.Next();
        memory = new DoubleEmbeddingWithBasicMetadata(new Embedding<double>(new double[] { -1, -1, -1 }), "-1 ,-1 ,-1");
        await this._db.PutValueAsync(collection, key, memory);

        key = "key" + Random.Shared.Next();
        memory = new DoubleEmbeddingWithBasicMetadata(new Embedding<double>(new double[] { 1, 2, 3 }), "1 ,2 ,3");
        await this._db.PutValueAsync(collection, key, memory);

        key = "key" + Random.Shared.Next();
        memory = new DoubleEmbeddingWithBasicMetadata(new Embedding<double>(new double[] { -1, -2, -3 }), "-1 ,-2 ,-3");
        await this._db.PutValueAsync(collection, key, memory);

        key = "key" + Random.Shared.Next();
        memory = new DoubleEmbeddingWithBasicMetadata(new Embedding<double>(new double[] { 1, -1, 2 }), "1 ,-1 ,2");
        await this._db.PutValueAsync(collection, key, memory);

        // Act
        var topNResults = this._db.GetNearestMatchesAsync(collection, compareEmbedding, limit: topN, minRelevanceScore: 0.75).ToEnumerable().ToArray();

        // Assert
        for (int i = 0; i < topNResults.Length; i++)
        {
            int compare = topNResults[i].Item2.CompareTo(0.75);
            Assert.True(compare >= 0);
        }
    }

<<<<<<< HEAD
    internal class DoubleEmbeddingWithBasicMetadata : IEmbeddingWithMetadata<double>
    {
        public Embedding<double> Embedding { get; }

        public string Metadata { get; }

        public DoubleEmbeddingWithBasicMetadata(Embedding<double> embedding, string metadata)
        {
            this.Embedding = embedding;
            this.Metadata = metadata;
=======
    [Fact]
    public async Task GetNearestAsyncDifferentiatesIdenticalVectorsByKeyAsync()
    {
        // Arrange
        var compareEmbedding = new Embedding<double>(new double[] { 1, 1, 1 });
        int rand = Random.Shared.Next();
        string collection = "collection" + rand;
        int topN = 4;

        string key = "key" + Random.Shared.Next();
        var memory = new DoubleEmbeddingWithBasicMetadata(new Embedding<double>(new double[] { 1, 1, 1 }), "1 ,2 ,3");
        await this._db.PutValueAsync(collection, key, memory);

        for (int i = 0; i < 10; i++)
        {
            key = "key" + Random.Shared.Next();
            memory = new DoubleEmbeddingWithBasicMetadata(compareEmbedding, "1 ,1 ,1");
            await this._db.PutValueAsync(collection, key, memory);
        }

        // Act
        var topNResults = this._db.GetNearestMatchesAsync(collection, compareEmbedding, limit: topN, minRelevanceScore: 0.75).ToEnumerable().ToArray();

        // Assert
        Assert.Equal(topN, topNResults.Length);

        for (int i = 0; i < topNResults.Length; i++)
        {
            int compare = topNResults[i].Item2.CompareTo(0.75);
            Assert.True(compare >= 0);
>>>>>>> d76de654
        }
    }
}<|MERGE_RESOLUTION|>--- conflicted
+++ resolved
@@ -236,18 +236,6 @@
         }
     }
 
-<<<<<<< HEAD
-    internal class DoubleEmbeddingWithBasicMetadata : IEmbeddingWithMetadata<double>
-    {
-        public Embedding<double> Embedding { get; }
-
-        public string Metadata { get; }
-
-        public DoubleEmbeddingWithBasicMetadata(Embedding<double> embedding, string metadata)
-        {
-            this.Embedding = embedding;
-            this.Metadata = metadata;
-=======
     [Fact]
     public async Task GetNearestAsyncDifferentiatesIdenticalVectorsByKeyAsync()
     {
@@ -278,7 +266,19 @@
         {
             int compare = topNResults[i].Item2.CompareTo(0.75);
             Assert.True(compare >= 0);
->>>>>>> d76de654
+        }
+    }
+
+    internal class DoubleEmbeddingWithBasicMetadata : IEmbeddingWithMetadata<double>
+    {
+        public Embedding<double> Embedding { get; }
+
+        public string Metadata { get; }
+
+        public DoubleEmbeddingWithBasicMetadata(Embedding<double> embedding, string metadata)
+        {
+            this.Embedding = embedding;
+            this.Metadata = metadata;
         }
     }
 }