﻿// Copyright (c) Microsoft. All rights reserved.

using System.Collections.Generic;
using System.Net.Http;
using System.Threading;
using System.Threading.Tasks;
using Azure.AI.OpenAI;
using Microsoft.Extensions.Logging;
using Microsoft.SemanticKernel.AI;
using Microsoft.SemanticKernel.AI.ChatCompletion;
using Microsoft.SemanticKernel.AI.TextCompletion;
using Microsoft.SemanticKernel.Services;

namespace Microsoft.SemanticKernel.Connectors.AI.OpenAI.ChatCompletion;

/// <summary>
/// OpenAI chat completion client.
/// </summary>
public sealed class OpenAIChatCompletion : IChatCompletion, ITextCompletion
{
<<<<<<< HEAD
    private readonly OpenAIClientCore _core;
=======
    /// <inheritdoc/>
    public IReadOnlyDictionary<string, object?> Attributes => this.InternalAttributes;
>>>>>>> 196359b2

    /// <summary>
    /// Create an instance of the OpenAI chat completion connector
    /// </summary>
    /// <param name="modelId">Model name</param>
    /// <param name="apiKey">OpenAI API Key</param>
    /// <param name="organization">OpenAI Organization Id (usually optional)</param>
    /// <param name="httpClient">Custom <see cref="HttpClient"/> for HTTP requests.</param>
    /// <param name="loggerFactory">The <see cref="ILoggerFactory"/> to use for logging. If null, no logging will be performed.</param>
    public OpenAIChatCompletion(
        string modelId,
        string apiKey,
        string? organization = null,
        HttpClient? httpClient = null,
        ILoggerFactory? loggerFactory = null)
    {
<<<<<<< HEAD
        this._core = new(modelId, apiKey, organization, httpClient, loggerFactory?.CreateLogger(typeof(OpenAIChatCompletion)));

        this._core.AddAttribute(IAIServiceExtensions.ModelIdKey, modelId);
        this._core.AddAttribute(OpenAIClientCore.OrganizationKey, organization);
=======
        this.AddAttribute(AIServiceExtensions.ModelIdKey, modelId);
        this.AddAttribute(OrganizationKey, organization);
>>>>>>> 196359b2
    }

    /// <summary>
    /// Create an instance of the OpenAI chat completion connector
    /// </summary>
    /// <param name="modelId">Model name</param>
    /// <param name="openAIClient">Custom <see cref="OpenAIClient"/> for HTTP requests.</param>
    /// <param name="loggerFactory">The <see cref="ILoggerFactory"/> to use for logging. If null, no logging will be performed.</param>
    public OpenAIChatCompletion(
        string modelId,
        OpenAIClient openAIClient,
        ILoggerFactory? loggerFactory = null)
    {
<<<<<<< HEAD
        this._core = new(modelId, openAIClient, loggerFactory?.CreateLogger(typeof(OpenAIChatCompletion)));

        this._core.AddAttribute(IAIServiceExtensions.ModelIdKey, modelId);
    }

    /// <inheritdoc/>
    public IReadOnlyDictionary<string, string> Attributes => this.Attributes;
=======
        this.AddAttribute(AIServiceExtensions.ModelIdKey, modelId);
    }

    /// <inheritdoc/>
    public ChatHistory CreateNewChat(string? instructions = null)
        => InternalCreateNewChat(instructions);
>>>>>>> 196359b2

    /// <inheritdoc/>
    public Task<IReadOnlyList<IChatResult>> GetChatCompletionsAsync(
        ChatHistory chat,
        PromptExecutionSettings? executionSettings = null,
        Kernel? kernel = null,
        CancellationToken cancellationToken = default)
    {
<<<<<<< HEAD
        this._core.LogActionDetails();
        return this._core.GetChatResultsAsync(chat, executionSettings, kernel, cancellationToken);
=======
        this.LogActionDetails();

        return this.InternalGetChatResultsAsync(chat, executionSettings, kernel, cancellationToken);
>>>>>>> 196359b2
    }

    /// <inheritdoc/>
    public Task<IReadOnlyList<IChatResult>> GetChatCompletionsAsync(
        string prompt,
        PromptExecutionSettings? executionSettings = null,
        Kernel? kernel = null,
        CancellationToken cancellationToken = default)
    {
<<<<<<< HEAD
        return OpenAIClientCore.CreateNewChat(instructions);
=======
        Verify.NotNullOrWhiteSpace(prompt);

        this.LogActionDetails();

        var openAIExecutionSettings = OpenAIPromptExecutionSettings.FromExecutionSettings(executionSettings);
        var chatHistory = InternalCreateNewChat(prompt, openAIExecutionSettings);

        return this.InternalGetChatResultsAsync(chatHistory, executionSettings, kernel, cancellationToken);
>>>>>>> 196359b2
    }

    /// <inheritdoc/>
    public Task<IReadOnlyList<ITextResult>> GetCompletionsAsync(
        string prompt,
        PromptExecutionSettings? executionSettings = null,
        Kernel? kernel = null,
        CancellationToken cancellationToken = default)
    {
<<<<<<< HEAD
        this._core.LogActionDetails();
        return this._core.GetChatResultsAsTextAsync(text, executionSettings, kernel, cancellationToken);
=======
        Verify.NotNullOrWhiteSpace(prompt);

        this.LogActionDetails();

        return this.InternalGetChatResultsAsTextAsync(prompt, executionSettings, kernel, cancellationToken);
>>>>>>> 196359b2
    }

    /// <inheritdoc/>
    public IAsyncEnumerable<T> GetStreamingContentAsync<T>(
        string prompt,
        PromptExecutionSettings? executionSettings = null,
        Kernel? kernel = null,
        CancellationToken cancellationToken = default)
    {
<<<<<<< HEAD
        var chatHistory = this.CreateNewChat(prompt);
        return this._core.GetChatStreamingUpdatesAsync<T>(chatHistory, executionSettings, kernel, cancellationToken);
=======
        Verify.NotNullOrWhiteSpace(prompt);

        this.LogActionDetails();

        var openAIExecutionSettings = OpenAIPromptExecutionSettings.FromExecutionSettings(executionSettings);
        var chatHistory = InternalCreateNewChat(prompt, openAIExecutionSettings);

        return this.InternalGetChatStreamingUpdatesAsync<T>(chatHistory, openAIExecutionSettings, kernel, cancellationToken);
>>>>>>> 196359b2
    }

    /// <inheritdoc/>
    public IAsyncEnumerable<T> GetStreamingContentAsync<T>(ChatHistory chatHistory, PromptExecutionSettings? executionSettings = null, Kernel? kernel = null, CancellationToken cancellationToken = default)
    {
<<<<<<< HEAD
        return this._core.GetChatStreamingUpdatesAsync<T>(chatHistory, executionSettings, kernel, cancellationToken);
=======
        this.LogActionDetails();

        return this.InternalGetChatStreamingUpdatesAsync<T>(chatHistory, executionSettings, kernel, cancellationToken);
>>>>>>> 196359b2
    }
}<|MERGE_RESOLUTION|>--- conflicted
+++ resolved
@@ -18,12 +18,7 @@
 /// </summary>
 public sealed class OpenAIChatCompletion : IChatCompletion, ITextCompletion
 {
-<<<<<<< HEAD
     private readonly OpenAIClientCore _core;
-=======
-    /// <inheritdoc/>
-    public IReadOnlyDictionary<string, object?> Attributes => this.InternalAttributes;
->>>>>>> 196359b2
 
     /// <summary>
     /// Create an instance of the OpenAI chat completion connector
@@ -40,15 +35,10 @@
         HttpClient? httpClient = null,
         ILoggerFactory? loggerFactory = null)
     {
-<<<<<<< HEAD
         this._core = new(modelId, apiKey, organization, httpClient, loggerFactory?.CreateLogger(typeof(OpenAIChatCompletion)));
 
-        this._core.AddAttribute(IAIServiceExtensions.ModelIdKey, modelId);
+        this._core.AddAttribute(AIServiceExtensions.ModelIdKey, modelId);
         this._core.AddAttribute(OpenAIClientCore.OrganizationKey, organization);
-=======
-        this.AddAttribute(AIServiceExtensions.ModelIdKey, modelId);
-        this.AddAttribute(OrganizationKey, organization);
->>>>>>> 196359b2
     }
 
     /// <summary>
@@ -62,22 +52,17 @@
         OpenAIClient openAIClient,
         ILoggerFactory? loggerFactory = null)
     {
-<<<<<<< HEAD
         this._core = new(modelId, openAIClient, loggerFactory?.CreateLogger(typeof(OpenAIChatCompletion)));
 
-        this._core.AddAttribute(IAIServiceExtensions.ModelIdKey, modelId);
+        this._core.AddAttribute(AIServiceExtensions.ModelIdKey, modelId);
     }
 
     /// <inheritdoc/>
-    public IReadOnlyDictionary<string, string> Attributes => this.Attributes;
-=======
-        this.AddAttribute(AIServiceExtensions.ModelIdKey, modelId);
-    }
+    public IReadOnlyDictionary<string, object?> Attributes => this.Attributes;
 
     /// <inheritdoc/>
-    public ChatHistory CreateNewChat(string? instructions = null)
-        => InternalCreateNewChat(instructions);
->>>>>>> 196359b2
+    public ChatHistory CreateNewChat(string? instructions = null) =>
+        OpenAIClientCore.CreateNewChat(instructions);
 
     /// <inheritdoc/>
     public Task<IReadOnlyList<IChatResult>> GetChatCompletionsAsync(
@@ -86,14 +71,9 @@
         Kernel? kernel = null,
         CancellationToken cancellationToken = default)
     {
-<<<<<<< HEAD
         this._core.LogActionDetails();
+
         return this._core.GetChatResultsAsync(chat, executionSettings, kernel, cancellationToken);
-=======
-        this.LogActionDetails();
-
-        return this.InternalGetChatResultsAsync(chat, executionSettings, kernel, cancellationToken);
->>>>>>> 196359b2
     }
 
     /// <inheritdoc/>
@@ -103,18 +83,14 @@
         Kernel? kernel = null,
         CancellationToken cancellationToken = default)
     {
-<<<<<<< HEAD
-        return OpenAIClientCore.CreateNewChat(instructions);
-=======
         Verify.NotNullOrWhiteSpace(prompt);
 
-        this.LogActionDetails();
+        this._core.LogActionDetails();
 
         var openAIExecutionSettings = OpenAIPromptExecutionSettings.FromExecutionSettings(executionSettings);
-        var chatHistory = InternalCreateNewChat(prompt, openAIExecutionSettings);
+        var chatHistory = ClientCore.CreateNewChat(prompt, openAIExecutionSettings);
 
-        return this.InternalGetChatResultsAsync(chatHistory, executionSettings, kernel, cancellationToken);
->>>>>>> 196359b2
+        return this._core.GetChatResultsAsync(chatHistory, executionSettings, kernel, cancellationToken);
     }
 
     /// <inheritdoc/>
@@ -124,16 +100,11 @@
         Kernel? kernel = null,
         CancellationToken cancellationToken = default)
     {
-<<<<<<< HEAD
-        this._core.LogActionDetails();
-        return this._core.GetChatResultsAsTextAsync(text, executionSettings, kernel, cancellationToken);
-=======
         Verify.NotNullOrWhiteSpace(prompt);
 
-        this.LogActionDetails();
+        this._core.LogActionDetails();
 
-        return this.InternalGetChatResultsAsTextAsync(prompt, executionSettings, kernel, cancellationToken);
->>>>>>> 196359b2
+        return this._core.GetChatResultsAsTextAsync(prompt, executionSettings, kernel, cancellationToken);
     }
 
     /// <inheritdoc/>
@@ -143,30 +114,21 @@
         Kernel? kernel = null,
         CancellationToken cancellationToken = default)
     {
-<<<<<<< HEAD
-        var chatHistory = this.CreateNewChat(prompt);
-        return this._core.GetChatStreamingUpdatesAsync<T>(chatHistory, executionSettings, kernel, cancellationToken);
-=======
         Verify.NotNullOrWhiteSpace(prompt);
 
-        this.LogActionDetails();
+        this._core.LogActionDetails();
 
         var openAIExecutionSettings = OpenAIPromptExecutionSettings.FromExecutionSettings(executionSettings);
-        var chatHistory = InternalCreateNewChat(prompt, openAIExecutionSettings);
+        var chatHistory = ClientCore.CreateNewChat(prompt, openAIExecutionSettings);
 
-        return this.InternalGetChatStreamingUpdatesAsync<T>(chatHistory, openAIExecutionSettings, kernel, cancellationToken);
->>>>>>> 196359b2
+        return this._core.GetChatStreamingUpdatesAsync<T>(chatHistory, openAIExecutionSettings, kernel, cancellationToken);
     }
 
     /// <inheritdoc/>
     public IAsyncEnumerable<T> GetStreamingContentAsync<T>(ChatHistory chatHistory, PromptExecutionSettings? executionSettings = null, Kernel? kernel = null, CancellationToken cancellationToken = default)
     {
-<<<<<<< HEAD
+        this._core.LogActionDetails();
+
         return this._core.GetChatStreamingUpdatesAsync<T>(chatHistory, executionSettings, kernel, cancellationToken);
-=======
-        this.LogActionDetails();
-
-        return this.InternalGetChatStreamingUpdatesAsync<T>(chatHistory, executionSettings, kernel, cancellationToken);
->>>>>>> 196359b2
     }
 }