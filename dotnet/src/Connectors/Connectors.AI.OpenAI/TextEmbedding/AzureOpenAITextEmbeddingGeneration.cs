﻿// Copyright (c) Microsoft. All rights reserved.

using System;
using System.Collections.Generic;
using System.Net.Http;
using System.Threading;
using System.Threading.Tasks;
using Azure.AI.OpenAI;
using Azure.Core;
using Microsoft.Extensions.Logging;
using Microsoft.SemanticKernel.AI.Embeddings;

namespace Microsoft.SemanticKernel.Connectors.AI.OpenAI.TextEmbedding;

/// <summary>
/// Azure OpenAI text embedding service.
/// </summary>
public sealed class AzureOpenAITextEmbeddingGeneration : ITextEmbeddingGeneration
{
    private readonly AzureOpenAIClientCore _core;

    /// <summary>
    /// Creates a new <see cref="AzureOpenAITextEmbeddingGeneration"/> client instance using API Key auth.
    /// </summary>
    /// <param name="deploymentName">Azure OpenAI deployment name, see https://learn.microsoft.com/azure/cognitive-services/openai/how-to/create-resource</param>
    /// <param name="endpoint">Azure OpenAI deployment URL, see https://learn.microsoft.com/azure/cognitive-services/openai/quickstart</param>
    /// <param name="apiKey">Azure OpenAI API key, see https://learn.microsoft.com/azure/cognitive-services/openai/quickstart</param>
    /// <param name="modelId">Azure OpenAI model id, see https://learn.microsoft.com/azure/cognitive-services/openai/how-to/create-resource</param>
    /// <param name="httpClient">Custom <see cref="HttpClient"/> for HTTP requests.</param>
    /// <param name="loggerFactory">The <see cref="ILoggerFactory"/> to use for logging. If null, no logging will be performed.</param>
    public AzureOpenAITextEmbeddingGeneration(
        string deploymentName,
        string endpoint,
        string apiKey,
        string? modelId = null,
        HttpClient? httpClient = null,
        ILoggerFactory? loggerFactory = null)
    {
<<<<<<< HEAD
        this._core = new(deploymentName, endpoint, apiKey, httpClient, loggerFactory?.CreateLogger(typeof(AzureOpenAITextEmbeddingGeneration)));

        this._core.AddAttribute(IAIServiceExtensions.ModelIdKey, modelId);
=======
        this.AddAttribute(AIServiceExtensions.ModelIdKey, modelId);
>>>>>>> main
    }

    /// <summary>
    /// Creates a new <see cref="AzureOpenAITextEmbeddingGeneration"/> client instance supporting AAD auth.
    /// </summary>
    /// <param name="deploymentName">Azure OpenAI deployment name, see https://learn.microsoft.com/azure/cognitive-services/openai/how-to/create-resource</param>
    /// <param name="endpoint">Azure OpenAI deployment URL, see https://learn.microsoft.com/azure/cognitive-services/openai/quickstart</param>
    /// <param name="credential">Token credentials, e.g. DefaultAzureCredential, ManagedIdentityCredential, EnvironmentCredential, etc.</param>
    /// <param name="modelId">Azure OpenAI model id, see https://learn.microsoft.com/azure/cognitive-services/openai/how-to/create-resource</param>
    /// <param name="httpClient">Custom <see cref="HttpClient"/> for HTTP requests.</param>
    /// <param name="loggerFactory">The <see cref="ILoggerFactory"/> to use for logging. If null, no logging will be performed.</param>
    public AzureOpenAITextEmbeddingGeneration(
        string deploymentName,
        string endpoint,
        TokenCredential credential,
        string? modelId = null,
        HttpClient? httpClient = null,
        ILoggerFactory? loggerFactory = null)
    {
<<<<<<< HEAD
        this._core = new(deploymentName, endpoint, credential, httpClient, loggerFactory?.CreateLogger(typeof(AzureOpenAITextEmbeddingGeneration)));

        this._core.AddAttribute(IAIServiceExtensions.ModelIdKey, modelId);
=======
        this.AddAttribute(AIServiceExtensions.ModelIdKey, modelId);
>>>>>>> main
    }

    /// <summary>
    /// Creates a new <see cref="AzureOpenAITextEmbeddingGeneration"/> client.
    /// </summary>
    /// <param name="deploymentName">Azure OpenAI deployment name, see https://learn.microsoft.com/azure/cognitive-services/openai/how-to/create-resource</param>
    /// <param name="openAIClient">Custom <see cref="OpenAIClient"/> for HTTP requests.</param>
    /// <param name="modelId">Azure OpenAI model id, see https://learn.microsoft.com/azure/cognitive-services/openai/how-to/create-resource</param>
    /// <param name="loggerFactory">The <see cref="ILoggerFactory"/> to use for logging. If null, no logging will be performed.</param>
    public AzureOpenAITextEmbeddingGeneration(
        string deploymentName,
        OpenAIClient openAIClient,
        string? modelId = null,
        ILoggerFactory? loggerFactory = null)
    {
<<<<<<< HEAD
        this._core = new(deploymentName, openAIClient, loggerFactory?.CreateLogger(typeof(AzureOpenAITextEmbeddingGeneration)));

        this._core.AddAttribute(IAIServiceExtensions.ModelIdKey, modelId);
    }

    /// <inheritdoc/>
    public IReadOnlyDictionary<string, string> Attributes => this.Attributes;
=======
        this.AddAttribute(AIServiceExtensions.ModelIdKey, modelId);
    }

    /// <inheritdoc/>
    public IReadOnlyDictionary<string, object?> Attributes => this.InternalAttributes;
>>>>>>> main

    /// <inheritdoc/>
    public Task<IList<ReadOnlyMemory<float>>> GenerateEmbeddingsAsync(
        IList<string> data,
        Kernel? kernel = null,
        CancellationToken cancellationToken = default)
    {
        this._core.LogActionDetails();
        return this._core.GetEmbeddingsAsync(data, kernel, cancellationToken);
    }
}<|MERGE_RESOLUTION|>--- conflicted
+++ resolved
@@ -9,6 +9,7 @@
 using Azure.Core;
 using Microsoft.Extensions.Logging;
 using Microsoft.SemanticKernel.AI.Embeddings;
+using Microsoft.SemanticKernel.Services;
 
 namespace Microsoft.SemanticKernel.Connectors.AI.OpenAI.TextEmbedding;
 
@@ -36,13 +37,9 @@
         HttpClient? httpClient = null,
         ILoggerFactory? loggerFactory = null)
     {
-<<<<<<< HEAD
         this._core = new(deploymentName, endpoint, apiKey, httpClient, loggerFactory?.CreateLogger(typeof(AzureOpenAITextEmbeddingGeneration)));
 
-        this._core.AddAttribute(IAIServiceExtensions.ModelIdKey, modelId);
-=======
-        this.AddAttribute(AIServiceExtensions.ModelIdKey, modelId);
->>>>>>> main
+        this._core.AddAttribute(AIServiceExtensions.ModelIdKey, modelId);
     }
 
     /// <summary>
@@ -62,13 +59,9 @@
         HttpClient? httpClient = null,
         ILoggerFactory? loggerFactory = null)
     {
-<<<<<<< HEAD
         this._core = new(deploymentName, endpoint, credential, httpClient, loggerFactory?.CreateLogger(typeof(AzureOpenAITextEmbeddingGeneration)));
 
-        this._core.AddAttribute(IAIServiceExtensions.ModelIdKey, modelId);
-=======
-        this.AddAttribute(AIServiceExtensions.ModelIdKey, modelId);
->>>>>>> main
+        this._core.AddAttribute(AIServiceExtensions.ModelIdKey, modelId);
     }
 
     /// <summary>
@@ -84,21 +77,13 @@
         string? modelId = null,
         ILoggerFactory? loggerFactory = null)
     {
-<<<<<<< HEAD
         this._core = new(deploymentName, openAIClient, loggerFactory?.CreateLogger(typeof(AzureOpenAITextEmbeddingGeneration)));
 
-        this._core.AddAttribute(IAIServiceExtensions.ModelIdKey, modelId);
+        this._core.AddAttribute(AIServiceExtensions.ModelIdKey, modelId);
     }
 
     /// <inheritdoc/>
-    public IReadOnlyDictionary<string, string> Attributes => this.Attributes;
-=======
-        this.AddAttribute(AIServiceExtensions.ModelIdKey, modelId);
-    }
-
-    /// <inheritdoc/>
-    public IReadOnlyDictionary<string, object?> Attributes => this.InternalAttributes;
->>>>>>> main
+    public IReadOnlyDictionary<string, object?> Attributes => this._core.Attributes;
 
     /// <inheritdoc/>
     public Task<IList<ReadOnlyMemory<float>>> GenerateEmbeddingsAsync(
