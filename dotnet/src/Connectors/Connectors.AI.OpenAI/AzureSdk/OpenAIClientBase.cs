--- conflicted
+++ resolved
@@ -29,16 +29,12 @@
         string apiKey,
         HttpClient httpClient,
         string? organization = null,
-<<<<<<< HEAD
         ILogger? logger = null
     )
-=======
-        HttpClient? httpClient = null,
-        ILogger? logger = null)
->>>>>>> 01ea7c62
     {
         Verify.NotNullOrWhiteSpace(modelId);
         Verify.NotNullOrWhiteSpace(apiKey);
+        Verify.NotNull(httpClient);
 
         var options = new OpenAIClientOptions();
         //The following three lines turn off the internal AzureOpenAI retry mechanism in order to ensure consistent retry policies across all connectors.
