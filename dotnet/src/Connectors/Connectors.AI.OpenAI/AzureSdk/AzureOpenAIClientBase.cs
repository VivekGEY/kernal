﻿// Copyright (c) Microsoft. All rights reserved.

using System;
using System.Net.Http;
using Azure;
using Azure.AI.OpenAI;
using Azure.Core;
using Azure.Core.Pipeline;
using Microsoft.Extensions.Logging;
using Microsoft.SemanticKernel.Diagnostics;

namespace Microsoft.SemanticKernel.Connectors.AI.OpenAI.AzureSdk;

public abstract class AzureOpenAIClientBase : ClientBase
{
    /// <summary>
    /// OpenAI / Azure OpenAI Client
    /// </summary>
    private protected override OpenAIClient Client { get; }

    /// <summary>
    /// Creates a new Azure OpenAI client instance using API Key auth
    /// </summary>
    /// <param name="modelId">Azure OpenAI model ID or deployment name, see https://learn.microsoft.com/azure/cognitive-services/openai/how-to/create-resource</param>
    /// <param name="endpoint">Azure OpenAI deployment URL, see https://learn.microsoft.com/azure/cognitive-services/openai/quickstart</param>
    /// <param name="apiKey">Azure OpenAI API key, see https://learn.microsoft.com/azure/cognitive-services/openai/quickstart</param>
    /// <param name="httpClient">Custom <see cref="HttpClient"/> for HTTP requests.</param>
    /// <param name="logger">Application logger</param>
    private protected AzureOpenAIClientBase(
        string modelId,
        string endpoint,
        string apiKey,
        HttpClient? httpClient = null,
        ILogger? logger = null) : base(logger)
    {
        Verify.NotNullOrWhiteSpace(modelId);
        Verify.NotNullOrWhiteSpace(endpoint);
        Verify.StartsWith(endpoint, "https://", "The Azure OpenAI endpoint must start with 'https://'");
        Verify.NotNullOrWhiteSpace(apiKey);

        var options = new OpenAIClientOptions();

        if (httpClient != null)
        {
            options.Transport = new HttpClientTransport(httpClient);
        }

        this.ModelId = modelId;
        this.Client = new OpenAIClient(new Uri(endpoint), new AzureKeyCredential(apiKey), options);
    }

    /// <summary>
    /// Creates a new Azure OpenAI client instance supporting AAD auth
    /// </summary>
    /// <param name="modelId">Azure OpenAI model ID or deployment name, see https://learn.microsoft.com/azure/cognitive-services/openai/how-to/create-resource</param>
    /// <param name="endpoint">Azure OpenAI deployment URL, see https://learn.microsoft.com/azure/cognitive-services/openai/quickstart</param>
    /// <param name="credential">Token credential, e.g. DefaultAzureCredential, ManagedIdentityCredential, EnvironmentCredential, etc.</param>
    /// <param name="httpClient">Custom <see cref="HttpClient"/> for HTTP requests.</param>
    /// <param name="logger">Application logger</param>
    private protected AzureOpenAIClientBase(
        string modelId,
        string endpoint,
        TokenCredential credential,
        HttpClient? httpClient = null,
<<<<<<< HEAD
        ILogger? logger = null) : base(logger)
=======
        ILogger? logger = null)
>>>>>>> fc86af0f
    {
        Verify.NotNullOrWhiteSpace(modelId);
        Verify.NotNullOrWhiteSpace(endpoint);
        Verify.StartsWith(endpoint, "https://", "The Azure OpenAI endpoint must start with 'https://'");

        var options = new OpenAIClientOptions();
        if (httpClient != null)
        {
            options.Transport = new HttpClientTransport(httpClient);
        }

        this.ModelId = modelId;
        this.Client = new OpenAIClient(new Uri(endpoint), credential, options);
    }

    /// <summary>
    /// Creates a new Azure OpenAI client instance using the specified OpenAIClient
    /// </summary>
    /// <param name="modelId">Azure OpenAI model ID or deployment name, see https://learn.microsoft.com/azure/cognitive-services/openai/how-to/create-resource</param>
    /// <param name="openAIClient">Custom <see cref="OpenAIClient"/>.</param>
    /// <param name="logger">Application logger</param>
    private protected AzureOpenAIClientBase(
        string modelId,
        OpenAIClient openAIClient,
        ILogger? logger = null)
    {
        Verify.NotNullOrWhiteSpace(modelId);
        Verify.NotNull(openAIClient);

        this.ModelId = modelId;
        this.Client = openAIClient;
    }
}<|MERGE_RESOLUTION|>--- conflicted
+++ resolved
@@ -62,11 +62,7 @@
         string endpoint,
         TokenCredential credential,
         HttpClient? httpClient = null,
-<<<<<<< HEAD
         ILogger? logger = null) : base(logger)
-=======
-        ILogger? logger = null)
->>>>>>> fc86af0f
     {
         Verify.NotNullOrWhiteSpace(modelId);
         Verify.NotNullOrWhiteSpace(endpoint);
