﻿// Copyright (c) Microsoft. All rights reserved.

using System;
using System.Collections.Generic;
using System.Diagnostics;
using System.Diagnostics.Metrics;
using System.Linq;
using System.Net.Http;
using System.Runtime.CompilerServices;
using System.Text;
using System.Text.Json;
using System.Threading;
using System.Threading.Tasks;
using Azure;
using Azure.AI.OpenAI;
using Azure.Core.Pipeline;
using Microsoft.Extensions.Logging;
using Microsoft.Extensions.Logging.Abstractions;
using Microsoft.SemanticKernel.AI;
using Microsoft.SemanticKernel.AI.ChatCompletion;
using Microsoft.SemanticKernel.AI.TextCompletion;
using Microsoft.SemanticKernel.Connectors.AI.OpenAI.ChatCompletion;
using Microsoft.SemanticKernel.Http;
using Microsoft.SemanticKernel.Prompt;

namespace Microsoft.SemanticKernel.Connectors.AI.OpenAI.AzureSdk;

#pragma warning disable CA2208 // Instantiate argument exceptions correctly

/// <summary>
/// Base class for AI clients that provides common functionality for interacting with OpenAI services.
/// </summary>
public abstract class ClientBase
{
    private const int MaxResultsPerPrompt = 128;
    private const string NameProperty = "Name";
    private const string ArgumentsProperty = "Arguments";

    // Prevent external inheritors
    private protected ClientBase(ILoggerFactory? loggerFactory = null)
    {
        this.Logger = loggerFactory is not null ? loggerFactory.CreateLogger(this.GetType()) : NullLogger.Instance;
    }

    /// <summary>
    /// Model Id or Deployment Name
    /// </summary>
    private protected string DeploymentOrModelName { get; set; } = string.Empty;

    /// <summary>
    /// OpenAI / Azure OpenAI Client
    /// </summary>
    private protected abstract OpenAIClient Client { get; }

    /// <summary>
    /// Logger instance
    /// </summary>
    private protected ILogger Logger { get; set; }

    /// <summary>
    /// Storage for AI service attributes.
    /// </summary>
    private protected Dictionary<string, string> InternalAttributes = new();

    /// <summary>
    /// Instance of <see cref="Meter"/> for metrics.
    /// </summary>
    private static readonly Meter s_meter = new("Microsoft.SemanticKernel.Connectors.AI.OpenAI");

    /// <summary>
    /// Instance of <see cref="Counter{T}"/> to keep track of the number of prompt tokens used.
    /// </summary>
    private static readonly Counter<int> s_promptTokensCounter =
        s_meter.CreateCounter<int>(
            name: "sk.connectors.openai.tokens.prompt",
            unit: "{token}",
            description: "Number of prompt tokens used");

    /// <summary>
    /// Instance of <see cref="Counter{T}"/> to keep track of the number of completion tokens used.
    /// </summary>
    private static readonly Counter<int> s_completionTokensCounter =
        s_meter.CreateCounter<int>(
            name: "sk.connectors.openai.tokens.completion",
            unit: "{token}",
            description: "Number of completion tokens used");

    /// <summary>
    /// Instance of <see cref="Counter{T}"/> to keep track of the total number of tokens used.
    /// </summary>
    private static readonly Counter<int> s_totalTokensCounter =
        s_meter.CreateCounter<int>(
            name: "sk.connectors.openai.tokens.total",
            unit: "{token}",
            description: "Number of tokens used");

    /// <summary>
    /// Creates completions for the prompt and settings.
    /// </summary>
    /// <param name="text">The prompt to complete.</param>
    /// <param name="executionSettings">Request settings for the completion API</param>
    /// <param name="kernel">The <see cref="Kernel"/> containing services, plugins, and other state for use throughout the operation.</param>
    /// <param name="cancellationToken">The <see cref="CancellationToken"/> to monitor for cancellation requests. The default is <see cref="CancellationToken.None"/>.</param>
    /// <returns>Completions generated by the remote model</returns>
    private protected async Task<IReadOnlyList<ITextResult>> InternalGetTextResultsAsync(
        string text,
        PromptExecutionSettings? executionSettings,
        Kernel? kernel,
        CancellationToken cancellationToken = default)
    {
<<<<<<< HEAD
        OpenAIPromptExecutionSettings textRequestSettings = OpenAIPromptExecutionSettings.FromExecutionSettings(executionSettings, OpenAIPromptExecutionSettings.DefaultTextMaxTokens);

=======
        OpenAIPromptExecutionSettings textRequestSettings = OpenAIPromptExecutionSettings.FromRequestSettings(executionSettings, OpenAIPromptExecutionSettings.DefaultTextMaxTokens);
>>>>>>> 39799ff1
        ValidateMaxTokens(textRequestSettings.MaxTokens);

        var options = CreateCompletionsOptions(text, textRequestSettings, this.DeploymentOrModelName);

        var responseData = (await RunRequestAsync(() => this.Client.GetCompletionsAsync(options, cancellationToken)).ConfigureAwait(false)).Value;
        if (responseData.Choices.Count == 0)
        {
            throw new KernelException("Text completions not found");
        }

        this.CaptureUsageDetails(responseData.Usage);

        return responseData.Choices.Select(choice => new TextResult(responseData, choice)).ToList();
    }

    private protected async IAsyncEnumerable<T> InternalGetTextStreamingUpdatesAsync<T>(
        string prompt,
        PromptExecutionSettings? executionSettings,
        Kernel? kernel,
        [EnumeratorCancellation] CancellationToken cancellationToken = default)
    {
<<<<<<< HEAD
        OpenAIPromptExecutionSettings textRequestSettings = OpenAIPromptExecutionSettings.FromExecutionSettings(executionSettings, OpenAIPromptExecutionSettings.DefaultTextMaxTokens);

=======
        OpenAIPromptExecutionSettings textRequestSettings = OpenAIPromptExecutionSettings.FromRequestSettings(executionSettings, OpenAIPromptExecutionSettings.DefaultTextMaxTokens);
>>>>>>> 39799ff1
        ValidateMaxTokens(textRequestSettings.MaxTokens);

        var options = CreateCompletionsOptions(prompt, textRequestSettings, this.DeploymentOrModelName);

        StreamingResponse<Completions>? response = await RunRequestAsync(() => this.Client.GetCompletionsStreamingAsync(options, cancellationToken)).ConfigureAwait(false);

        int choiceIndex = 0;
        Dictionary<string, object>? responseMetadata = null;
        await foreach (Completions completions in response)
        {
            responseMetadata ??= GetResponseMetadata(completions);

            foreach (Choice choice in completions.Choices)
            {
                // If the provided T is a string, return the completion as is
                if (typeof(T) == typeof(string))
                {
                    yield return (T)(object)choice.Text;
                    continue;
                }

                // If the provided T is an specialized class of StreamingContent interface
                if (typeof(T) == typeof(StreamingTextContent) ||
                    typeof(T) == typeof(StreamingContent))
                {
                    yield return (T)(object)new StreamingTextContent(choice.Text, choice.Index, choice, responseMetadata);
                    continue;
                }

                throw new NotSupportedException($"Type {typeof(T)} is not supported");
            }
            choiceIndex++;
        }
    }

    private static Dictionary<string, object> GetResponseMetadata(Completions completions)
    {
        return new Dictionary<string, object>(3)
        {
            { $"{nameof(Completions)}.{nameof(completions.Id)}", completions.Id },
            { $"{nameof(Completions)}.{nameof(completions.Created)}", completions.Created },
            { $"{nameof(Completions)}.{nameof(completions.PromptFilterResults)}", completions.PromptFilterResults },
        };
    }

    private static Dictionary<string, object> GetResponseMetadata(StreamingChatCompletionsUpdate completions)
    {
        return new Dictionary<string, object>(2)
        {
            { $"{nameof(StreamingChatCompletionsUpdate)}.{nameof(completions.Id)}", completions.Id },
            { $"{nameof(StreamingChatCompletionsUpdate)}.{nameof(completions.Created)}", completions.Created },
        };
    }

    /// <summary>
    /// Generates an embedding from the given <paramref name="data"/>.
    /// </summary>
    /// <param name="data">List of strings to generate embeddings for</param>
    /// <param name="kernel">The <see cref="Kernel"/> containing services, plugins, and other state for use throughout the operation.</param>
    /// <param name="cancellationToken">The <see cref="CancellationToken"/> to monitor for cancellation requests. The default is <see cref="CancellationToken.None"/>.</param>
    /// <returns>List of embeddings</returns>
    private protected async Task<IList<ReadOnlyMemory<float>>> InternalGetEmbeddingsAsync(
        IList<string> data,
        Kernel? kernel,
        CancellationToken cancellationToken)
    {
        var result = new List<ReadOnlyMemory<float>>(data.Count);
        foreach (string text in data)
        {
            var options = new EmbeddingsOptions(this.DeploymentOrModelName, new[] { text });

            Response<Embeddings> response = await RunRequestAsync(() => this.Client.GetEmbeddingsAsync(options, cancellationToken)).ConfigureAwait(false);
            if (response.Value.Data.Count == 0)
            {
                throw new KernelException("Text embedding not found");
            }

            result.Add(response.Value.Data[0].Embedding.ToArray());
        }

        return result;
    }

    /// <summary>
    /// Generate a new chat message
    /// </summary>
    /// <param name="chat">Chat history</param>
    /// <param name="executionSettings">AI request settings</param>
    /// <param name="kernel">The <see cref="Kernel"/> containing services, plugins, and other state for use throughout the operation.</param>
    /// <param name="cancellationToken">Async cancellation token</param>
    /// <returns>Generated chat message in string format</returns>
    private protected async Task<IReadOnlyList<IChatResult>> InternalGetChatResultsAsync(
        ChatHistory chat,
        PromptExecutionSettings? executionSettings,
        Kernel? kernel,
        CancellationToken cancellationToken = default)
    {
        Verify.NotNull(chat);

<<<<<<< HEAD
        OpenAIPromptExecutionSettings chatRequestSettings = OpenAIPromptExecutionSettings.FromExecutionSettings(executionSettings);

=======
        // Convert the incoming execution settings to OpenAI settings.
        OpenAIPromptExecutionSettings chatRequestSettings = OpenAIPromptExecutionSettings.FromRequestSettings(executionSettings);
        bool autoInvoke = chatRequestSettings.FunctionCallBehavior?.AutoInvoke == true && kernel is not null;
>>>>>>> 39799ff1
        ValidateMaxTokens(chatRequestSettings.MaxTokens);
        ValidateAutoInvoke(autoInvoke, chatRequestSettings.ResultsPerPrompt);

        // Create the Azure SDK ChatCompletionOptions instance from all available information.
        var chatOptions = CreateChatCompletionsOptions(chatRequestSettings, chat, kernel, this.DeploymentOrModelName);

        while (true)
        {
            // Make the request.
            var responseData = (await RunRequestAsync(() => this.Client.GetChatCompletionsAsync(chatOptions, cancellationToken)).ConfigureAwait(false)).Value;
            this.CaptureUsageDetails(responseData.Usage);
            if (responseData.Choices.Count == 0)
            {
                throw new KernelException("Chat completions not found");
            }

            // If we don't want to attempt to invoke any functions, just return the result.
            // Or if we are auto-invoking but we somehow end up with other than 1 choice even though only 1 was requested, similarly bail.
            if (!autoInvoke || responseData.Choices.Count != 1)
            {
                return responseData.Choices.Select(chatChoice => new ChatResult(responseData, chatChoice)).ToList();
            }

            // Get our single result and extract the function call information. If this isn't a function call, or if it is
            // but we're unable to find the function or extract the relevant information, just return the single result.
            ChatChoice resultChoice = responseData.Choices[0];
            ChatResult result = new(responseData, resultChoice);
            OpenAIFunctionResponse? functionCallResponse = null;
            try
            {
                functionCallResponse = result.GetOpenAIFunctionResponse();
            }
            catch (JsonException e) when (resultChoice.Message.FunctionCall is not null)
            {
                if (this.Logger.IsEnabled(LogLevel.Error))
                {
                    this.Logger.LogError(e, "Failed to parse function call response for '{FunctionName}'", resultChoice.Message.FunctionCall.Name);
                }
                if (this.Logger.IsEnabled(LogLevel.Trace))
                {
                    this.Logger.LogTrace("Invalid function call arguments: '{FunctionArguments}'", resultChoice.Message.FunctionCall.Arguments);
                }
            }

            if (functionCallResponse is null ||
                !kernel!.Plugins.TryGetFunctionAndArguments(functionCallResponse, out KernelFunction? function, out KernelArguments? functionArgs))
            {
                return new[] { result };
            }

            // Otherwise, invoke the function.
            string functionResult = (await function.InvokeAsync(kernel, functionArgs, cancellationToken: cancellationToken).ConfigureAwait(false)).GetValue<string>() ?? string.Empty;

            // Then add the relevant messages both to the chat options and to the chat history.
            // The messages are added to the chat history, even though it's not strictly required, so that the additional
            // context is available for future use by the LLM. If the caller doesn't want them, they can remove them,
            // e.g. by storing the chat history's count prior to the call and then removing back to that after the call.

            string fqn = functionCallResponse.FullyQualifiedName;

            chatOptions.Messages.Add(resultChoice.Message);
            chatOptions.Messages.Add(new Azure.AI.OpenAI.ChatMessage(ChatRole.Function, functionResult) { Name = fqn });

            chat.AddAssistantMessage(result);
            chat.AddFunctionMessage(functionResult, fqn);

            // Most function call behaviors are optional for the service. However, if the caller has specified a required function,
            // it's not optional for the service: it needs to invoke it. And as such, if we leave it on the settings, we'll loop
            // forever, because on each call the service will be required to re-request that same invocation. We thus clear out
            // the chat options' function call and functions, so that the service doesn't see them and doesn't invoke them.
            if (chatRequestSettings.FunctionCallBehavior is FunctionCallBehavior.RequiredFunction)
            {
                chatOptions.FunctionCall = null;
                chatOptions.Functions = null;
            }
        }
    }

    private protected async IAsyncEnumerable<T> InternalGetChatStreamingUpdatesAsync<T>(
        ChatHistory chat,
        PromptExecutionSettings? executionSettings,
        Kernel? kernel,
        [EnumeratorCancellation] CancellationToken cancellationToken = default)
    {
        Verify.NotNull(chat);

<<<<<<< HEAD
        OpenAIPromptExecutionSettings chatRequestSettings = OpenAIPromptExecutionSettings.FromExecutionSettings(executionSettings);

=======
        OpenAIPromptExecutionSettings chatRequestSettings = OpenAIPromptExecutionSettings.FromRequestSettings(executionSettings);
>>>>>>> 39799ff1
        ValidateMaxTokens(chatRequestSettings.MaxTokens);

        bool autoInvoke = chatRequestSettings.FunctionCallBehavior?.AutoInvoke == true && kernel is not null;
        ValidateAutoInvoke(autoInvoke, chatRequestSettings.ResultsPerPrompt);

        var chatOptions = CreateChatCompletionsOptions(chatRequestSettings, chat, kernel, this.DeploymentOrModelName);

        while (true)
        {
            // Make the request.
            var response = await RunRequestAsync(() => this.Client.GetChatCompletionsStreamingAsync(chatOptions, cancellationToken)).ConfigureAwait(false);

            // Stream any response 
            Dictionary<string, object>? responseMetadata = null;
            StringBuilder? contentBuilder = null;
            string? functionName = null;
            StringBuilder? functionArgumentsBuilder = null;
            ChatRole streamedRole = default;
            CompletionsFinishReason finishReason = default;
            await foreach (StreamingChatCompletionsUpdate update in response.ConfigureAwait(false))
            {
                responseMetadata ??= GetResponseMetadata(update);
                streamedRole = update.Role ?? default;
                finishReason = update.FinishReason ?? default;

                // If we're intending to invoke function calls, we need to consume that function call information.
                if (autoInvoke)
                {
                    functionName ??= update.FunctionName;

                    if (update.FunctionArgumentsUpdate is string funcArgs)
                    {
                        (functionArgumentsBuilder ??= new()).Append(funcArgs);
                    }

                    if (update.ContentUpdate is string content)
                    {
                        (contentBuilder ??= new()).Append(content);
                    }

                    if (functionName is not null)
                    {
                        // Once we start receiving function information, stop yielding the update information.
                        continue;
                    }
                }

                // Yield the updated content
                if (typeof(T) == typeof(string))
                {
                    yield return (T)(object)update.ContentUpdate;
                }
                else if (typeof(T) == typeof(StreamingChatContent) || typeof(T) == typeof(StreamingContent))
                {
                    yield return (T)(object)new StreamingChatContent(update, update.ChoiceIndex ?? 0, responseMetadata);
                }
                else
                {
                    throw new NotSupportedException($"Type {typeof(T)} is not supported");
                }
            }

            // If we don't have a function call to invoke, we're done.
            if (!autoInvoke ||
                finishReason != CompletionsFinishReason.FunctionCall ||
                functionName is null)
            {
                yield break;
            }

            // Extract the function call information. If we're unable to find the function or extract the relevant information, we're done.
            Debug.Assert(autoInvoke);
            FunctionCall functionCall = new(functionName!, functionArgumentsBuilder?.ToString() ?? string.Empty);
            OpenAIFunctionResponse? functionCallResponse = null;
            try
            {
                functionCallResponse = OpenAIFunctionResponse.FromFunctionCall(functionCall);
            }
            catch (JsonException e)
            {
                if (this.Logger.IsEnabled(LogLevel.Error))
                {
                    this.Logger.LogError(e, "Failed to parse function call response for '{FunctionName}'", functionCall.Name);
                }
                if (this.Logger.IsEnabled(LogLevel.Trace))
                {
                    this.Logger.LogTrace("Invalid function call arguments: '{FunctionArguments}'", functionCall.Arguments);
                }
            }

            if (functionCallResponse is null ||
                !kernel!.Plugins.TryGetFunctionAndArguments(functionCallResponse, out KernelFunction? function, out KernelArguments? functionArgs))
            {
                yield break;
            }

            // Otherwise, invoke the function.
            string functionResult = (await function.InvokeAsync(kernel, functionArgs, cancellationToken: cancellationToken).ConfigureAwait(false)).GetValue<string>() ?? string.Empty;

            // Then add the relevant messages both to the chat options and to the chat history.
            // The messages are added to the chat history, even though it's not strictly required, so that the additional
            // context is available for future use by the LLM. If the caller doesn't want them, they can remove them,
            // e.g. by storing the chat history's count prior to the call and then removing back to that after the call.

            string contents = contentBuilder?.ToString() ?? string.Empty;
            string fqn = functionCallResponse.FullyQualifiedName;

            chatOptions.Messages.Add(new(streamedRole, contents) { FunctionCall = functionCall });
            chatOptions.Messages.Add(new Azure.AI.OpenAI.ChatMessage(ChatRole.Function, functionResult) { Name = fqn });

            chat.AddAssistantMessage(contents, functionCall);
            chat.AddFunctionMessage(functionResult, fqn);

            // Most function call behaviors are optional for the service. However, if the caller has specified a required function,
            // it's not optional for the service: it needs to invoke it. And as such, if we leave it on the settings, we'll loop
            // forever, because on each call the service will be required to re-request that same invocation. We thus clear out
            // the chat options' function call and functions, so that the service doesn't see them and doesn't invoke them.
            if (chatRequestSettings.FunctionCallBehavior is FunctionCallBehavior.RequiredFunction)
            {
                chatOptions.FunctionCall = null;
                chatOptions.Functions = null;
            }
        }
    }

    /// <summary>
    /// Create a new empty chat instance
    /// </summary>
    /// <param name="instructions">Optional chat instructions for the AI service</param>
    /// <returns>Chat object</returns>
    private protected static OpenAIChatHistory InternalCreateNewChat(string? instructions = null)
    {
        return new OpenAIChatHistory(instructions);
    }

    /// <summary>
    /// Create a new chat instance based on chat history.
    /// </summary>
    /// <param name="chatHistory">Instance of <see cref="ChatHistory"/>.</param>
    /// <returns>Chat object</returns>
    private protected static OpenAIChatHistory InternalCreateNewChat(ChatHistory chatHistory)
    {
        return new OpenAIChatHistory(chatHistory);
    }

    private protected async Task<IReadOnlyList<ITextResult>> InternalGetChatResultsAsTextAsync(
        string text,
        PromptExecutionSettings? executionSettings,
        Kernel? kernel,
        CancellationToken cancellationToken = default)
    {
        ChatHistory chat = PrepareChatHistory(text, executionSettings, out OpenAIPromptExecutionSettings chatSettings);

        return (await this.InternalGetChatResultsAsync(chat, chatSettings, kernel, cancellationToken).ConfigureAwait(false))
            .OfType<ITextResult>()
            .ToList();
    }

    private protected void AddAttribute(string key, string? value)
    {
        if (!string.IsNullOrEmpty(value))
        {
            this.InternalAttributes.Add(key, value!);
        }
    }

    /// <summary>Gets options to use for an OpenAIClient</summary>
    /// <param name="httpClient">Custom <see cref="HttpClient"/> for HTTP requests.</param>
    /// <returns>An instance of <see cref="OpenAIClientOptions"/>.</returns>
    internal static OpenAIClientOptions GetOpenAIClientOptions(HttpClient? httpClient)
    {
        OpenAIClientOptions options = new()
        {
            Diagnostics = { ApplicationId = HttpHeaderValues.UserAgent }
        };

        if (httpClient is not null)
        {
            options.Transport = new HttpClientTransport(httpClient);
            options.RetryPolicy = new RetryPolicy(maxRetries: 0); // Disable Azure SDK retry policy if and only if a custom HttpClient is provided.
        }

        return options;
    }

    private static OpenAIChatHistory PrepareChatHistory(string text, PromptExecutionSettings? executionSettings, out OpenAIPromptExecutionSettings settings)
    {
        settings = OpenAIPromptExecutionSettings.FromExecutionSettings(executionSettings);

        if (XmlPromptParser.TryParse(text, out var nodes) && ChatPromptParser.TryParse(nodes, out var chatHistory))
        {
            return InternalCreateNewChat(chatHistory);
        }

        var chat = InternalCreateNewChat(settings.ChatSystemPrompt);
        chat.AddUserMessage(text);
        return chat;
    }

    private static CompletionsOptions CreateCompletionsOptions(string text, OpenAIPromptExecutionSettings executionSettings, string deploymentOrModelName)
    {
        if (executionSettings.ResultsPerPrompt is < 1 or > MaxResultsPerPrompt)
        {
            throw new ArgumentOutOfRangeException($"{nameof(executionSettings)}.{nameof(executionSettings.ResultsPerPrompt)}", executionSettings.ResultsPerPrompt, $"The value must be in range between 1 and {MaxResultsPerPrompt}, inclusive.");
        }

        var options = new CompletionsOptions
        {
            Prompts = { text.Replace("\r\n", "\n") }, // normalize line endings
            MaxTokens = executionSettings.MaxTokens,
            Temperature = (float?)executionSettings.Temperature,
            NucleusSamplingFactor = (float?)executionSettings.TopP,
            FrequencyPenalty = (float?)executionSettings.FrequencyPenalty,
            PresencePenalty = (float?)executionSettings.PresencePenalty,
            Echo = false,
            ChoicesPerPrompt = executionSettings.ResultsPerPrompt,
            GenerationSampleCount = executionSettings.ResultsPerPrompt,
            LogProbabilityCount = null,
            User = null,
            DeploymentName = deploymentOrModelName
        };

        foreach (var keyValue in executionSettings.TokenSelectionBiases)
        {
            options.TokenSelectionBiases.Add(keyValue.Key, keyValue.Value);
        }

        if (executionSettings.StopSequences is { Count: > 0 })
        {
            foreach (var s in executionSettings.StopSequences)
            {
                options.StopSequences.Add(s);
            }
        }

        return options;
    }

    private static ChatCompletionsOptions CreateChatCompletionsOptions(
        OpenAIPromptExecutionSettings executionSettings,
        List<SemanticKernel.AI.ChatCompletion.ChatMessage> chatHistory,
        Kernel? kernel,
        string deploymentOrModelName)
    {
        if (executionSettings.ResultsPerPrompt is < 1 or > MaxResultsPerPrompt)
        {
            throw new ArgumentOutOfRangeException($"{nameof(executionSettings)}.{nameof(executionSettings.ResultsPerPrompt)}", executionSettings.ResultsPerPrompt, $"The value must be in range between 1 and {MaxResultsPerPrompt}, inclusive.");
        }

        var options = new ChatCompletionsOptions
        {
            MaxTokens = executionSettings.MaxTokens,
            Temperature = (float?)executionSettings.Temperature,
            NucleusSamplingFactor = (float?)executionSettings.TopP,
            FrequencyPenalty = (float?)executionSettings.FrequencyPenalty,
            PresencePenalty = (float?)executionSettings.PresencePenalty,
            ChoiceCount = executionSettings.ResultsPerPrompt,
            DeploymentName = deploymentOrModelName,
        };

        switch (executionSettings.FunctionCallBehavior)
        {
            case FunctionCallBehavior.KernelFunctions kfcb when kernel is not null:
                // Provide all of the functions available in the kernel.
                options.Functions = kernel.Plugins.GetFunctionsMetadata().Select(f => f.ToOpenAIFunction().ToFunctionDefinition()).ToList();
                if (options.Functions.Count > 0)
                {
                    options.FunctionCall = FunctionDefinition.Auto;
                }
                break;

            case FunctionCallBehavior.EnabledFunctions efcb:
                // Provide only those functions explicitly provided via the options.
                options.Functions = efcb.Functions;
                if (options.Functions.Count > 0)
                {
                    options.FunctionCall = FunctionDefinition.Auto;
                }
                break;

            case FunctionCallBehavior.RequiredFunction rufb:
                // Require the specific function provided via the options.
                options.Functions = rufb.FunctionArray;
                options.FunctionCall = rufb.Function;
                break;
        }

        foreach (var keyValue in executionSettings.TokenSelectionBiases)
        {
            options.TokenSelectionBiases.Add(keyValue.Key, keyValue.Value);
        }

        if (executionSettings.StopSequences is { Count: > 0 })
        {
            foreach (var s in executionSettings.StopSequences)
            {
                options.StopSequences.Add(s);
            }
        }

        foreach (var message in chatHistory)
        {
            var azureMessage = new Azure.AI.OpenAI.ChatMessage(new ChatRole(message.Role.Label), message.Content);

            if (message.AdditionalProperties?.TryGetValue(NameProperty, out string? name) is true)
            {
                azureMessage.Name = name;

                if (message.AdditionalProperties?.TryGetValue(ArgumentsProperty, out string? arguments) is true)
                {
                    azureMessage.FunctionCall = new FunctionCall(name, arguments);
                }
            }

            options.Messages.Add(azureMessage);
        }

        return options;
    }

    private static void ValidateMaxTokens(int? maxTokens)
    {
        if (maxTokens.HasValue && maxTokens < 1)
        {
            throw new KernelException($"MaxTokens {maxTokens} is not valid, the value must be greater than zero");
        }
    }

    private static void ValidateAutoInvoke(bool autoInvoke, int resultsPerPrompt)
    {
        if (autoInvoke && resultsPerPrompt != 1)
        {
            // We can remove this restriction in the future if valuable. However, multiple results per prompt is rare,
            // and limiting this significantly curtails the complexity of the implementation.
            throw new KernelException($"{nameof(FunctionCallBehavior)}.{nameof(FunctionCallBehavior.AutoInvoke)} may only be used with a {nameof(OpenAIPromptExecutionSettings.ResultsPerPrompt)} of 1.");
        }
    }

    private static async Task<T> RunRequestAsync<T>(Func<Task<T>> request)
    {
        try
        {
            return await request.Invoke().ConfigureAwait(false);
        }
        catch (RequestFailedException e)
        {
            throw e.ToHttpOperationException();
        }
    }

    /// <summary>
    /// Captures usage details, including token information.
    /// </summary>
    /// <param name="usage">Instance of <see cref="CompletionsUsage"/> with usage details.</param>
    private void CaptureUsageDetails(CompletionsUsage usage)
    {
        this.Logger.LogInformation(
            "Prompt tokens: {PromptTokens}. Completion tokens: {CompletionTokens}. Total tokens: {TotalTokens}.",
            usage.PromptTokens, usage.CompletionTokens, usage.TotalTokens);

        s_promptTokensCounter.Add(usage.PromptTokens);
        s_completionTokensCounter.Add(usage.CompletionTokens);
        s_totalTokensCounter.Add(usage.TotalTokens);
    }
}<|MERGE_RESOLUTION|>--- conflicted
+++ resolved
@@ -108,12 +108,8 @@
         Kernel? kernel,
         CancellationToken cancellationToken = default)
     {
-<<<<<<< HEAD
         OpenAIPromptExecutionSettings textRequestSettings = OpenAIPromptExecutionSettings.FromExecutionSettings(executionSettings, OpenAIPromptExecutionSettings.DefaultTextMaxTokens);
 
-=======
-        OpenAIPromptExecutionSettings textRequestSettings = OpenAIPromptExecutionSettings.FromRequestSettings(executionSettings, OpenAIPromptExecutionSettings.DefaultTextMaxTokens);
->>>>>>> 39799ff1
         ValidateMaxTokens(textRequestSettings.MaxTokens);
 
         var options = CreateCompletionsOptions(text, textRequestSettings, this.DeploymentOrModelName);
@@ -135,12 +131,8 @@
         Kernel? kernel,
         [EnumeratorCancellation] CancellationToken cancellationToken = default)
     {
-<<<<<<< HEAD
         OpenAIPromptExecutionSettings textRequestSettings = OpenAIPromptExecutionSettings.FromExecutionSettings(executionSettings, OpenAIPromptExecutionSettings.DefaultTextMaxTokens);
 
-=======
-        OpenAIPromptExecutionSettings textRequestSettings = OpenAIPromptExecutionSettings.FromRequestSettings(executionSettings, OpenAIPromptExecutionSettings.DefaultTextMaxTokens);
->>>>>>> 39799ff1
         ValidateMaxTokens(textRequestSettings.MaxTokens);
 
         var options = CreateCompletionsOptions(prompt, textRequestSettings, this.DeploymentOrModelName);
@@ -240,14 +232,9 @@
     {
         Verify.NotNull(chat);
 
-<<<<<<< HEAD
+        // Convert the incoming execution settings to OpenAI settings.
         OpenAIPromptExecutionSettings chatRequestSettings = OpenAIPromptExecutionSettings.FromExecutionSettings(executionSettings);
-
-=======
-        // Convert the incoming execution settings to OpenAI settings.
-        OpenAIPromptExecutionSettings chatRequestSettings = OpenAIPromptExecutionSettings.FromRequestSettings(executionSettings);
         bool autoInvoke = chatRequestSettings.FunctionCallBehavior?.AutoInvoke == true && kernel is not null;
->>>>>>> 39799ff1
         ValidateMaxTokens(chatRequestSettings.MaxTokens);
         ValidateAutoInvoke(autoInvoke, chatRequestSettings.ResultsPerPrompt);
 
@@ -334,12 +321,8 @@
     {
         Verify.NotNull(chat);
 
-<<<<<<< HEAD
         OpenAIPromptExecutionSettings chatRequestSettings = OpenAIPromptExecutionSettings.FromExecutionSettings(executionSettings);
 
-=======
-        OpenAIPromptExecutionSettings chatRequestSettings = OpenAIPromptExecutionSettings.FromRequestSettings(executionSettings);
->>>>>>> 39799ff1
         ValidateMaxTokens(chatRequestSettings.MaxTokens);
 
         bool autoInvoke = chatRequestSettings.FunctionCallBehavior?.AutoInvoke == true && kernel is not null;
