--- conflicted
+++ resolved
@@ -18,12 +18,7 @@
 /// </summary>
 public sealed class AzureOpenAITextCompletion : ITextCompletion
 {
-<<<<<<< HEAD
     private readonly AzureOpenAIClientCore _core;
-=======
-    /// <inheritdoc/>
-    public IReadOnlyDictionary<string, object?> Attributes => this.InternalAttributes;
->>>>>>> 196359b2
 
     /// <summary>
     /// Creates a new <see cref="AzureOpenAITextCompletion"/> client instance using API Key auth
@@ -42,12 +37,8 @@
         HttpClient? httpClient = null,
         ILoggerFactory? loggerFactory = null)
     {
-<<<<<<< HEAD
         this._core = new(deploymentName, endpoint, apiKey, httpClient, loggerFactory?.CreateLogger(typeof(AzureOpenAITextCompletion)));
-        this._core.AddAttribute(IAIServiceExtensions.ModelIdKey, modelId);
-=======
-        this.AddAttribute(AIServiceExtensions.ModelIdKey, modelId);
->>>>>>> 196359b2
+        this._core.AddAttribute(AIServiceExtensions.ModelIdKey, modelId);
     }
 
     /// <summary>
@@ -67,13 +58,9 @@
         HttpClient? httpClient = null,
         ILoggerFactory? loggerFactory = null)
     {
-<<<<<<< HEAD
         this._core = new(deploymentName, endpoint, credential, httpClient, loggerFactory?.CreateLogger(typeof(AzureOpenAITextCompletion)));
 
-        this._core.AddAttribute(IAIServiceExtensions.ModelIdKey, modelId);
-=======
-        this.AddAttribute(AIServiceExtensions.ModelIdKey, modelId);
->>>>>>> 196359b2
+        this._core.AddAttribute(AIServiceExtensions.ModelIdKey, modelId);
     }
 
     /// <summary>
@@ -89,17 +76,13 @@
         string? modelId = null,
         ILoggerFactory? loggerFactory = null)
     {
-<<<<<<< HEAD
         this._core = new(deploymentName, openAIClient, loggerFactory?.CreateLogger(typeof(AzureOpenAITextCompletion)));
 
-        this._core.AddAttribute(IAIServiceExtensions.ModelIdKey, modelId);
-=======
-        this.AddAttribute(AIServiceExtensions.ModelIdKey, modelId);
->>>>>>> 196359b2
+        this._core.AddAttribute(AIServiceExtensions.ModelIdKey, modelId);
     }
 
     /// <inheritdoc/>
-    public IReadOnlyDictionary<string, string> Attributes => this._core.Attributes;
+    public IReadOnlyDictionary<string, object?> Attributes => this._core.Attributes;
 
     /// <inheritdoc/>
     public Task<IReadOnlyList<ITextResult>> GetCompletionsAsync(
@@ -108,13 +91,8 @@
         Kernel? kernel = null,
         CancellationToken cancellationToken = default)
     {
-<<<<<<< HEAD
         this._core.LogActionDetails();
-        return this._core.GetTextResultsAsync(text, executionSettings, kernel, cancellationToken);
-=======
-        this.LogActionDetails();
-        return this.InternalGetTextResultsAsync(prompt, executionSettings, kernel, cancellationToken);
->>>>>>> 196359b2
+        return this._core.GetTextResultsAsync(prompt, executionSettings, kernel, cancellationToken);
     }
 
     /// <inheritdoc/>
