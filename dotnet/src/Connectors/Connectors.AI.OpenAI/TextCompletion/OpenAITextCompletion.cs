--- conflicted
+++ resolved
@@ -66,13 +66,8 @@
         Kernel? kernel = null,
         CancellationToken cancellationToken = default)
     {
-<<<<<<< HEAD
         this._core.LogActionDetails();
-        return this._core.GetTextResultsAsync(text, executionSettings, cancellationToken);
-=======
-        this.LogActionDetails();
-        return this.InternalGetTextResultsAsync(text, executionSettings, kernel, cancellationToken);
->>>>>>> 83c35e0f
+        return this._core.GetTextResultsAsync(text, executionSettings, kernel, cancellationToken);
     }
 
     /// <inheritdoc/>
@@ -82,10 +77,6 @@
         Kernel? kernel = null,
         CancellationToken cancellationToken = default)
     {
-<<<<<<< HEAD
-        return this._core.GetTextStreamingUpdatesAsync<T>(prompt, executionSettings, cancellationToken);
-=======
-        return this.InternalGetTextStreamingUpdatesAsync<T>(prompt, executionSettings, kernel, cancellationToken);
->>>>>>> 83c35e0f
+        return this._core.GetTextStreamingUpdatesAsync<T>(prompt, executionSettings, kernel, cancellationToken);
     }
 }