﻿// Copyright (c) Microsoft. All rights reserved.

using System;
using System.Collections.Generic;
using System.Diagnostics;
using System.Net.Http;
using System.Text.Json;
using System.Threading;
using System.Threading.Tasks;
using Microsoft.Extensions.Logging;
using Microsoft.SemanticKernel.AI.ImageGeneration;

namespace Microsoft.SemanticKernel.Connectors.AI.OpenAI.ImageGeneration;
/// <summary>
/// A class for generating images using OpenAI's API.
/// </summary>
public sealed class OpenAIImageGeneration : IImageGeneration
{
    private readonly OpenAIImageGenerationClientCore _core;

    /// <summary>
    /// OpenAI REST API endpoint
    /// </summary>
    private const string OpenAIEndpoint = "https://api.openai.com/v1/images/generations";

    /// <summary>
    /// Optional value for the OpenAI-Organization header.
    /// </summary>
    private readonly string? _organizationHeaderValue;

    /// <summary>
    /// Value for the authorization header.
    /// </summary>
    private readonly string _authorizationHeaderValue;

    /// <summary>
    /// Initializes a new instance of the <see cref="OpenAIImageGeneration"/> class.
    /// </summary>
    /// <param name="apiKey">OpenAI API key, see https://platform.openai.com/account/api-keys</param>
    /// <param name="organization">OpenAI organization id. This is usually optional unless your account belongs to multiple organizations.</param>
    /// <param name="httpClient">Custom <see cref="HttpClient"/> for HTTP requests.</param>
    /// <param name="loggerFactory">The <see cref="ILoggerFactory"/> to use for logging. If null, no logging will be performed.</param>
    public OpenAIImageGeneration(
        string apiKey,
        string? organization = null,
        HttpClient? httpClient = null,
        ILoggerFactory? loggerFactory = null)
    {
        Verify.NotNullOrWhiteSpace(apiKey);
        this._authorizationHeaderValue = $"Bearer {apiKey}";
        this._organizationHeaderValue = organization;

        this._core = new(httpClient, loggerFactory?.CreateLogger(typeof(OpenAIImageGeneration)));
        this._core.AddAttribute(OpenAIClientCore.OrganizationKey, organization);

        this._core.RequestCreated += (_, request) =>
        {
            request.Headers.Add("Authorization", this._authorizationHeaderValue);
            if (!string.IsNullOrEmpty(this._organizationHeaderValue))
            {
                request.Headers.Add("OpenAI-Organization", this._organizationHeaderValue);
            }
        };
    }

    /// <inheritdoc/>
<<<<<<< HEAD
    public IReadOnlyDictionary<string, string> Attributes => this._core.InternalAttributes;

    /// <inheritdoc/>
    public Task<string> GenerateImageAsync(string description, int width, int height, CancellationToken cancellationToken = default)
=======
    public Task<string> GenerateImageAsync(string description, int width, int height, Kernel? kernel = null, CancellationToken cancellationToken = default)
>>>>>>> 83c35e0f
    {
        Verify.NotNull(description);
        if (width != height || (width != 256 && width != 512 && width != 1024))
        {
            throw new ArgumentOutOfRangeException(nameof(width), width, "OpenAI can generate only square images of size 256x256, 512x512, or 1024x1024.");
        }

        return this.GenerateImageAsync(description, width, height, "url", x => x.Url, cancellationToken);
    }

    private async Task<string> GenerateImageAsync(
        string description,
        int width, int height,
        string format, Func<ImageGenerationResponse.Image, string> extractResponse,
        CancellationToken cancellationToken)
    {
        Debug.Assert(width == height);
        Debug.Assert(width is 256 or 512 or 1024);
        Debug.Assert(format is "url" or "b64_json");
        Debug.Assert(extractResponse is not null);

        var requestBody = JsonSerializer.Serialize(new ImageGenerationRequest
        {
            Prompt = description,
            Size = $"{width}x{height}",
            Count = 1,
            Format = format,
        });

        var list = await this._core.ExecuteImageGenerationRequestAsync(OpenAIEndpoint, requestBody, extractResponse!, cancellationToken).ConfigureAwait(false);
        return list[0];
    }
}<|MERGE_RESOLUTION|>--- conflicted
+++ resolved
@@ -64,14 +64,10 @@
     }
 
     /// <inheritdoc/>
-<<<<<<< HEAD
     public IReadOnlyDictionary<string, string> Attributes => this._core.InternalAttributes;
 
     /// <inheritdoc/>
-    public Task<string> GenerateImageAsync(string description, int width, int height, CancellationToken cancellationToken = default)
-=======
     public Task<string> GenerateImageAsync(string description, int width, int height, Kernel? kernel = null, CancellationToken cancellationToken = default)
->>>>>>> 83c35e0f
     {
         Verify.NotNull(description);
         if (width != height || (width != 256 && width != 512 && width != 1024))
