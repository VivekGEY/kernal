--- conflicted
+++ resolved
@@ -16,11 +16,7 @@
   <PropertyGroup>
     <!-- NuGet Package Settings -->
     <Title>Semantic Kernel - OpenAI and Azure OpenAI connectors</Title>
-<<<<<<< HEAD
-    <Description>Semantic Kernel connectors for OpenAI and Azure OpenAI. Contains clients for text generation, chat completion, embedding and DALL-E image generation.</Description>
-=======
-    <Description>Semantic Kernel connectors for OpenAI and Azure OpenAI. Contains clients for text completion, chat completion, embedding and DALL-E text to image.</Description>
->>>>>>> 858821bd
+    <Description>Semantic Kernel connectors for OpenAI and Azure OpenAI. Contains clients for text generation, chat completion, embedding and DALL-E text to image.</Description>
   </PropertyGroup>
 
   <ItemGroup>
