﻿// Copyright (c) Microsoft. All rights reserved.

using System;
using System.Diagnostics.CodeAnalysis;
using System.Net.Http;
using Azure;
using Azure.AI.OpenAI;
using Azure.Core;
using Microsoft.Extensions.DependencyInjection;
using Microsoft.Extensions.Logging;
using Microsoft.SemanticKernel.AudioToText;
using Microsoft.SemanticKernel.ChatCompletion;
using Microsoft.SemanticKernel.Connectors.OpenAI;
using Microsoft.SemanticKernel.Embeddings;
using Microsoft.SemanticKernel.Http;
using Microsoft.SemanticKernel.TextGeneration;
using Microsoft.SemanticKernel.TextToAudio;
using Microsoft.SemanticKernel.TextToImage;

#pragma warning disable CA2000 // Dispose objects before losing scope
#pragma warning disable IDE0039 // Use local function

namespace Microsoft.SemanticKernel;

/// <summary>
/// Provides extension methods for <see cref="IServiceCollection"/> and related classes to configure OpenAI and Azure OpenAI connectors.
/// </summary>
public static class OpenAIServiceCollectionExtensions
{
    #region Text Completion

    /// <summary>
    /// Adds an Azure OpenAI text generation service with the specified configuration.
    /// </summary>
    /// <param name="builder">The <see cref="IKernelBuilder"/> instance to augment.</param>
    /// <param name="deploymentName">Azure OpenAI deployment name, see https://learn.microsoft.com/azure/cognitive-services/openai/how-to/create-resource</param>
    /// <param name="endpoint">Azure OpenAI deployment URL, see https://learn.microsoft.com/azure/cognitive-services/openai/quickstart</param>
    /// <param name="apiKey">Azure OpenAI API key, see https://learn.microsoft.com/azure/cognitive-services/openai/quickstart</param>
    /// <param name="serviceId">A local identifier for the given AI service</param>
    /// <param name="modelId">Model identifier, see https://learn.microsoft.com/azure/cognitive-services/openai/quickstart</param>
    /// <param name="httpClient">The HttpClient to use with this service.</param>
    /// <returns>The same instance as <paramref name="builder"/>.</returns>
    public static IKernelBuilder AddAzureOpenAITextGeneration(
        this IKernelBuilder builder,
        string deploymentName,
        string endpoint,
        string apiKey,
        string? serviceId = null,
        string? modelId = null,
        HttpClient? httpClient = null)
    {
        Verify.NotNull(builder);
        Verify.NotNullOrWhiteSpace(deploymentName);
        Verify.NotNullOrWhiteSpace(endpoint);
        Verify.NotNullOrWhiteSpace(apiKey);

        builder.Services.AddKeyedSingleton<ITextGenerationService>(serviceId, (serviceProvider, _) =>
        {
            var client = CreateAzureOpenAIClient(endpoint, new AzureKeyCredential(apiKey), httpClient ?? serviceProvider.GetService<HttpClient>());
            return new AzureOpenAITextGenerationService(deploymentName, client, modelId, serviceProvider.GetService<ILoggerFactory>());
        });

        return builder;
    }

    /// <summary>
    /// Adds an Azure OpenAI text generation service with the specified configuration.
    /// </summary>
    /// <param name="services">The <see cref="IServiceCollection"/> instance to augment.</param>
    /// <param name="deploymentName">Azure OpenAI deployment name, see https://learn.microsoft.com/azure/cognitive-services/openai/how-to/create-resource</param>
    /// <param name="endpoint">Azure OpenAI deployment URL, see https://learn.microsoft.com/azure/cognitive-services/openai/quickstart</param>
    /// <param name="apiKey">Azure OpenAI API key, see https://learn.microsoft.com/azure/cognitive-services/openai/quickstart</param>
    /// <param name="serviceId">A local identifier for the given AI service</param>
    /// <param name="modelId">Model identifier, see https://learn.microsoft.com/azure/cognitive-services/openai/quickstart</param>
    /// <returns>The same instance as <paramref name="services"/>.</returns>
    public static IServiceCollection AddAzureOpenAITextGeneration(
        this IServiceCollection services,
        string deploymentName,
        string endpoint,
        string apiKey,
        string? serviceId = null,
        string? modelId = null)
    {
        Verify.NotNull(services);
        Verify.NotNullOrWhiteSpace(deploymentName);
        Verify.NotNullOrWhiteSpace(endpoint);
        Verify.NotNullOrWhiteSpace(apiKey);

        return services.AddKeyedSingleton<ITextGenerationService>(serviceId, (serviceProvider, _) =>
        {
            var client = CreateAzureOpenAIClient(endpoint, new AzureKeyCredential(apiKey), serviceProvider.GetService<HttpClient>());
            return new AzureOpenAITextGenerationService(deploymentName, client, modelId, serviceProvider.GetService<ILoggerFactory>());
        });
    }

    /// <summary>
    /// Adds an Azure OpenAI text generation service with the specified configuration.
    /// </summary>
    /// <param name="builder">The <see cref="IKernelBuilder"/> instance to augment.</param>
    /// <param name="deploymentName">Azure OpenAI deployment name, see https://learn.microsoft.com/azure/cognitive-services/openai/how-to/create-resource</param>
    /// <param name="endpoint">Azure OpenAI deployment URL, see https://learn.microsoft.com/azure/cognitive-services/openai/quickstart</param>
    /// <param name="credentials">Token credentials, e.g. DefaultAzureCredential, ManagedIdentityCredential, EnvironmentCredential, etc.</param>
    /// <param name="serviceId">A local identifier for the given AI service</param>
    /// <param name="modelId">Model identifier, see https://learn.microsoft.com/azure/cognitive-services/openai/quickstart</param>
    /// <param name="httpClient">The HttpClient to use with this service.</param>
    /// <returns>The same instance as <paramref name="builder"/>.</returns>
    public static IKernelBuilder AddAzureOpenAITextGeneration(
        this IKernelBuilder builder,
        string deploymentName,
        string endpoint,
        TokenCredential credentials,
        string? serviceId = null,
        string? modelId = null,
        HttpClient? httpClient = null)
    {
        Verify.NotNull(builder);
        Verify.NotNullOrWhiteSpace(deploymentName);
        Verify.NotNullOrWhiteSpace(endpoint);
        Verify.NotNull(credentials);

        builder.Services.AddKeyedSingleton<ITextGenerationService>(serviceId, (serviceProvider, _) =>
        {
            var client = CreateAzureOpenAIClient(endpoint, credentials, httpClient ?? serviceProvider.GetService<HttpClient>());
            return new AzureOpenAITextGenerationService(deploymentName, client, modelId, serviceProvider.GetService<ILoggerFactory>());
        });

        return builder;
    }

    /// <summary>
    /// Adds an Azure OpenAI text generation service with the specified configuration.
    /// </summary>
    /// <param name="services">The <see cref="IServiceCollection"/> instance to augment.</param>
    /// <param name="deploymentName">Azure OpenAI deployment name, see https://learn.microsoft.com/azure/cognitive-services/openai/how-to/create-resource</param>
    /// <param name="endpoint">Azure OpenAI deployment URL, see https://learn.microsoft.com/azure/cognitive-services/openai/quickstart</param>
    /// <param name="credentials">Token credentials, e.g. DefaultAzureCredential, ManagedIdentityCredential, EnvironmentCredential, etc.</param>
    /// <param name="serviceId">A local identifier for the given AI service</param>
    /// <param name="modelId">Model identifier, see https://learn.microsoft.com/azure/cognitive-services/openai/quickstart</param>
    /// <returns>The same instance as <paramref name="services"/>.</returns>
    public static IServiceCollection AddAzureOpenAITextGeneration(
        this IServiceCollection services,
        string deploymentName,
        string endpoint,
        TokenCredential credentials,
        string? serviceId = null,
        string? modelId = null)
    {
        Verify.NotNull(services);
        Verify.NotNullOrWhiteSpace(deploymentName);
        Verify.NotNullOrWhiteSpace(endpoint);
        Verify.NotNull(credentials);

        return services.AddKeyedSingleton<ITextGenerationService>(serviceId, (serviceProvider, _) =>
        {
            var client = CreateAzureOpenAIClient(endpoint, credentials, serviceProvider.GetService<HttpClient>());
            return new AzureOpenAITextGenerationService(deploymentName, client, modelId, serviceProvider.GetService<ILoggerFactory>());
        });
    }

    /// <summary>
    /// Adds an Azure OpenAI text generation service with the specified configuration.
    /// </summary>
    /// <param name="builder">The <see cref="IKernelBuilder"/> instance to augment.</param>
    /// <param name="deploymentName">Azure OpenAI deployment name, see https://learn.microsoft.com/azure/cognitive-services/openai/how-to/create-resource</param>
    /// <param name="openAIClient"><see cref="OpenAIClient"/> to use for the service. If null, one must be available in the service provider when this service is resolved.</param>
    /// <param name="serviceId">A local identifier for the given AI service</param>
    /// <param name="modelId">Model identifier, see https://learn.microsoft.com/azure/cognitive-services/openai/quickstart</param>
    /// <returns>The same instance as <paramref name="builder"/>.</returns>
    public static IKernelBuilder AddAzureOpenAITextGeneration(
        this IKernelBuilder builder,
        string deploymentName,
        OpenAIClient? openAIClient = null,
        string? serviceId = null,
        string? modelId = null)
    {
        Verify.NotNull(builder);
        Verify.NotNullOrWhiteSpace(deploymentName);

        builder.Services.AddKeyedSingleton<ITextGenerationService>(serviceId, (serviceProvider, _) =>
            new AzureOpenAITextGenerationService(
                deploymentName,
                openAIClient ?? serviceProvider.GetRequiredService<OpenAIClient>(),
                modelId,
                serviceProvider.GetService<ILoggerFactory>()));

        return builder;
    }

    /// <summary>
    /// Adds an Azure OpenAI text generation service with the specified configuration.
    /// </summary>
    /// <param name="services">The <see cref="IServiceCollection"/> instance to augment.</param>
    /// <param name="deploymentName">Azure OpenAI deployment name, see https://learn.microsoft.com/azure/cognitive-services/openai/how-to/create-resource</param>
    /// <param name="openAIClient"><see cref="OpenAIClient"/> to use for the service. If null, one must be available in the service provider when this service is resolved.</param>
    /// <param name="serviceId">A local identifier for the given AI service</param>
    /// <param name="modelId">Model identifier, see https://learn.microsoft.com/azure/cognitive-services/openai/quickstart</param>
    /// <returns>The same instance as <paramref name="services"/>.</returns>
    public static IServiceCollection AddAzureOpenAITextGeneration(
        this IServiceCollection services,
        string deploymentName,
        OpenAIClient? openAIClient = null,
        string? serviceId = null,
        string? modelId = null)
    {
        Verify.NotNull(services);
        Verify.NotNullOrWhiteSpace(deploymentName);

        return services.AddKeyedSingleton<ITextGenerationService>(serviceId, (serviceProvider, _) =>
            new AzureOpenAITextGenerationService(
                deploymentName,
                openAIClient ?? serviceProvider.GetRequiredService<OpenAIClient>(),
                modelId,
                serviceProvider.GetService<ILoggerFactory>()));
    }

    /// <summary>
    /// Adds an OpenAI text generation service with the specified configuration.
    /// </summary>
    /// <param name="builder">The <see cref="IKernelBuilder"/> instance to augment.</param>
    /// <param name="modelId">OpenAI model name, see https://platform.openai.com/docs/models</param>
    /// <param name="apiKey">OpenAI API key, see https://platform.openai.com/account/api-keys</param>
    /// <param name="orgId">OpenAI organization id. This is usually optional unless your account belongs to multiple organizations.</param>
    /// <param name="serviceId">A local identifier for the given AI service</param>
    /// <param name="httpClient">The HttpClient to use with this service.</param>
    /// <returns>The same instance as <paramref name="builder"/>.</returns>
    public static IKernelBuilder AddOpenAITextGeneration(
        this IKernelBuilder builder,
        string modelId,
        string apiKey,
        string? orgId = null,
        string? serviceId = null,
        HttpClient? httpClient = null)
    {
        Verify.NotNull(builder);
        Verify.NotNullOrWhiteSpace(modelId);
        Verify.NotNullOrWhiteSpace(apiKey);

        builder.Services.AddKeyedSingleton<ITextGenerationService>(serviceId, (serviceProvider, _) =>
            new OpenAITextGenerationService(
                modelId,
                apiKey,
                orgId,
                HttpClientProvider.GetHttpClient(httpClient, serviceProvider),
                serviceProvider.GetService<ILoggerFactory>()));

        return builder;
    }

    /// <summary>
    /// Adds an OpenAI text generation service with the specified configuration.
    /// </summary>
    /// <param name="services">The <see cref="IServiceCollection"/> instance to augment.</param>
    /// <param name="modelId">OpenAI model name, see https://platform.openai.com/docs/models</param>
    /// <param name="apiKey">OpenAI API key, see https://platform.openai.com/account/api-keys</param>
    /// <param name="orgId">OpenAI organization id. This is usually optional unless your account belongs to multiple organizations.</param>
    /// <param name="serviceId">A local identifier for the given AI service</param>
    /// <returns>The same instance as <paramref name="services"/>.</returns>
    public static IServiceCollection AddOpenAITextGeneration(
        this IServiceCollection services,
        string modelId,
        string apiKey,
        string? orgId = null,
        string? serviceId = null)
    {
        Verify.NotNull(services);
        Verify.NotNullOrWhiteSpace(modelId);
        Verify.NotNullOrWhiteSpace(apiKey);

        return services.AddKeyedSingleton<ITextGenerationService>(serviceId, (serviceProvider, _) =>
            new OpenAITextGenerationService(
                modelId,
                apiKey,
                orgId,
                HttpClientProvider.GetHttpClient(serviceProvider),
                serviceProvider.GetService<ILoggerFactory>()));
    }

    /// <summary>
    /// Adds an OpenAI text generation service with the specified configuration.
    /// </summary>
    /// <param name="builder">The <see cref="IKernelBuilder"/> instance to augment.</param>
    /// <param name="modelId">OpenAI model name, see https://platform.openai.com/docs/models</param>
    /// <param name="openAIClient"><see cref="OpenAIClient"/> to use for the service. If null, one must be available in the service provider when this service is resolved.</param>
    /// <param name="serviceId">A local identifier for the given AI service</param>
    /// <returns>The same instance as <paramref name="builder"/>.</returns>
    public static IKernelBuilder AddOpenAITextGeneration(
        this IKernelBuilder builder,
        string modelId,
        OpenAIClient? openAIClient = null,
        string? serviceId = null)
    {
        Verify.NotNull(builder);
        Verify.NotNullOrWhiteSpace(modelId);

        builder.Services.AddKeyedSingleton<ITextGenerationService>(serviceId, (serviceProvider, _) =>
            new OpenAITextGenerationService(
                modelId,
                openAIClient ?? serviceProvider.GetRequiredService<OpenAIClient>(),
                serviceProvider.GetService<ILoggerFactory>()));

        return builder;
    }

    /// <summary>
    /// Adds an OpenAI text generation service with the specified configuration.
    /// </summary>
    /// <param name="services">The <see cref="IServiceCollection"/> instance to augment.</param>
    /// <param name="modelId">OpenAI model name, see https://platform.openai.com/docs/models</param>
    /// <param name="openAIClient"><see cref="OpenAIClient"/> to use for the service. If null, one must be available in the service provider when this service is resolved.</param>
    /// <param name="serviceId">A local identifier for the given AI service</param>
    /// <returns>The same instance as <paramref name="services"/>.</returns>
    public static IServiceCollection AddOpenAITextGeneration(this IServiceCollection services,
        string modelId,
        OpenAIClient? openAIClient = null,
        string? serviceId = null)
    {
        Verify.NotNull(services);
        Verify.NotNullOrWhiteSpace(modelId);

        return services.AddKeyedSingleton<ITextGenerationService>(serviceId, (serviceProvider, _) =>
            new OpenAITextGenerationService(
                modelId,
                openAIClient ?? serviceProvider.GetRequiredService<OpenAIClient>(),
                serviceProvider.GetService<ILoggerFactory>()));
    }

    #endregion

    #region Text Embedding

    /// <summary>
    /// Adds an Azure OpenAI text embeddings service to the list.
    /// </summary>
    /// <param name="builder">The <see cref="IKernelBuilder"/> instance to augment.</param>
    /// <param name="deploymentName">Azure OpenAI deployment name, see https://learn.microsoft.com/azure/cognitive-services/openai/how-to/create-resource</param>
    /// <param name="endpoint">Azure OpenAI deployment URL, see https://learn.microsoft.com/azure/cognitive-services/openai/quickstart</param>
    /// <param name="apiKey">Azure OpenAI API key, see https://learn.microsoft.com/azure/cognitive-services/openai/quickstart</param>
    /// <param name="serviceId">A local identifier for the given AI service</param>
    /// <param name="modelId">Model identifier, see https://learn.microsoft.com/azure/cognitive-services/openai/quickstart</param>
    /// <param name="httpClient">The HttpClient to use with this service.</param>
    /// <returns>The same instance as <paramref name="builder"/>.</returns>
    [Experimental("SKEXP0011")]
    public static IKernelBuilder AddAzureOpenAITextEmbeddingGeneration(
        this IKernelBuilder builder,
        string deploymentName,
        string endpoint,
        string apiKey,
        string? serviceId = null,
        string? modelId = null,
        HttpClient? httpClient = null)
    {
        Verify.NotNull(builder);
        Verify.NotNullOrWhiteSpace(deploymentName);
        Verify.NotNullOrWhiteSpace(endpoint);
        Verify.NotNullOrWhiteSpace(apiKey);

        builder.Services.AddKeyedSingleton<ITextEmbeddingGenerationService>(serviceId, (serviceProvider, _) =>
            new AzureOpenAITextEmbeddingGenerationService(
                deploymentName,
                endpoint,
                apiKey,
                modelId,
                HttpClientProvider.GetHttpClient(httpClient, serviceProvider),
                serviceProvider.GetService<ILoggerFactory>()));

        return builder;
    }

    /// <summary>
    /// Adds an Azure OpenAI text embeddings service to the list.
    /// </summary>
    /// <param name="services">The <see cref="IServiceCollection"/> instance to augment.</param>
    /// <param name="deploymentName">Azure OpenAI deployment name, see https://learn.microsoft.com/azure/cognitive-services/openai/how-to/create-resource</param>
    /// <param name="endpoint">Azure OpenAI deployment URL, see https://learn.microsoft.com/azure/cognitive-services/openai/quickstart</param>
    /// <param name="apiKey">Azure OpenAI API key, see https://learn.microsoft.com/azure/cognitive-services/openai/quickstart</param>
    /// <param name="serviceId">A local identifier for the given AI service</param>
    /// <param name="modelId">Model identifier, see https://learn.microsoft.com/azure/cognitive-services/openai/quickstart</param>
    /// <returns>The same instance as <paramref name="services"/>.</returns>
    [Experimental("SKEXP0011")]
    public static IServiceCollection AddAzureOpenAITextEmbeddingGeneration(
        this IServiceCollection services,
        string deploymentName,
        string endpoint,
        string apiKey,
        string? serviceId = null,
        string? modelId = null)
    {
        Verify.NotNull(services);
        Verify.NotNullOrWhiteSpace(deploymentName);
        Verify.NotNullOrWhiteSpace(endpoint);
        Verify.NotNullOrWhiteSpace(apiKey);

        return services.AddKeyedSingleton<ITextEmbeddingGenerationService>(serviceId, (serviceProvider, _) =>
            new AzureOpenAITextEmbeddingGenerationService(
                deploymentName,
                endpoint,
                apiKey,
                modelId,
                HttpClientProvider.GetHttpClient(serviceProvider),
                serviceProvider.GetService<ILoggerFactory>()));
    }

    /// <summary>
    /// Adds an Azure OpenAI text embeddings service to the list.
    /// </summary>
    /// <param name="builder">The <see cref="IKernelBuilder"/> instance to augment.</param>
    /// <param name="deploymentName">Azure OpenAI deployment name, see https://learn.microsoft.com/azure/cognitive-services/openai/how-to/create-resource</param>
    /// <param name="endpoint">Azure OpenAI deployment URL, see https://learn.microsoft.com/azure/cognitive-services/openai/quickstart</param>
    /// <param name="credential">Token credentials, e.g. DefaultAzureCredential, ManagedIdentityCredential, EnvironmentCredential, etc.</param>
    /// <param name="serviceId">A local identifier for the given AI service</param>
    /// <param name="modelId">Model identifier, see https://learn.microsoft.com/azure/cognitive-services/openai/quickstart</param>
    /// <param name="httpClient">The HttpClient to use with this service.</param>
    /// <returns>The same instance as <paramref name="builder"/>.</returns>
    [Experimental("SKEXP0011")]
    public static IKernelBuilder AddAzureOpenAITextEmbeddingGeneration(
        this IKernelBuilder builder,
        string deploymentName,
        string endpoint,
        TokenCredential credential,
        string? serviceId = null,
        string? modelId = null,
        HttpClient? httpClient = null)
    {
        Verify.NotNull(builder);
        Verify.NotNullOrWhiteSpace(deploymentName);
        Verify.NotNullOrWhiteSpace(endpoint);
        Verify.NotNull(credential);

        builder.Services.AddKeyedSingleton<ITextEmbeddingGenerationService>(serviceId, (serviceProvider, _) =>
            new AzureOpenAITextEmbeddingGenerationService(
                deploymentName,
                endpoint,
                credential,
                modelId,
                HttpClientProvider.GetHttpClient(httpClient, serviceProvider),
                serviceProvider.GetService<ILoggerFactory>()));

        return builder;
    }

    /// <summary>
    /// Adds an Azure OpenAI text embeddings service to the list.
    /// </summary>
    /// <param name="services">The <see cref="IServiceCollection"/> instance to augment.</param>
    /// <param name="deploymentName">Azure OpenAI deployment name, see https://learn.microsoft.com/azure/cognitive-services/openai/how-to/create-resource</param>
    /// <param name="endpoint">Azure OpenAI deployment URL, see https://learn.microsoft.com/azure/cognitive-services/openai/quickstart</param>
    /// <param name="credential">Token credentials, e.g. DefaultAzureCredential, ManagedIdentityCredential, EnvironmentCredential, etc.</param>
    /// <param name="serviceId">A local identifier for the given AI service</param>
    /// <param name="modelId">Model identifier, see https://learn.microsoft.com/azure/cognitive-services/openai/quickstart</param>
    /// <returns>The same instance as <paramref name="services"/>.</returns>
    [Experimental("SKEXP0011")]
    public static IServiceCollection AddAzureOpenAITextEmbeddingGeneration(
        this IServiceCollection services,
        string deploymentName,
        string endpoint,
        TokenCredential credential,
        string? serviceId = null,
        string? modelId = null)
    {
        Verify.NotNull(services);
        Verify.NotNullOrWhiteSpace(deploymentName);
        Verify.NotNullOrWhiteSpace(endpoint);
        Verify.NotNull(credential);

        return services.AddKeyedSingleton<ITextEmbeddingGenerationService>(serviceId, (serviceProvider, _) =>
            new AzureOpenAITextEmbeddingGenerationService(
                deploymentName,
                endpoint,
                credential,
                modelId,
                HttpClientProvider.GetHttpClient(serviceProvider),
                serviceProvider.GetService<ILoggerFactory>()));
    }

    /// <summary>
    /// Adds an Azure OpenAI text embeddings service to the list.
    /// </summary>
    /// <param name="builder">The <see cref="IKernelBuilder"/> instance to augment.</param>
    /// <param name="deploymentName">Azure OpenAI deployment name, see https://learn.microsoft.com/azure/cognitive-services/openai/how-to/create-resource</param>
    /// <param name="openAIClient"><see cref="OpenAIClient"/> to use for the service. If null, one must be available in the service provider when this service is resolved.</param>
    /// <param name="serviceId">A local identifier for the given AI service</param>
    /// <param name="modelId">Model identifier, see https://learn.microsoft.com/azure/cognitive-services/openai/quickstart</param>
    /// <returns>The same instance as <paramref name="builder"/>.</returns>
    [Experimental("SKEXP0011")]
    public static IKernelBuilder AddAzureOpenAITextEmbeddingGeneration(
        this IKernelBuilder builder,
        string deploymentName,
        OpenAIClient? openAIClient = null,
        string? serviceId = null,
        string? modelId = null)
    {
        Verify.NotNull(builder);
        Verify.NotNullOrWhiteSpace(deploymentName);

        builder.Services.AddKeyedSingleton<ITextEmbeddingGenerationService>(serviceId, (serviceProvider, _) =>
            new AzureOpenAITextEmbeddingGenerationService(
                deploymentName,
                openAIClient ?? serviceProvider.GetRequiredService<OpenAIClient>(),
                modelId,
                serviceProvider.GetService<ILoggerFactory>()));

        return builder;
    }

    /// <summary>
    /// Adds an Azure OpenAI text embeddings service to the list.
    /// </summary>
    /// <param name="services">The <see cref="IServiceCollection"/> instance to augment.</param>
    /// <param name="deploymentName">Azure OpenAI deployment name, see https://learn.microsoft.com/azure/cognitive-services/openai/how-to/create-resource</param>
    /// <param name="openAIClient"><see cref="OpenAIClient"/> to use for the service. If null, one must be available in the service provider when this service is resolved.</param>
    /// <param name="serviceId">A local identifier for the given AI service</param>
    /// <param name="modelId">Model identifier, see https://learn.microsoft.com/azure/cognitive-services/openai/quickstart</param>
    /// <returns>The same instance as <paramref name="services"/>.</returns>
    [Experimental("SKEXP0011")]
    public static IServiceCollection AddAzureOpenAITextEmbeddingGeneration(
        this IServiceCollection services,
        string deploymentName,
        OpenAIClient? openAIClient = null,
        string? serviceId = null,
        string? modelId = null)
    {
        Verify.NotNull(services);
        Verify.NotNullOrWhiteSpace(deploymentName);

        return services.AddKeyedSingleton<ITextEmbeddingGenerationService>(serviceId, (serviceProvider, _) =>
            new AzureOpenAITextEmbeddingGenerationService(
                deploymentName,
                openAIClient ?? serviceProvider.GetRequiredService<OpenAIClient>(),
                modelId,
                serviceProvider.GetService<ILoggerFactory>()));
    }

    /// <summary>
    /// Adds the OpenAI text embeddings service to the list.
    /// </summary>
    /// <param name="builder">The <see cref="IKernelBuilder"/> instance to augment.</param>
    /// <param name="modelId">OpenAI model name, see https://platform.openai.com/docs/models</param>
    /// <param name="apiKey">OpenAI API key, see https://platform.openai.com/account/api-keys</param>
    /// <param name="orgId">OpenAI organization id. This is usually optional unless your account belongs to multiple organizations.</param>
    /// <param name="serviceId">A local identifier for the given AI service</param>
    /// <param name="httpClient">The HttpClient to use with this service.</param>
    /// <returns>The same instance as <paramref name="builder"/>.</returns>
    [Experimental("SKEXP0011")]
    public static IKernelBuilder AddOpenAITextEmbeddingGeneration(
        this IKernelBuilder builder,
        string modelId,
        string apiKey,
        string? orgId = null,
        string? serviceId = null,
        HttpClient? httpClient = null)
    {
        Verify.NotNull(builder);
        Verify.NotNullOrWhiteSpace(modelId);
        Verify.NotNullOrWhiteSpace(apiKey);

        builder.Services.AddKeyedSingleton<ITextEmbeddingGenerationService>(serviceId, (serviceProvider, _) =>
            new OpenAITextEmbeddingGenerationService(
                modelId,
                apiKey,
                orgId,
                HttpClientProvider.GetHttpClient(httpClient, serviceProvider),
                serviceProvider.GetService<ILoggerFactory>()));

        return builder;
    }

    /// <summary>
    /// Adds the OpenAI text embeddings service to the list.
    /// </summary>
    /// <param name="services">The <see cref="IServiceCollection"/> instance to augment.</param>
    /// <param name="modelId">OpenAI model name, see https://platform.openai.com/docs/models</param>
    /// <param name="apiKey">OpenAI API key, see https://platform.openai.com/account/api-keys</param>
    /// <param name="orgId">OpenAI organization id. This is usually optional unless your account belongs to multiple organizations.</param>
    /// <param name="serviceId">A local identifier for the given AI service</param>
    /// <returns>The same instance as <paramref name="services"/>.</returns>
    [Experimental("SKEXP0011")]
    public static IServiceCollection AddOpenAITextEmbeddingGeneration(
        this IServiceCollection services,
        string modelId,
        string apiKey,
        string? orgId = null,
        string? serviceId = null)
    {
        Verify.NotNull(services);
        Verify.NotNullOrWhiteSpace(modelId);
        Verify.NotNullOrWhiteSpace(apiKey);

        return services.AddKeyedSingleton<ITextEmbeddingGenerationService>(serviceId, (serviceProvider, _) =>
            new OpenAITextEmbeddingGenerationService(
                modelId,
                apiKey,
                orgId,
                HttpClientProvider.GetHttpClient(serviceProvider),
                serviceProvider.GetService<ILoggerFactory>()));
    }

    /// <summary>
    /// Adds the OpenAI text embeddings service to the list.
    /// </summary>
    /// <param name="builder">The <see cref="IServiceCollection"/> instance to augment.</param>
    /// <param name="modelId">OpenAI model name, see https://platform.openai.com/docs/models</param>
    /// <param name="openAIClient"><see cref="OpenAIClient"/> to use for the service. If null, one must be available in the service provider when this service is resolved.</param>
    /// <param name="serviceId">A local identifier for the given AI service</param>
    /// <returns>The same instance as <paramref name="builder"/>.</returns>
    [Experimental("SKEXP0011")]
    public static IKernelBuilder AddOpenAITextEmbeddingGeneration(
        this IKernelBuilder builder,
        string modelId,
        OpenAIClient? openAIClient = null,
        string? serviceId = null)
    {
        Verify.NotNull(builder);
        Verify.NotNullOrWhiteSpace(modelId);

        builder.Services.AddKeyedSingleton<ITextEmbeddingGenerationService>(serviceId, (serviceProvider, _) =>
            new OpenAITextEmbeddingGenerationService(
                modelId,
                openAIClient ?? serviceProvider.GetRequiredService<OpenAIClient>(),
                serviceProvider.GetService<ILoggerFactory>()));

        return builder;
    }

    /// <summary>
    /// Adds the OpenAI text embeddings service to the list.
    /// </summary>
    /// <param name="services">The <see cref="IServiceCollection"/> instance to augment.</param>
    /// <param name="modelId">The OpenAI model id.</param>
    /// <param name="openAIClient"><see cref="OpenAIClient"/> to use for the service. If null, one must be available in the service provider when this service is resolved.</param>
    /// <param name="serviceId">A local identifier for the given AI service</param>
    /// <returns>The same instance as <paramref name="services"/>.</returns>
    [Experimental("SKEXP0011")]
    public static IServiceCollection AddOpenAITextEmbeddingGeneration(this IServiceCollection services,
        string modelId,
        OpenAIClient? openAIClient = null,
        string? serviceId = null)
    {
        Verify.NotNull(services);
        Verify.NotNullOrWhiteSpace(modelId);

        return services.AddKeyedSingleton<ITextEmbeddingGenerationService>(serviceId, (serviceProvider, _) =>
            new OpenAITextEmbeddingGenerationService(
                modelId,
                openAIClient ?? serviceProvider.GetRequiredService<OpenAIClient>(),
                serviceProvider.GetService<ILoggerFactory>()));
    }

    #endregion

    #region Chat Completion

    /// <summary>
    /// Adds the Azure OpenAI chat completion service to the list.
    /// </summary>
    /// <param name="builder">The <see cref="IKernelBuilder"/> instance to augment.</param>
    /// <param name="deploymentName">Azure OpenAI deployment name, see https://learn.microsoft.com/azure/cognitive-services/openai/how-to/create-resource</param>
    /// <param name="endpoint">Azure OpenAI deployment URL, see https://learn.microsoft.com/azure/cognitive-services/openai/quickstart</param>
    /// <param name="apiKey">Azure OpenAI API key, see https://learn.microsoft.com/azure/cognitive-services/openai/quickstart</param>
    /// <param name="serviceId">A local identifier for the given AI service</param>
    /// <param name="modelId">Model identifier, see https://learn.microsoft.com/azure/cognitive-services/openai/quickstart</param>
    /// <param name="httpClient">The HttpClient to use with this service.</param>
    /// <returns>The same instance as <paramref name="builder"/>.</returns>
    public static IKernelBuilder AddAzureOpenAIChatCompletion(
        this IKernelBuilder builder,
        string deploymentName,
        string endpoint,
        string apiKey,
        string? serviceId = null,
        string? modelId = null,
        HttpClient? httpClient = null)
    {
        Verify.NotNull(builder);
        Verify.NotNullOrWhiteSpace(deploymentName);
        Verify.NotNullOrWhiteSpace(endpoint);
        Verify.NotNullOrWhiteSpace(apiKey);

        Func<IServiceProvider, object?, AzureOpenAIChatCompletionService> factory = (serviceProvider, _) =>
        {
            OpenAIClient client = CreateAzureOpenAIClient(
                endpoint,
                new AzureKeyCredential(apiKey),
                HttpClientProvider.GetHttpClient(httpClient, serviceProvider));

            return new(deploymentName, client, modelId, serviceProvider.GetService<ILoggerFactory>());
        };

        builder.Services.AddKeyedSingleton<IChatCompletionService>(serviceId, factory);
        builder.Services.AddKeyedSingleton<ITextGenerationService>(serviceId, factory);

        return builder;
    }

    /// <summary>
    /// Adds the Azure OpenAI chat completion service to the list.
    /// </summary>
    /// <param name="services">The <see cref="IServiceCollection"/> instance to augment.</param>
    /// <param name="deploymentName">Azure OpenAI deployment name, see https://learn.microsoft.com/azure/cognitive-services/openai/how-to/create-resource</param>
    /// <param name="endpoint">Azure OpenAI deployment URL, see https://learn.microsoft.com/azure/cognitive-services/openai/quickstart</param>
    /// <param name="apiKey">Azure OpenAI API key, see https://learn.microsoft.com/azure/cognitive-services/openai/quickstart</param>
    /// <param name="serviceId">A local identifier for the given AI service</param>
    /// <param name="modelId">Model identifier, see https://learn.microsoft.com/azure/cognitive-services/openai/quickstart</param>
    /// <returns>The same instance as <paramref name="services"/>.</returns>
    public static IServiceCollection AddAzureOpenAIChatCompletion(
        this IServiceCollection services,
        string deploymentName,
        string endpoint,
        string apiKey,
        string? serviceId = null,
        string? modelId = null)
    {
        Verify.NotNull(services);
        Verify.NotNullOrWhiteSpace(deploymentName);
        Verify.NotNullOrWhiteSpace(endpoint);
        Verify.NotNullOrWhiteSpace(apiKey);

        Func<IServiceProvider, object?, AzureOpenAIChatCompletionService> factory = (serviceProvider, _) =>
        {
            OpenAIClient client = CreateAzureOpenAIClient(
                endpoint,
                new AzureKeyCredential(apiKey),
                HttpClientProvider.GetHttpClient(serviceProvider));

            return new(deploymentName, client, modelId, serviceProvider.GetService<ILoggerFactory>());
        };

        services.AddKeyedSingleton<IChatCompletionService>(serviceId, factory);
        services.AddKeyedSingleton<ITextGenerationService>(serviceId, factory);

        return services;
    }

    /// <summary>
    /// Adds the Azure OpenAI chat completion service to the list.
    /// </summary>
    /// <param name="builder">The <see cref="IServiceCollection"/> instance to augment.</param>
    /// <param name="deploymentName">Azure OpenAI deployment name, see https://learn.microsoft.com/azure/cognitive-services/openai/how-to/create-resource</param>
    /// <param name="endpoint">Azure OpenAI deployment URL, see https://learn.microsoft.com/azure/cognitive-services/openai/quickstart</param>
    /// <param name="credentials">Token credentials, e.g. DefaultAzureCredential, ManagedIdentityCredential, EnvironmentCredential, etc.</param>
    /// <param name="serviceId">A local identifier for the given AI service</param>
    /// <param name="modelId">Model identifier, see https://learn.microsoft.com/azure/cognitive-services/openai/quickstart</param>
    /// <param name="httpClient">The HttpClient to use with this service.</param>
    /// <returns>The same instance as <paramref name="builder"/>.</returns>
    public static IKernelBuilder AddAzureOpenAIChatCompletion(
        this IKernelBuilder builder,
        string deploymentName,
        string endpoint,
        TokenCredential credentials,
        string? serviceId = null,
        string? modelId = null,
        HttpClient? httpClient = null)
    {
        Verify.NotNull(builder);
        Verify.NotNullOrWhiteSpace(deploymentName);
        Verify.NotNullOrWhiteSpace(endpoint);
        Verify.NotNull(credentials);

        Func<IServiceProvider, object?, AzureOpenAIChatCompletionService> factory = (serviceProvider, _) =>
        {
            OpenAIClient client = CreateAzureOpenAIClient(
                endpoint,
                credentials,
                HttpClientProvider.GetHttpClient(httpClient, serviceProvider));

            return new(deploymentName, client, modelId, serviceProvider.GetService<ILoggerFactory>());
        };

        builder.Services.AddKeyedSingleton<IChatCompletionService>(serviceId, factory);
        builder.Services.AddKeyedSingleton<ITextGenerationService>(serviceId, factory);

        return builder;
    }

    /// <summary>
    /// Adds the Azure OpenAI chat completion service to the list.
    /// </summary>
    /// <param name="services">The <see cref="IServiceCollection"/> instance to augment.</param>
    /// <param name="deploymentName">Azure OpenAI deployment name, see https://learn.microsoft.com/azure/cognitive-services/openai/how-to/create-resource</param>
    /// <param name="endpoint">Azure OpenAI deployment URL, see https://learn.microsoft.com/azure/cognitive-services/openai/quickstart</param>
    /// <param name="credentials">Token credentials, e.g. DefaultAzureCredential, ManagedIdentityCredential, EnvironmentCredential, etc.</param>
    /// <param name="serviceId">A local identifier for the given AI service</param>
    /// <param name="modelId">Model identifier, see https://learn.microsoft.com/azure/cognitive-services/openai/quickstart</param>
    /// <returns>The same instance as <paramref name="services"/>.</returns>
    public static IServiceCollection AddAzureOpenAIChatCompletion(
        this IServiceCollection services,
        string deploymentName,
        string endpoint,
        TokenCredential credentials,
        string? serviceId = null,
        string? modelId = null)
    {
        Verify.NotNull(services);
        Verify.NotNullOrWhiteSpace(deploymentName);
        Verify.NotNullOrWhiteSpace(endpoint);
        Verify.NotNull(credentials);

        Func<IServiceProvider, object?, AzureOpenAIChatCompletionService> factory = (serviceProvider, _) =>
        {
            OpenAIClient client = CreateAzureOpenAIClient(
                endpoint,
                credentials,
                HttpClientProvider.GetHttpClient(serviceProvider));

            return new(deploymentName, client, modelId, serviceProvider.GetService<ILoggerFactory>());
        };

        services.AddKeyedSingleton<IChatCompletionService>(serviceId, factory);
        services.AddKeyedSingleton<ITextGenerationService>(serviceId, factory);

        return services;
    }

    /// <summary>
    /// Adds the Azure OpenAI chat completion service to the list.
    /// </summary>
    /// <param name="builder">The <see cref="IKernelBuilder"/> instance to augment.</param>
    /// <param name="deploymentName">Azure OpenAI deployment name, see https://learn.microsoft.com/azure/cognitive-services/openai/how-to/create-resource</param>
    /// <param name="openAIClient"><see cref="OpenAIClient"/> to use for the service. If null, one must be available in the service provider when this service is resolved.</param>
    /// <param name="serviceId">A local identifier for the given AI service</param>
    /// <param name="modelId">Model identifier, see https://learn.microsoft.com/azure/cognitive-services/openai/quickstart</param>
    /// <returns>The same instance as <paramref name="builder"/>.</returns>
    public static IKernelBuilder AddAzureOpenAIChatCompletion(
        this IKernelBuilder builder,
        string deploymentName,
        OpenAIClient? openAIClient = null,
        string? serviceId = null,
        string? modelId = null)
    {
        Verify.NotNull(builder);
        Verify.NotNullOrWhiteSpace(deploymentName);

        Func<IServiceProvider, object?, AzureOpenAIChatCompletionService> factory = (serviceProvider, _) =>
            new(deploymentName, openAIClient ?? serviceProvider.GetRequiredService<OpenAIClient>(), modelId, serviceProvider.GetService<ILoggerFactory>());

        builder.Services.AddKeyedSingleton<IChatCompletionService>(serviceId, factory);
        builder.Services.AddKeyedSingleton<ITextGenerationService>(serviceId, factory);

        return builder;
    }

    /// <summary>
    /// Adds the Azure OpenAI chat completion service to the list.
    /// </summary>
    /// <param name="services">The <see cref="IServiceCollection"/> instance to augment.</param>
    /// <param name="deploymentName">Azure OpenAI deployment name, see https://learn.microsoft.com/azure/cognitive-services/openai/how-to/create-resource</param>
    /// <param name="openAIClient"><see cref="OpenAIClient"/> to use for the service. If null, one must be available in the service provider when this service is resolved.</param>
    /// <param name="serviceId">A local identifier for the given AI service</param>
    /// <param name="modelId">Model identifier, see https://learn.microsoft.com/azure/cognitive-services/openai/quickstart</param>
    /// <returns>The same instance as <paramref name="services"/>.</returns>
    public static IServiceCollection AddAzureOpenAIChatCompletion(
        this IServiceCollection services,
        string deploymentName,
        OpenAIClient? openAIClient = null,
        string? serviceId = null,
        string? modelId = null)
    {
        Verify.NotNull(services);
        Verify.NotNullOrWhiteSpace(deploymentName);

        Func<IServiceProvider, object?, AzureOpenAIChatCompletionService> factory = (serviceProvider, _) =>
            new(deploymentName, openAIClient ?? serviceProvider.GetRequiredService<OpenAIClient>(), modelId, serviceProvider.GetService<ILoggerFactory>());

        services.AddKeyedSingleton<IChatCompletionService>(serviceId, factory);
        services.AddKeyedSingleton<ITextGenerationService>(serviceId, factory);

        return services;
    }

    /// <summary>
    /// Adds the Azure OpenAI chat completion with data service to the list.
    /// </summary>
    /// <param name="builder">The <see cref="IKernelBuilder"/> instance.</param>
    /// <param name="config">Required configuration for Azure OpenAI chat completion with data.</param>
    /// <param name="serviceId">A local identifier for the given AI service.</param>
    /// <returns>The same instance as <paramref name="builder"/>.</returns>
    /// <remarks>
    /// More information: <see href="https://learn.microsoft.com/en-us/azure/ai-services/openai/use-your-data-quickstart"/>
    /// </remarks>
    [Experimental("SKEXP0010")]
    public static IKernelBuilder AddAzureOpenAIChatCompletion(
        this IKernelBuilder builder,
        AzureOpenAIChatCompletionWithDataConfig config,
        string? serviceId = null)
    {
        Verify.NotNull(builder);
        Verify.NotNull(config);

        Func<IServiceProvider, object?, AzureOpenAIChatCompletionWithDataService> factory = (serviceProvider, _) =>
            new(config,
                HttpClientProvider.GetHttpClient(serviceProvider),
                serviceProvider.GetService<ILoggerFactory>());

        builder.Services.AddKeyedSingleton<IChatCompletionService>(serviceId, factory);
        builder.Services.AddKeyedSingleton<ITextGenerationService>(serviceId, factory);

        return builder;
    }

    /// <summary>
    /// Adds the Azure OpenAI chat completion with data service to the list.
    /// </summary>
    /// <param name="services">The <see cref="IServiceCollection"/> instance.</param>
    /// <param name="config">Required configuration for Azure OpenAI chat completion with data.</param>
    /// <param name="serviceId">A local identifier for the given AI service.</param>
    /// <returns>The same instance as <paramref name="services"/>.</returns>
    /// <remarks>
    /// More information: <see href="https://learn.microsoft.com/en-us/azure/ai-services/openai/use-your-data-quickstart"/>
    /// </remarks>
    [Experimental("SKEXP0010")]
    public static IServiceCollection AddAzureOpenAIChatCompletion(
        this IServiceCollection services,
        AzureOpenAIChatCompletionWithDataConfig config,
        string? serviceId = null)
    {
        Verify.NotNull(services);
        Verify.NotNull(config);

        Func<IServiceProvider, object?, AzureOpenAIChatCompletionWithDataService> factory = (serviceProvider, _) =>
            new(config,
                HttpClientProvider.GetHttpClient(serviceProvider),
                serviceProvider.GetService<ILoggerFactory>());

        services.AddKeyedSingleton<IChatCompletionService>(serviceId, factory);
        services.AddKeyedSingleton<ITextGenerationService>(serviceId, factory);

        return services;
    }

    /// <summary>
    /// Adds the OpenAI chat completion service to the list.
    /// </summary>
    /// <param name="builder">The <see cref="IKernelBuilder"/> instance to augment.</param>
    /// <param name="modelId">OpenAI model name, see https://platform.openai.com/docs/models</param>
    /// <param name="apiKey">OpenAI API key, see https://platform.openai.com/account/api-keys</param>
    /// <param name="orgId">OpenAI organization id. This is usually optional unless your account belongs to multiple organizations.</param>
    /// <param name="serviceId">A local identifier for the given AI service</param>
    /// <param name="httpClient">The HttpClient to use with this service.</param>
    /// <returns>The same instance as <paramref name="builder"/>.</returns>
    public static IKernelBuilder AddOpenAIChatCompletion(
        this IKernelBuilder builder,
        string modelId,
        string apiKey,
        string? orgId = null,
        string? serviceId = null,
        HttpClient? httpClient = null)
    {
        Verify.NotNull(builder);
        Verify.NotNullOrWhiteSpace(modelId);
        Verify.NotNullOrWhiteSpace(apiKey);

        Func<IServiceProvider, object?, OpenAIChatCompletionService> factory = (serviceProvider, _) =>
            new(modelId,
                apiKey,
                orgId,
                HttpClientProvider.GetHttpClient(httpClient, serviceProvider),
                serviceProvider.GetService<ILoggerFactory>());

        builder.Services.AddKeyedSingleton<IChatCompletionService>(serviceId, factory);
        builder.Services.AddKeyedSingleton<ITextGenerationService>(serviceId, factory);

        return builder;
    }

    /// <summary>
    /// Adds the OpenAI chat completion service to the list.
    /// </summary>
    /// <param name="services">The <see cref="IServiceCollection"/> instance to augment.</param>
    /// <param name="modelId">OpenAI model name, see https://platform.openai.com/docs/models</param>
    /// <param name="apiKey">OpenAI API key, see https://platform.openai.com/account/api-keys</param>
    /// <param name="orgId">OpenAI organization id. This is usually optional unless your account belongs to multiple organizations.</param>
    /// <param name="serviceId">A local identifier for the given AI service</param>
    /// <returns>The same instance as <paramref name="services"/>.</returns>
    public static IServiceCollection AddOpenAIChatCompletion(
        this IServiceCollection services,
        string modelId,
        string apiKey,
        string? orgId = null,
        string? serviceId = null)
    {
        Verify.NotNull(services);
        Verify.NotNullOrWhiteSpace(modelId);
        Verify.NotNullOrWhiteSpace(apiKey);

        Func<IServiceProvider, object?, OpenAIChatCompletionService> factory = (serviceProvider, _) =>
            new(modelId,
                apiKey,
                orgId,
                HttpClientProvider.GetHttpClient(serviceProvider),
                serviceProvider.GetService<ILoggerFactory>());

        services.AddKeyedSingleton<IChatCompletionService>(serviceId, factory);
        services.AddKeyedSingleton<ITextGenerationService>(serviceId, factory);

        return services;
    }

    /// <summary>
    /// Adds the OpenAI chat completion service to the list.
    /// </summary>
    /// <param name="builder">The <see cref="IKernelBuilder"/> instance to augment.</param>
    /// <param name="modelId">OpenAI model id</param>
    /// <param name="openAIClient"><see cref="OpenAIClient"/> to use for the service. If null, one must be available in the service provider when this service is resolved.</param>
    /// <param name="serviceId">A local identifier for the given AI service</param>
    /// <returns>The same instance as <paramref name="builder"/>.</returns>
    public static IKernelBuilder AddOpenAIChatCompletion(
        this IKernelBuilder builder,
        string modelId,
        OpenAIClient? openAIClient = null,
        string? serviceId = null)
    {
        Verify.NotNull(builder);
        Verify.NotNullOrWhiteSpace(modelId);

        Func<IServiceProvider, object?, OpenAIChatCompletionService> factory = (serviceProvider, _) =>
            new(modelId, openAIClient ?? serviceProvider.GetRequiredService<OpenAIClient>(), serviceProvider.GetService<ILoggerFactory>());

        builder.Services.AddKeyedSingleton<IChatCompletionService>(serviceId, factory);
        builder.Services.AddKeyedSingleton<ITextGenerationService>(serviceId, factory);

        return builder;
    }

    /// <summary>
    /// Adds the OpenAI chat completion service to the list.
    /// </summary>
    /// <param name="services">The <see cref="IServiceCollection"/> instance to augment.</param>
    /// <param name="modelId">OpenAI model id</param>
    /// <param name="openAIClient"><see cref="OpenAIClient"/> to use for the service. If null, one must be available in the service provider when this service is resolved.</param>
    /// <param name="serviceId">A local identifier for the given AI service</param>
    /// <returns>The same instance as <paramref name="services"/>.</returns>
    public static IServiceCollection AddOpenAIChatCompletion(this IServiceCollection services,
        string modelId,
        OpenAIClient? openAIClient = null,
        string? serviceId = null)
    {
        Verify.NotNull(services);
        Verify.NotNullOrWhiteSpace(modelId);

        Func<IServiceProvider, object?, OpenAIChatCompletionService> factory = (serviceProvider, _) =>
            new(modelId, openAIClient ?? serviceProvider.GetRequiredService<OpenAIClient>(), serviceProvider.GetService<ILoggerFactory>());

        services.AddKeyedSingleton<IChatCompletionService>(serviceId, factory);
        services.AddKeyedSingleton<ITextGenerationService>(serviceId, factory);

        return services;
    }

    #endregion

    #region Images

    /// <summary>
    /// Add the  Azure OpenAI DallE text to image service to the list
    /// </summary>
    /// <param name="builder">The <see cref="IKernelBuilder"/> instance to augment.</param>
    /// <param name="deploymentName">Azure OpenAI deployment name</param>
    /// <param name="endpoint">Azure OpenAI deployment URL</param>
    /// <param name="apiKey">Azure OpenAI API key</param>
    /// <param name="modelId">Model identifier</param>
    /// <param name="serviceId">A local identifier for the given AI service</param>
    /// <param name="apiVersion">Azure OpenAI API version</param>
    /// <param name="httpClient">The HttpClient to use with this service.</param>
    /// <returns>The same instance as <paramref name="builder"/>.</returns>
    [Experimental("SKEXP0012")]
    public static IKernelBuilder AddAzureOpenAITextToImage(
        this IKernelBuilder builder,
        string deploymentName,
        string endpoint,
        string apiKey,
        string? modelId = null,
        string? serviceId = null,
        string? apiVersion = null,
        HttpClient? httpClient = null)
    {
        Verify.NotNull(builder);
        Verify.NotNullOrWhiteSpace(endpoint);
        Verify.NotNullOrWhiteSpace(apiKey);

        builder.Services.AddKeyedSingleton<ITextToImageService>(serviceId, (serviceProvider, _) =>
            new AzureOpenAITextToImageService(
                deploymentName,
                endpoint,
                apiKey,
                modelId,
                HttpClientProvider.GetHttpClient(httpClient, serviceProvider),
                serviceProvider.GetService<ILoggerFactory>(),
                apiVersion));

        return builder;
    }

    /// <summary>
    /// Add the  Azure OpenAI DallE text to image service to the list
    /// </summary>
    /// <param name="services">The <see cref="IServiceCollection"/> instance to augment.</param>
    /// <param name="deploymentName">Azure OpenAI deployment name</param>
    /// <param name="endpoint">Azure OpenAI deployment URL</param>
    /// <param name="apiKey">Azure OpenAI API key</param>
    /// <param name="serviceId">A local identifier for the given AI service</param>
    /// <param name="modelId">Model identifier</param>
    /// <param name="maxRetryCount">Maximum number of attempts to retrieve the text to image operation result.</param>
    /// <returns>The same instance as <paramref name="services"/>.</returns>
    [Experimental("SKEXP0012")]
    public static IServiceCollection AddAzureOpenAITextToImage(
        this IServiceCollection services,
        string deploymentName,
        string endpoint,
        string apiKey,
        string? serviceId = null,
        string? modelId = null,
        int maxRetryCount = 5)
    {
        Verify.NotNull(services);
        Verify.NotNullOrWhiteSpace(endpoint);
        Verify.NotNullOrWhiteSpace(apiKey);

        return services.AddKeyedSingleton<ITextToImageService>(serviceId, (serviceProvider, _) =>
            new AzureOpenAITextToImageService(
                deploymentName,
                endpoint,
                apiKey,
                modelId,
                HttpClientProvider.GetHttpClient(serviceProvider),
                serviceProvider.GetService<ILoggerFactory>()));
    }

    /// <summary>
    /// Add the OpenAI Dall-E text to image service to the list
    /// </summary>
    /// <param name="builder">The <see cref="IKernelBuilder"/> instance to augment.</param>
    /// <param name="apiKey">OpenAI API key, see https://platform.openai.com/account/api-keys</param>
    /// <param name="orgId">OpenAI organization id. This is usually optional unless your account belongs to multiple organizations.</param>
    /// <param name="serviceId">A local identifier for the given AI service</param>
    /// <param name="httpClient">The HttpClient to use with this service.</param>
    /// <returns>The same instance as <paramref name="builder"/>.</returns>
    [Experimental("SKEXP0012")]
    public static IKernelBuilder AddOpenAITextToImage(
        this IKernelBuilder builder,
        string apiKey,
        string? orgId = null,
        string? serviceId = null,
        HttpClient? httpClient = null)
    {
        Verify.NotNull(builder);
        Verify.NotNullOrWhiteSpace(apiKey);

        builder.Services.AddKeyedSingleton<ITextToImageService>(serviceId, (serviceProvider, _) =>
            new OpenAITextToImageService(
                apiKey,
                orgId,
                HttpClientProvider.GetHttpClient(httpClient, serviceProvider),
                serviceProvider.GetService<ILoggerFactory>()));

        return builder;
    }

    /// <summary>
    /// Add the OpenAI Dall-E text to image service to the list
    /// </summary>
    /// <param name="services">The <see cref="IServiceCollection"/> instance to augment.</param>
    /// <param name="apiKey">OpenAI API key, see https://platform.openai.com/account/api-keys</param>
    /// <param name="orgId">OpenAI organization id. This is usually optional unless your account belongs to multiple organizations.</param>
    /// <param name="serviceId">A local identifier for the given AI service</param>
    /// <returns>The same instance as <paramref name="services"/>.</returns>
    [Experimental("SKEXP0012")]
    public static IServiceCollection AddOpenAITextToImage(this IServiceCollection services,
        string apiKey,
        string? orgId = null,
        string? serviceId = null)
    {
        Verify.NotNull(services);
        Verify.NotNullOrWhiteSpace(apiKey);

        return services.AddKeyedSingleton<ITextToImageService>(serviceId, (serviceProvider, _) =>
            new OpenAITextToImageService(
                apiKey,
                orgId,
                HttpClientProvider.GetHttpClient(serviceProvider),
                serviceProvider.GetService<ILoggerFactory>()));
    }

    #endregion

    #region Files

    /// <summary>
    /// Add the OpenAI file service to the list
    /// </summary>
    /// <param name="builder">The <see cref="IServiceCollection"/> instance to augment.</param>
    /// <param name="apiKey">OpenAI API key, see https://platform.openai.com/account/api-keys</param>
    /// <param name="orgId">OpenAI organization id. This is usually optional unless your account belongs to multiple organizations.</param>
    /// <param name="serviceId">A local identifier for the given AI service</param>
    /// <param name="httpClient">The HttpClient to use with this service.</param>
    /// <returns>The same instance as <paramref name="builder"/>.</returns>
    [Experimental("SKEXP0015")]
    public static IKernelBuilder AddOpenAIFiles(
        this IKernelBuilder builder,
        string apiKey,
        string? orgId = null,
        string? serviceId = null,
        HttpClient? httpClient = null)
    {
        Verify.NotNull(builder);
        Verify.NotNullOrWhiteSpace(apiKey);

        builder.Services.AddKeyedSingleton(serviceId, (serviceProvider, _) =>
            new OpenAIFileService(
                apiKey,
                orgId,
                HttpClientProvider.GetHttpClient(httpClient, serviceProvider),
                serviceProvider.GetService<ILoggerFactory>()));

        return builder;
    }

    /// <summary>
    /// Add the OpenAI file service to the list
    /// </summary>
    /// <param name="services">The <see cref="IServiceCollection"/> instance to augment.</param>
    /// <param name="apiKey">OpenAI API key, see https://platform.openai.com/account/api-keys</param>
    /// <param name="orgId">OpenAI organization id. This is usually optional unless your account belongs to multiple organizations.</param>
    /// <param name="serviceId">A local identifier for the given AI service</param>
    /// <returns>The same instance as <paramref name="services"/>.</returns>
    [Experimental("SKEXP0015")]
    public static IServiceCollection AddOpenAIFiles(
        this IServiceCollection services,
        string apiKey,
        string? orgId = null,
        string? serviceId = null)
    {
        Verify.NotNull(services);
        Verify.NotNullOrWhiteSpace(apiKey);

        services.AddKeyedSingleton(serviceId, (serviceProvider, _) =>
            new OpenAIFileService(
                apiKey,
                orgId,
                HttpClientProvider.GetHttpClient(serviceProvider),
                serviceProvider.GetService<ILoggerFactory>()));

        return services;
    }

    #endregion

<<<<<<< HEAD
    #region Audio-to-Text

    /// <summary>
    /// Adds the Azure OpenAI audio-to-text service to the list.
    /// </summary>
    /// <param name="builder">The <see cref="IKernelBuilder"/> instance to augment.</param>
    /// <param name="deploymentName">Azure OpenAI deployment name, see https://learn.microsoft.com/azure/cognitive-services/openai/how-to/create-resource</param>
    /// <param name="endpoint">Azure OpenAI deployment URL, see https://learn.microsoft.com/azure/cognitive-services/openai/quickstart</param>
    /// <param name="apiKey">Azure OpenAI API key, see https://learn.microsoft.com/azure/cognitive-services/openai/quickstart</param>
    /// <param name="serviceId">A local identifier for the given AI service</param>
    /// <param name="modelId">Model identifier, see https://learn.microsoft.com/azure/cognitive-services/openai/quickstart</param>
    /// <param name="httpClient">The HttpClient to use with this service.</param>
    /// <returns>The same instance as <paramref name="builder"/>.</returns>
    [Experimental("SKEXP0005")]
    public static IKernelBuilder AddAzureOpenAIAudioToText(
=======
    #region Text-to-Audio

    /// <summary>
    /// Adds the Azure OpenAI text-to-audio service to the list.
    /// </summary>
    /// <param name="builder">The <see cref="IKernelBuilder"/> instance to augment.</param>
    /// <param name="deploymentName">Azure OpenAI deployment name</param>
    /// <param name="endpoint">Azure OpenAI deployment URL</param>
    /// <param name="apiKey">Azure OpenAI API key</param>
    /// <param name="serviceId">A local identifier for the given AI service</param>
    /// <param name="modelId">Model identifier</param>
    /// <param name="httpClient">The HttpClient to use with this service.</param>
    /// <returns>The same instance as <paramref name="builder"/>.</returns>
    [Experimental("SKEXP0005")]
    public static IKernelBuilder AddAzureOpenAITextToAudio(
>>>>>>> b9abe0ad
        this IKernelBuilder builder,
        string deploymentName,
        string endpoint,
        string apiKey,
        string? serviceId = null,
        string? modelId = null,
        HttpClient? httpClient = null)
    {
        Verify.NotNull(builder);
        Verify.NotNullOrWhiteSpace(deploymentName);
        Verify.NotNullOrWhiteSpace(endpoint);
        Verify.NotNullOrWhiteSpace(apiKey);

<<<<<<< HEAD
        Func<IServiceProvider, object?, AzureOpenAIAudioToTextService> factory = (serviceProvider, _) =>
        {
            OpenAIClient client = CreateAzureOpenAIClient(
                endpoint,
                new AzureKeyCredential(apiKey),
                HttpClientProvider.GetHttpClient(httpClient, serviceProvider));
            return new(deploymentName, client, modelId, serviceProvider.GetService<ILoggerFactory>());
        };

        builder.Services.AddKeyedSingleton<IAudioToTextService>(serviceId, factory);
=======
        builder.Services.AddKeyedSingleton<ITextToAudioService>(serviceId, (serviceProvider, _) =>
            new AzureOpenAITextToAudioService(
                deploymentName,
                endpoint,
                apiKey,
                modelId,
                HttpClientProvider.GetHttpClient(httpClient, serviceProvider),
                serviceProvider.GetService<ILoggerFactory>()));
>>>>>>> b9abe0ad

        return builder;
    }

    /// <summary>
<<<<<<< HEAD
    /// Adds the Azure OpenAI audio-to-text service to the list.
    /// </summary>
    /// <param name="services">The <see cref="IServiceCollection"/> instance to augment.</param>
    /// <param name="deploymentName">Azure OpenAI deployment name, see https://learn.microsoft.com/azure/cognitive-services/openai/how-to/create-resource</param>
    /// <param name="endpoint">Azure OpenAI deployment URL, see https://learn.microsoft.com/azure/cognitive-services/openai/quickstart</param>
    /// <param name="apiKey">Azure OpenAI API key, see https://learn.microsoft.com/azure/cognitive-services/openai/quickstart</param>
    /// <param name="serviceId">A local identifier for the given AI service</param>
    /// <param name="modelId">Model identifier, see https://learn.microsoft.com/azure/cognitive-services/openai/quickstart</param>
    /// <returns>The same instance as <paramref name="services"/>.</returns>
    [Experimental("SKEXP0005")]
    public static IServiceCollection AddAzureOpenAIAudioToText(
=======
    /// Adds the Azure OpenAI text-to-audio service to the list.
    /// </summary>
    /// <param name="services">The <see cref="IServiceCollection"/> instance to augment.</param>
    /// <param name="deploymentName">Azure OpenAI deployment name</param>
    /// <param name="endpoint">Azure OpenAI deployment URL</param>
    /// <param name="apiKey">Azure OpenAI API key</param>
    /// <param name="serviceId">A local identifier for the given AI service</param>
    /// <param name="modelId">Model identifier</param>
    /// <param name="httpClient">The HttpClient to use with this service.</param>
    /// <returns>The same instance as <paramref name="services"/>.</returns>
    [Experimental("SKEXP0005")]
    public static IServiceCollection AddAzureOpenAITextToAudio(
>>>>>>> b9abe0ad
        this IServiceCollection services,
        string deploymentName,
        string endpoint,
        string apiKey,
        string? serviceId = null,
<<<<<<< HEAD
        string? modelId = null)
    {
        Verify.NotNull(services);
        Verify.NotNullOrWhiteSpace(deploymentName);
        Verify.NotNullOrWhiteSpace(endpoint);
        Verify.NotNullOrWhiteSpace(apiKey);

        Func<IServiceProvider, object?, AzureOpenAIAudioToTextService> factory = (serviceProvider, _) =>
        {
            OpenAIClient client = CreateAzureOpenAIClient(
                endpoint,
                new AzureKeyCredential(apiKey),
                HttpClientProvider.GetHttpClient(serviceProvider));
            return new(deploymentName, client, modelId, serviceProvider.GetService<ILoggerFactory>());
        };

        services.AddKeyedSingleton<IAudioToTextService>(serviceId, factory);

        return services;
    }

    /// <summary>
    /// Adds the Azure OpenAI audio-to-text service to the list.
    /// </summary>
    /// <param name="builder">The <see cref="IServiceCollection"/> instance to augment.</param>
    /// <param name="deploymentName">Azure OpenAI deployment name, see https://learn.microsoft.com/azure/cognitive-services/openai/how-to/create-resource</param>
    /// <param name="endpoint">Azure OpenAI deployment URL, see https://learn.microsoft.com/azure/cognitive-services/openai/quickstart</param>
    /// <param name="credentials">Token credentials, e.g. DefaultAzureCredential, ManagedIdentityCredential, EnvironmentCredential, etc.</param>
    /// <param name="serviceId">A local identifier for the given AI service</param>
    /// <param name="modelId">Model identifier, see https://learn.microsoft.com/azure/cognitive-services/openai/quickstart</param>
    /// <param name="httpClient">The HttpClient to use with this service.</param>
    /// <returns>The same instance as <paramref name="builder"/>.</returns>
    [Experimental("SKEXP0005")]
    public static IKernelBuilder AddAzureOpenAIAudioToText(
        this IKernelBuilder builder,
        string deploymentName,
        string endpoint,
        TokenCredential credentials,
        string? serviceId = null,
        string? modelId = null,
        HttpClient? httpClient = null)
    {
        Verify.NotNull(builder);
        Verify.NotNullOrWhiteSpace(deploymentName);
        Verify.NotNullOrWhiteSpace(endpoint);
        Verify.NotNull(credentials);

        Func<IServiceProvider, object?, AzureOpenAIAudioToTextService> factory = (serviceProvider, _) =>
        {
            OpenAIClient client = CreateAzureOpenAIClient(
                endpoint,
                credentials,
                HttpClientProvider.GetHttpClient(httpClient, serviceProvider));
            return new(deploymentName, client, modelId, serviceProvider.GetService<ILoggerFactory>());
        };

        builder.Services.AddKeyedSingleton<IAudioToTextService>(serviceId, factory);

        return builder;
    }

    /// <summary>
    /// Adds the Azure OpenAI audio-to-text service to the list.
    /// </summary>
    /// <param name="services">The <see cref="IServiceCollection"/> instance to augment.</param>
    /// <param name="deploymentName">Azure OpenAI deployment name, see https://learn.microsoft.com/azure/cognitive-services/openai/how-to/create-resource</param>
    /// <param name="endpoint">Azure OpenAI deployment URL, see https://learn.microsoft.com/azure/cognitive-services/openai/quickstart</param>
    /// <param name="credentials">Token credentials, e.g. DefaultAzureCredential, ManagedIdentityCredential, EnvironmentCredential, etc.</param>
    /// <param name="serviceId">A local identifier for the given AI service</param>
    /// <param name="modelId">Model identifier, see https://learn.microsoft.com/azure/cognitive-services/openai/quickstart</param>
    /// <returns>The same instance as <paramref name="services"/>.</returns>
    [Experimental("SKEXP0005")]
    public static IServiceCollection AddAzureOpenAIAudioToText(
        this IServiceCollection services,
        string deploymentName,
        string endpoint,
        TokenCredential credentials,
        string? serviceId = null,
        string? modelId = null)
    {
        Verify.NotNull(services);
        Verify.NotNullOrWhiteSpace(deploymentName);
        Verify.NotNullOrWhiteSpace(endpoint);
        Verify.NotNull(credentials);

        Func<IServiceProvider, object?, AzureOpenAIAudioToTextService> factory = (serviceProvider, _) =>
        {
            OpenAIClient client = CreateAzureOpenAIClient(
                endpoint,
                credentials,
                HttpClientProvider.GetHttpClient(serviceProvider));
            return new(deploymentName, client, modelId, serviceProvider.GetService<ILoggerFactory>());
        };

        services.AddKeyedSingleton<IAudioToTextService>(serviceId, factory);

        return services;
    }

    /// <summary>
    /// Adds the Azure OpenAI audio-to-text service to the list.
    /// </summary>
    /// <param name="builder">The <see cref="IKernelBuilder"/> instance to augment.</param>
    /// <param name="deploymentName">Azure OpenAI deployment name, see https://learn.microsoft.com/azure/cognitive-services/openai/how-to/create-resource</param>
    /// <param name="openAIClient"><see cref="OpenAIClient"/> to use for the service. If null, one must be available in the service provider when this service is resolved.</param>
    /// <param name="serviceId">A local identifier for the given AI service</param>
    /// <param name="modelId">Model identifier, see https://learn.microsoft.com/azure/cognitive-services/openai/quickstart</param>
    /// <returns>The same instance as <paramref name="builder"/>.</returns>
    [Experimental("SKEXP0005")]
    public static IKernelBuilder AddAzureOpenAIAudioToText(
        this IKernelBuilder builder,
        string deploymentName,
        OpenAIClient? openAIClient = null,
        string? serviceId = null,
        string? modelId = null)
    {
        Verify.NotNull(builder);
        Verify.NotNullOrWhiteSpace(deploymentName);

        Func<IServiceProvider, object?, AzureOpenAIAudioToTextService> factory = (serviceProvider, _) =>
            new(deploymentName, openAIClient ?? serviceProvider.GetRequiredService<OpenAIClient>(), modelId, serviceProvider.GetService<ILoggerFactory>());

        builder.Services.AddKeyedSingleton<IAudioToTextService>(serviceId, factory);

        return builder;
    }

    /// <summary>
    /// Adds the Azure OpenAI audio-to-text service to the list.
    /// </summary>
    /// <param name="services">The <see cref="IServiceCollection"/> instance to augment.</param>
    /// <param name="deploymentName">Azure OpenAI deployment name, see https://learn.microsoft.com/azure/cognitive-services/openai/how-to/create-resource</param>
    /// <param name="openAIClient"><see cref="OpenAIClient"/> to use for the service. If null, one must be available in the service provider when this service is resolved.</param>
    /// <param name="serviceId">A local identifier for the given AI service</param>
    /// <param name="modelId">Model identifier, see https://learn.microsoft.com/azure/cognitive-services/openai/quickstart</param>
    /// <returns>The same instance as <paramref name="services"/>.</returns>
    [Experimental("SKEXP0005")]
    public static IServiceCollection AddAzureOpenAIAudioToText(
        this IServiceCollection services,
        string deploymentName,
        OpenAIClient? openAIClient = null,
        string? serviceId = null,
        string? modelId = null)
    {
        Verify.NotNull(services);
        Verify.NotNullOrWhiteSpace(deploymentName);

        Func<IServiceProvider, object?, AzureOpenAIAudioToTextService> factory = (serviceProvider, _) =>
            new(deploymentName, openAIClient ?? serviceProvider.GetRequiredService<OpenAIClient>(), modelId, serviceProvider.GetService<ILoggerFactory>());

        services.AddKeyedSingleton<IAudioToTextService>(serviceId, factory);

        return services;
    }

    /// <summary>
    /// Adds the OpenAI audio-to-text service to the list.
=======
        string? modelId = null,
        HttpClient? httpClient = null)
    {
        Verify.NotNull(services);
        Verify.NotNullOrWhiteSpace(deploymentName);
        Verify.NotNullOrWhiteSpace(endpoint);
        Verify.NotNullOrWhiteSpace(apiKey);

        return services.AddKeyedSingleton<ITextToAudioService>(serviceId, (serviceProvider, _) =>
            new AzureOpenAITextToAudioService(
                deploymentName,
                endpoint,
                apiKey,
                modelId,
                HttpClientProvider.GetHttpClient(serviceProvider),
                serviceProvider.GetService<ILoggerFactory>()));
    }

    /// <summary>
    /// Adds the OpenAI text-to-audio service to the list.
>>>>>>> b9abe0ad
    /// </summary>
    /// <param name="builder">The <see cref="IKernelBuilder"/> instance to augment.</param>
    /// <param name="modelId">OpenAI model name, see https://platform.openai.com/docs/models</param>
    /// <param name="apiKey">OpenAI API key, see https://platform.openai.com/account/api-keys</param>
    /// <param name="orgId">OpenAI organization id. This is usually optional unless your account belongs to multiple organizations.</param>
    /// <param name="serviceId">A local identifier for the given AI service</param>
    /// <param name="httpClient">The HttpClient to use with this service.</param>
    /// <returns>The same instance as <paramref name="builder"/>.</returns>
    [Experimental("SKEXP0005")]
<<<<<<< HEAD
    public static IKernelBuilder AddOpenAIAudioToText(
=======
    public static IKernelBuilder AddOpenAITextToAudio(
>>>>>>> b9abe0ad
        this IKernelBuilder builder,
        string modelId,
        string apiKey,
        string? orgId = null,
        string? serviceId = null,
        HttpClient? httpClient = null)
    {
        Verify.NotNull(builder);
        Verify.NotNullOrWhiteSpace(modelId);
        Verify.NotNullOrWhiteSpace(apiKey);

<<<<<<< HEAD
        Func<IServiceProvider, object?, OpenAIAudioToTextService> factory = (serviceProvider, _) =>
            new(modelId,
                apiKey,
                orgId,
                HttpClientProvider.GetHttpClient(httpClient, serviceProvider),
                serviceProvider.GetService<ILoggerFactory>());

        builder.Services.AddKeyedSingleton<IAudioToTextService>(serviceId, factory);
=======
        builder.Services.AddKeyedSingleton<ITextToAudioService>(serviceId, (serviceProvider, _) =>
            new OpenAITextToAudioService(
                modelId,
                apiKey,
                orgId,
                HttpClientProvider.GetHttpClient(httpClient, serviceProvider),
                serviceProvider.GetService<ILoggerFactory>()));
>>>>>>> b9abe0ad

        return builder;
    }

    /// <summary>
<<<<<<< HEAD
    /// Adds the OpenAI audio-to-text service to the list.
=======
    /// Adds the OpenAI text-to-audio service to the list.
>>>>>>> b9abe0ad
    /// </summary>
    /// <param name="services">The <see cref="IServiceCollection"/> instance to augment.</param>
    /// <param name="modelId">OpenAI model name, see https://platform.openai.com/docs/models</param>
    /// <param name="apiKey">OpenAI API key, see https://platform.openai.com/account/api-keys</param>
    /// <param name="orgId">OpenAI organization id. This is usually optional unless your account belongs to multiple organizations.</param>
    /// <param name="serviceId">A local identifier for the given AI service</param>
    /// <returns>The same instance as <paramref name="services"/>.</returns>
    [Experimental("SKEXP0005")]
<<<<<<< HEAD
    public static IServiceCollection AddOpenAIAudioToText(
=======
    public static IServiceCollection AddOpenAITextToAudio(
>>>>>>> b9abe0ad
        this IServiceCollection services,
        string modelId,
        string apiKey,
        string? orgId = null,
        string? serviceId = null)
    {
        Verify.NotNull(services);
        Verify.NotNullOrWhiteSpace(modelId);
        Verify.NotNullOrWhiteSpace(apiKey);

<<<<<<< HEAD
        Func<IServiceProvider, object?, OpenAIAudioToTextService> factory = (serviceProvider, _) =>
            new(modelId,
                apiKey,
                orgId,
                HttpClientProvider.GetHttpClient(serviceProvider),
                serviceProvider.GetService<ILoggerFactory>());

        services.AddKeyedSingleton<IAudioToTextService>(serviceId, factory);

        return services;
    }

    /// <summary>
    /// Adds the OpenAI audio-to-text service to the list.
    /// </summary>
    /// <param name="builder">The <see cref="IKernelBuilder"/> instance to augment.</param>
    /// <param name="modelId">OpenAI model id</param>
    /// <param name="openAIClient"><see cref="OpenAIClient"/> to use for the service. If null, one must be available in the service provider when this service is resolved.</param>
    /// <param name="serviceId">A local identifier for the given AI service</param>
    /// <returns>The same instance as <paramref name="builder"/>.</returns>
    [Experimental("SKEXP0005")]
    public static IKernelBuilder AddOpenAIAudioToText(
        this IKernelBuilder builder,
        string modelId,
        OpenAIClient? openAIClient = null,
        string? serviceId = null)
    {
        Verify.NotNull(builder);
        Verify.NotNullOrWhiteSpace(modelId);

        Func<IServiceProvider, object?, OpenAIAudioToTextService> factory = (serviceProvider, _) =>
            new(modelId, openAIClient ?? serviceProvider.GetRequiredService<OpenAIClient>(), serviceProvider.GetService<ILoggerFactory>());

        builder.Services.AddKeyedSingleton<IAudioToTextService>(serviceId, factory);

        return builder;
    }

    /// <summary>
    /// Adds the OpenAI audio-to-text service to the list.
    /// </summary>
    /// <param name="services">The <see cref="IServiceCollection"/> instance to augment.</param>
    /// <param name="modelId">OpenAI model id</param>
    /// <param name="openAIClient"><see cref="OpenAIClient"/> to use for the service. If null, one must be available in the service provider when this service is resolved.</param>
    /// <param name="serviceId">A local identifier for the given AI service</param>
    /// <returns>The same instance as <paramref name="services"/>.</returns>
    [Experimental("SKEXP0005")]
    public static IServiceCollection AddOpenAIAudioToText(
        this IServiceCollection services,
        string modelId,
        OpenAIClient? openAIClient = null,
        string? serviceId = null)
    {
        Verify.NotNull(services);
        Verify.NotNullOrWhiteSpace(modelId);

        Func<IServiceProvider, object?, OpenAIAudioToTextService> factory = (serviceProvider, _) =>
            new(modelId, openAIClient ?? serviceProvider.GetRequiredService<OpenAIClient>(), serviceProvider.GetService<ILoggerFactory>());

        services.AddKeyedSingleton<IAudioToTextService>(serviceId, factory);

        return services;
=======
        return services.AddKeyedSingleton<ITextToAudioService>(serviceId, (serviceProvider, _) =>
            new OpenAITextToAudioService(
                modelId,
                apiKey,
                orgId,
                HttpClientProvider.GetHttpClient(serviceProvider),
                serviceProvider.GetService<ILoggerFactory>()));
>>>>>>> b9abe0ad
    }

    #endregion

    private static OpenAIClient CreateAzureOpenAIClient(string endpoint, AzureKeyCredential credentials, HttpClient? httpClient) =>
        new(new Uri(endpoint), credentials, ClientCore.GetOpenAIClientOptions(httpClient));

    private static OpenAIClient CreateAzureOpenAIClient(string endpoint, TokenCredential credentials, HttpClient? httpClient) =>
        new(new Uri(endpoint), credentials, ClientCore.GetOpenAIClientOptions(httpClient));
}<|MERGE_RESOLUTION|>--- conflicted
+++ resolved
@@ -1242,23 +1242,6 @@
 
     #endregion
 
-<<<<<<< HEAD
-    #region Audio-to-Text
-
-    /// <summary>
-    /// Adds the Azure OpenAI audio-to-text service to the list.
-    /// </summary>
-    /// <param name="builder">The <see cref="IKernelBuilder"/> instance to augment.</param>
-    /// <param name="deploymentName">Azure OpenAI deployment name, see https://learn.microsoft.com/azure/cognitive-services/openai/how-to/create-resource</param>
-    /// <param name="endpoint">Azure OpenAI deployment URL, see https://learn.microsoft.com/azure/cognitive-services/openai/quickstart</param>
-    /// <param name="apiKey">Azure OpenAI API key, see https://learn.microsoft.com/azure/cognitive-services/openai/quickstart</param>
-    /// <param name="serviceId">A local identifier for the given AI service</param>
-    /// <param name="modelId">Model identifier, see https://learn.microsoft.com/azure/cognitive-services/openai/quickstart</param>
-    /// <param name="httpClient">The HttpClient to use with this service.</param>
-    /// <returns>The same instance as <paramref name="builder"/>.</returns>
-    [Experimental("SKEXP0005")]
-    public static IKernelBuilder AddAzureOpenAIAudioToText(
-=======
     #region Text-to-Audio
 
     /// <summary>
@@ -1274,7 +1257,6 @@
     /// <returns>The same instance as <paramref name="builder"/>.</returns>
     [Experimental("SKEXP0005")]
     public static IKernelBuilder AddAzureOpenAITextToAudio(
->>>>>>> b9abe0ad
         this IKernelBuilder builder,
         string deploymentName,
         string endpoint,
@@ -1288,7 +1270,148 @@
         Verify.NotNullOrWhiteSpace(endpoint);
         Verify.NotNullOrWhiteSpace(apiKey);
 
-<<<<<<< HEAD
+        builder.Services.AddKeyedSingleton<ITextToAudioService>(serviceId, (serviceProvider, _) =>
+            new AzureOpenAITextToAudioService(
+                deploymentName,
+                endpoint,
+                apiKey,
+                modelId,
+                HttpClientProvider.GetHttpClient(httpClient, serviceProvider),
+                serviceProvider.GetService<ILoggerFactory>()));
+
+        return builder;
+    }
+
+    /// <summary>
+    /// Adds the Azure OpenAI text-to-audio service to the list.
+    /// </summary>
+    /// <param name="services">The <see cref="IServiceCollection"/> instance to augment.</param>
+    /// <param name="deploymentName">Azure OpenAI deployment name</param>
+    /// <param name="endpoint">Azure OpenAI deployment URL</param>
+    /// <param name="apiKey">Azure OpenAI API key</param>
+    /// <param name="serviceId">A local identifier for the given AI service</param>
+    /// <param name="modelId">Model identifier</param>
+    /// <param name="httpClient">The HttpClient to use with this service.</param>
+    /// <returns>The same instance as <paramref name="services"/>.</returns>
+    [Experimental("SKEXP0005")]
+    public static IServiceCollection AddAzureOpenAITextToAudio(
+        this IServiceCollection services,
+        string deploymentName,
+        string endpoint,
+        string apiKey,
+        string? serviceId = null,
+        string? modelId = null,
+        HttpClient? httpClient = null)
+    {
+        Verify.NotNull(services);
+        Verify.NotNullOrWhiteSpace(deploymentName);
+        Verify.NotNullOrWhiteSpace(endpoint);
+        Verify.NotNullOrWhiteSpace(apiKey);
+
+        return services.AddKeyedSingleton<ITextToAudioService>(serviceId, (serviceProvider, _) =>
+            new AzureOpenAITextToAudioService(
+                deploymentName,
+                endpoint,
+                apiKey,
+                modelId,
+                HttpClientProvider.GetHttpClient(serviceProvider),
+                serviceProvider.GetService<ILoggerFactory>()));
+    }
+
+    /// <summary>
+    /// Adds the OpenAI text-to-audio service to the list.
+    /// </summary>
+    /// <param name="builder">The <see cref="IKernelBuilder"/> instance to augment.</param>
+    /// <param name="modelId">OpenAI model name, see https://platform.openai.com/docs/models</param>
+    /// <param name="apiKey">OpenAI API key, see https://platform.openai.com/account/api-keys</param>
+    /// <param name="orgId">OpenAI organization id. This is usually optional unless your account belongs to multiple organizations.</param>
+    /// <param name="serviceId">A local identifier for the given AI service</param>
+    /// <param name="httpClient">The HttpClient to use with this service.</param>
+    /// <returns>The same instance as <paramref name="builder"/>.</returns>
+    [Experimental("SKEXP0005")]
+    public static IKernelBuilder AddOpenAITextToAudio(
+        this IKernelBuilder builder,
+        string modelId,
+        string apiKey,
+        string? orgId = null,
+        string? serviceId = null,
+        HttpClient? httpClient = null)
+    {
+        Verify.NotNull(builder);
+        Verify.NotNullOrWhiteSpace(modelId);
+        Verify.NotNullOrWhiteSpace(apiKey);
+
+        builder.Services.AddKeyedSingleton<ITextToAudioService>(serviceId, (serviceProvider, _) =>
+            new OpenAITextToAudioService(
+                modelId,
+                apiKey,
+                orgId,
+                HttpClientProvider.GetHttpClient(httpClient, serviceProvider),
+                serviceProvider.GetService<ILoggerFactory>()));
+
+        return builder;
+    }
+
+    /// <summary>
+    /// Adds the OpenAI text-to-audio service to the list.
+    /// </summary>
+    /// <param name="services">The <see cref="IServiceCollection"/> instance to augment.</param>
+    /// <param name="modelId">OpenAI model name, see https://platform.openai.com/docs/models</param>
+    /// <param name="apiKey">OpenAI API key, see https://platform.openai.com/account/api-keys</param>
+    /// <param name="orgId">OpenAI organization id. This is usually optional unless your account belongs to multiple organizations.</param>
+    /// <param name="serviceId">A local identifier for the given AI service</param>
+    /// <returns>The same instance as <paramref name="services"/>.</returns>
+    [Experimental("SKEXP0005")]
+    public static IServiceCollection AddOpenAITextToAudio(
+        this IServiceCollection services,
+        string modelId,
+        string apiKey,
+        string? orgId = null,
+        string? serviceId = null)
+    {
+        Verify.NotNull(services);
+        Verify.NotNullOrWhiteSpace(modelId);
+        Verify.NotNullOrWhiteSpace(apiKey);
+
+        return services.AddKeyedSingleton<ITextToAudioService>(serviceId, (serviceProvider, _) =>
+            new OpenAITextToAudioService(
+                modelId,
+                apiKey,
+                orgId,
+                HttpClientProvider.GetHttpClient(serviceProvider),
+                serviceProvider.GetService<ILoggerFactory>()));
+    }
+
+    #endregion
+
+    #region Audio-to-Text
+
+    /// <summary>
+    /// Adds the Azure OpenAI audio-to-text service to the list.
+    /// </summary>
+    /// <param name="builder">The <see cref="IKernelBuilder"/> instance to augment.</param>
+    /// <param name="deploymentName">Azure OpenAI deployment name, see https://learn.microsoft.com/azure/cognitive-services/openai/how-to/create-resource</param>
+    /// <param name="endpoint">Azure OpenAI deployment URL, see https://learn.microsoft.com/azure/cognitive-services/openai/quickstart</param>
+    /// <param name="apiKey">Azure OpenAI API key, see https://learn.microsoft.com/azure/cognitive-services/openai/quickstart</param>
+    /// <param name="serviceId">A local identifier for the given AI service</param>
+    /// <param name="modelId">Model identifier, see https://learn.microsoft.com/azure/cognitive-services/openai/quickstart</param>
+    /// <param name="httpClient">The HttpClient to use with this service.</param>
+    /// <returns>The same instance as <paramref name="builder"/>.</returns>
+    [Experimental("SKEXP0005")]
+    public static IKernelBuilder AddAzureOpenAIAudioToText(
+        this IKernelBuilder builder,
+        string deploymentName,
+        string endpoint,
+        string apiKey,
+        string? serviceId = null,
+        string? modelId = null,
+        HttpClient? httpClient = null)
+    {
+        Verify.NotNull(builder);
+        Verify.NotNullOrWhiteSpace(deploymentName);
+        Verify.NotNullOrWhiteSpace(endpoint);
+        Verify.NotNullOrWhiteSpace(apiKey);
+
         Func<IServiceProvider, object?, AzureOpenAIAudioToTextService> factory = (serviceProvider, _) =>
         {
             OpenAIClient client = CreateAzureOpenAIClient(
@@ -1299,22 +1422,11 @@
         };
 
         builder.Services.AddKeyedSingleton<IAudioToTextService>(serviceId, factory);
-=======
-        builder.Services.AddKeyedSingleton<ITextToAudioService>(serviceId, (serviceProvider, _) =>
-            new AzureOpenAITextToAudioService(
-                deploymentName,
-                endpoint,
-                apiKey,
-                modelId,
-                HttpClientProvider.GetHttpClient(httpClient, serviceProvider),
-                serviceProvider.GetService<ILoggerFactory>()));
->>>>>>> b9abe0ad
-
-        return builder;
-    }
-
-    /// <summary>
-<<<<<<< HEAD
+
+        return builder;
+    }
+
+    /// <summary>
     /// Adds the Azure OpenAI audio-to-text service to the list.
     /// </summary>
     /// <param name="services">The <see cref="IServiceCollection"/> instance to augment.</param>
@@ -1326,26 +1438,11 @@
     /// <returns>The same instance as <paramref name="services"/>.</returns>
     [Experimental("SKEXP0005")]
     public static IServiceCollection AddAzureOpenAIAudioToText(
-=======
-    /// Adds the Azure OpenAI text-to-audio service to the list.
-    /// </summary>
-    /// <param name="services">The <see cref="IServiceCollection"/> instance to augment.</param>
-    /// <param name="deploymentName">Azure OpenAI deployment name</param>
-    /// <param name="endpoint">Azure OpenAI deployment URL</param>
-    /// <param name="apiKey">Azure OpenAI API key</param>
-    /// <param name="serviceId">A local identifier for the given AI service</param>
-    /// <param name="modelId">Model identifier</param>
-    /// <param name="httpClient">The HttpClient to use with this service.</param>
-    /// <returns>The same instance as <paramref name="services"/>.</returns>
-    [Experimental("SKEXP0005")]
-    public static IServiceCollection AddAzureOpenAITextToAudio(
->>>>>>> b9abe0ad
-        this IServiceCollection services,
-        string deploymentName,
-        string endpoint,
-        string apiKey,
-        string? serviceId = null,
-<<<<<<< HEAD
+        this IServiceCollection services,
+        string deploymentName,
+        string endpoint,
+        string apiKey,
+        string? serviceId = null,
         string? modelId = null)
     {
         Verify.NotNull(services);
@@ -1503,28 +1600,6 @@
 
     /// <summary>
     /// Adds the OpenAI audio-to-text service to the list.
-=======
-        string? modelId = null,
-        HttpClient? httpClient = null)
-    {
-        Verify.NotNull(services);
-        Verify.NotNullOrWhiteSpace(deploymentName);
-        Verify.NotNullOrWhiteSpace(endpoint);
-        Verify.NotNullOrWhiteSpace(apiKey);
-
-        return services.AddKeyedSingleton<ITextToAudioService>(serviceId, (serviceProvider, _) =>
-            new AzureOpenAITextToAudioService(
-                deploymentName,
-                endpoint,
-                apiKey,
-                modelId,
-                HttpClientProvider.GetHttpClient(serviceProvider),
-                serviceProvider.GetService<ILoggerFactory>()));
-    }
-
-    /// <summary>
-    /// Adds the OpenAI text-to-audio service to the list.
->>>>>>> b9abe0ad
     /// </summary>
     /// <param name="builder">The <see cref="IKernelBuilder"/> instance to augment.</param>
     /// <param name="modelId">OpenAI model name, see https://platform.openai.com/docs/models</param>
@@ -1534,11 +1609,7 @@
     /// <param name="httpClient">The HttpClient to use with this service.</param>
     /// <returns>The same instance as <paramref name="builder"/>.</returns>
     [Experimental("SKEXP0005")]
-<<<<<<< HEAD
     public static IKernelBuilder AddOpenAIAudioToText(
-=======
-    public static IKernelBuilder AddOpenAITextToAudio(
->>>>>>> b9abe0ad
         this IKernelBuilder builder,
         string modelId,
         string apiKey,
@@ -1550,7 +1621,6 @@
         Verify.NotNullOrWhiteSpace(modelId);
         Verify.NotNullOrWhiteSpace(apiKey);
 
-<<<<<<< HEAD
         Func<IServiceProvider, object?, OpenAIAudioToTextService> factory = (serviceProvider, _) =>
             new(modelId,
                 apiKey,
@@ -1559,25 +1629,12 @@
                 serviceProvider.GetService<ILoggerFactory>());
 
         builder.Services.AddKeyedSingleton<IAudioToTextService>(serviceId, factory);
-=======
-        builder.Services.AddKeyedSingleton<ITextToAudioService>(serviceId, (serviceProvider, _) =>
-            new OpenAITextToAudioService(
-                modelId,
-                apiKey,
-                orgId,
-                HttpClientProvider.GetHttpClient(httpClient, serviceProvider),
-                serviceProvider.GetService<ILoggerFactory>()));
->>>>>>> b9abe0ad
-
-        return builder;
-    }
-
-    /// <summary>
-<<<<<<< HEAD
+
+        return builder;
+    }
+
+    /// <summary>
     /// Adds the OpenAI audio-to-text service to the list.
-=======
-    /// Adds the OpenAI text-to-audio service to the list.
->>>>>>> b9abe0ad
     /// </summary>
     /// <param name="services">The <see cref="IServiceCollection"/> instance to augment.</param>
     /// <param name="modelId">OpenAI model name, see https://platform.openai.com/docs/models</param>
@@ -1586,11 +1643,7 @@
     /// <param name="serviceId">A local identifier for the given AI service</param>
     /// <returns>The same instance as <paramref name="services"/>.</returns>
     [Experimental("SKEXP0005")]
-<<<<<<< HEAD
     public static IServiceCollection AddOpenAIAudioToText(
-=======
-    public static IServiceCollection AddOpenAITextToAudio(
->>>>>>> b9abe0ad
         this IServiceCollection services,
         string modelId,
         string apiKey,
@@ -1601,7 +1654,6 @@
         Verify.NotNullOrWhiteSpace(modelId);
         Verify.NotNullOrWhiteSpace(apiKey);
 
-<<<<<<< HEAD
         Func<IServiceProvider, object?, OpenAIAudioToTextService> factory = (serviceProvider, _) =>
             new(modelId,
                 apiKey,
@@ -1664,15 +1716,6 @@
         services.AddKeyedSingleton<IAudioToTextService>(serviceId, factory);
 
         return services;
-=======
-        return services.AddKeyedSingleton<ITextToAudioService>(serviceId, (serviceProvider, _) =>
-            new OpenAITextToAudioService(
-                modelId,
-                apiKey,
-                orgId,
-                HttpClientProvider.GetHttpClient(serviceProvider),
-                serviceProvider.GetService<ILoggerFactory>()));
->>>>>>> b9abe0ad
     }
 
     #endregion
