--- conflicted
+++ resolved
@@ -1179,7 +1179,68 @@
 
     #endregion
 
-<<<<<<< HEAD
+    #region Files
+
+    /// <summary>
+    /// Add the OpenAI file service to the list
+    /// </summary>
+    /// <param name="builder">The <see cref="IServiceCollection"/> instance to augment.</param>
+    /// <param name="apiKey">OpenAI API key, see https://platform.openai.com/account/api-keys</param>
+    /// <param name="orgId">OpenAI organization id. This is usually optional unless your account belongs to multiple organizations.</param>
+    /// <param name="serviceId">A local identifier for the given AI service</param>
+    /// <param name="httpClient">The HttpClient to use with this service.</param>
+    /// <returns>The same instance as <paramref name="builder"/>.</returns>
+    [Experimental("SKEXP0015")]
+    public static IKernelBuilder AddOpenAIFiles(
+        this IKernelBuilder builder,
+        string apiKey,
+        string? orgId = null,
+        string? serviceId = null,
+        HttpClient? httpClient = null)
+    {
+        Verify.NotNull(builder);
+        Verify.NotNullOrWhiteSpace(apiKey);
+
+        builder.Services.AddKeyedSingleton(serviceId, (serviceProvider, _) =>
+            new OpenAIFileService(
+                apiKey,
+                orgId,
+                HttpClientProvider.GetHttpClient(httpClient, serviceProvider),
+                serviceProvider.GetService<ILoggerFactory>()));
+
+        return builder;
+    }
+
+    /// <summary>
+    /// Add the OpenAI file service to the list
+    /// </summary>
+    /// <param name="services">The <see cref="IServiceCollection"/> instance to augment.</param>
+    /// <param name="apiKey">OpenAI API key, see https://platform.openai.com/account/api-keys</param>
+    /// <param name="orgId">OpenAI organization id. This is usually optional unless your account belongs to multiple organizations.</param>
+    /// <param name="serviceId">A local identifier for the given AI service</param>
+    /// <returns>The same instance as <paramref name="services"/>.</returns>
+    [Experimental("SKEXP0015")]
+    public static IServiceCollection AddOpenAIFiles(
+        this IServiceCollection services,
+        string apiKey,
+        string? orgId = null,
+        string? serviceId = null)
+    {
+        Verify.NotNull(services);
+        Verify.NotNullOrWhiteSpace(apiKey);
+
+        services.AddKeyedSingleton(serviceId, (serviceProvider, _) =>
+            new OpenAIFileService(
+                apiKey,
+                orgId,
+                HttpClientProvider.GetHttpClient(serviceProvider),
+                serviceProvider.GetService<ILoggerFactory>()));
+
+        return services;
+    }
+
+    #endregion
+
     #region Text-to-Audio
 
     /// <summary>
@@ -1261,48 +1322,27 @@
     /// </summary>
     /// <param name="builder">The <see cref="IKernelBuilder"/> instance to augment.</param>
     /// <param name="modelId">OpenAI model name, see https://platform.openai.com/docs/models</param>
-=======
-    #region Files
-
-    /// <summary>
-    /// Add the OpenAI file service to the list
-    /// </summary>
-    /// <param name="builder">The <see cref="IServiceCollection"/> instance to augment.</param>
->>>>>>> 6652ce61
     /// <param name="apiKey">OpenAI API key, see https://platform.openai.com/account/api-keys</param>
     /// <param name="orgId">OpenAI organization id. This is usually optional unless your account belongs to multiple organizations.</param>
     /// <param name="serviceId">A local identifier for the given AI service</param>
     /// <param name="httpClient">The HttpClient to use with this service.</param>
     /// <returns>The same instance as <paramref name="builder"/>.</returns>
-<<<<<<< HEAD
     [Experimental("SKEXP0005")]
     public static IKernelBuilder AddOpenAITextToAudio(
         this IKernelBuilder builder,
         string modelId,
-=======
-    [Experimental("SKEXP0015")]
-    public static IKernelBuilder AddOpenAIFiles(
-        this IKernelBuilder builder,
->>>>>>> 6652ce61
         string apiKey,
         string? orgId = null,
         string? serviceId = null,
         HttpClient? httpClient = null)
     {
         Verify.NotNull(builder);
-<<<<<<< HEAD
         Verify.NotNullOrWhiteSpace(modelId);
         Verify.NotNullOrWhiteSpace(apiKey);
 
         builder.Services.AddKeyedSingleton<ITextToAudioService>(serviceId, (serviceProvider, _) =>
             new OpenAITextToAudioService(
                 modelId,
-=======
-        Verify.NotNullOrWhiteSpace(apiKey);
-
-        builder.Services.AddKeyedSingleton(serviceId, (serviceProvider, _) =>
-            new OpenAIFileService(
->>>>>>> 6652ce61
                 apiKey,
                 orgId,
                 HttpClientProvider.GetHttpClient(httpClient, serviceProvider),
@@ -1312,57 +1352,33 @@
     }
 
     /// <summary>
-<<<<<<< HEAD
     /// Adds the OpenAI text-to-audio service to the list.
     /// </summary>
     /// <param name="services">The <see cref="IServiceCollection"/> instance to augment.</param>
     /// <param name="modelId">OpenAI model name, see https://platform.openai.com/docs/models</param>
-=======
-    /// Add the OpenAI file service to the list
-    /// </summary>
-    /// <param name="services">The <see cref="IServiceCollection"/> instance to augment.</param>
->>>>>>> 6652ce61
     /// <param name="apiKey">OpenAI API key, see https://platform.openai.com/account/api-keys</param>
     /// <param name="orgId">OpenAI organization id. This is usually optional unless your account belongs to multiple organizations.</param>
     /// <param name="serviceId">A local identifier for the given AI service</param>
     /// <returns>The same instance as <paramref name="services"/>.</returns>
-<<<<<<< HEAD
     [Experimental("SKEXP0005")]
     public static IServiceCollection AddOpenAITextToAudio(
         this IServiceCollection services,
         string modelId,
-=======
-    [Experimental("SKEXP0015")]
-    public static IServiceCollection AddOpenAIFiles(
-        this IServiceCollection services,
->>>>>>> 6652ce61
         string apiKey,
         string? orgId = null,
         string? serviceId = null)
     {
         Verify.NotNull(services);
-<<<<<<< HEAD
         Verify.NotNullOrWhiteSpace(modelId);
         Verify.NotNullOrWhiteSpace(apiKey);
 
         return services.AddKeyedSingleton<ITextToAudioService>(serviceId, (serviceProvider, _) =>
             new OpenAITextToAudioService(
                 modelId,
-=======
-        Verify.NotNullOrWhiteSpace(apiKey);
-
-        services.AddKeyedSingleton(serviceId, (serviceProvider, _) =>
-            new OpenAIFileService(
->>>>>>> 6652ce61
                 apiKey,
                 orgId,
                 HttpClientProvider.GetHttpClient(serviceProvider),
                 serviceProvider.GetService<ILoggerFactory>()));
-<<<<<<< HEAD
-=======
-
-        return services;
->>>>>>> 6652ce61
     }
 
     #endregion
