--- conflicted
+++ resolved
@@ -410,12 +410,9 @@
         var query = new QueryDefinition("SELECT * FROM c");
 
         var iterator = container.GetItemQueryIterator<CosmosMemoryRecord>(query);
-<<<<<<< HEAD
-        while (iterator.HasMoreResults)
-=======
 
         while (iterator.HasMoreResults) //read all result in batch
->>>>>>> fcea07da
+
         {
             var items = await iterator.ReadNextAsync(cancel).ConfigureAwait(false);
 
