--- conflicted
+++ resolved
@@ -27,11 +27,7 @@
       <PrivateAssets>all</PrivateAssets>
     </PackageReference>
     <PackageReference Include="System.Numerics.Tensors" />
-<<<<<<< HEAD
-    <PackageReference Include="System.Text.Json"/>
-=======
     <PackageReference Include="System.Text.Json" />
->>>>>>> 5bef1a92
     <PackageReference Include="Microsoft.Extensions.DependencyInjection" />
   </ItemGroup>
 
