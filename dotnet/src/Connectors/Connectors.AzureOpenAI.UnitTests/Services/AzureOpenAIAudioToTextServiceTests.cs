﻿// Copyright (c) Microsoft. All rights reserved.

using System;
using System.Net.Http;
using System.Text;
using System.Threading.Tasks;
using Azure.AI.OpenAI;
using Azure.Core;
using Microsoft.Extensions.Logging;
using Microsoft.SemanticKernel;
using Microsoft.SemanticKernel.Connectors.AzureOpenAI;
using Microsoft.SemanticKernel.Services;
using Moq;

namespace SemanticKernel.Connectors.AzureOpenAI.UnitTests.Services;

/// <summary>
/// Unit tests for <see cref="AzureOpenAIAudioToTextService"/> class.
/// </summary>
public sealed class AzureOpenAIAudioToTextServiceTests : IDisposable
{
    private readonly HttpMessageHandlerStub _messageHandlerStub;
    private readonly HttpClient _httpClient;
    private readonly Mock<ILoggerFactory> _mockLoggerFactory;

    public AzureOpenAIAudioToTextServiceTests()
    {
        this._messageHandlerStub = new HttpMessageHandlerStub();
        this._httpClient = new HttpClient(this._messageHandlerStub, false);
        this._mockLoggerFactory = new Mock<ILoggerFactory>();
    }

    [Theory]
    [InlineData(true)]
    [InlineData(false)]
    public void ConstructorWithApiKeyWorksCorrectly(bool includeLoggerFactory)
    {
        // Arrange & Act
        var service = includeLoggerFactory ?
            new AzureOpenAIAudioToTextService("deployment", "https://endpoint", "api-key", "model-id", loggerFactory: this._mockLoggerFactory.Object) :
            new AzureOpenAIAudioToTextService("deployment", "https://endpoint", "api-key", "model-id");

        // Assert
        Assert.Equal("model-id", service.Attributes[AIServiceExtensions.ModelIdKey]);
        Assert.Equal("deployment", service.Attributes[ClientCore.DeploymentNameKey]);
    }

    [Theory]
    [InlineData(true)]
    [InlineData(false)]
    public void ConstructorWithTokenCredentialWorksCorrectly(bool includeLoggerFactory)
    {
        // Arrange & Act
        var credentials = DelegatedTokenCredential.Create((_, _) => new AccessToken());
        var service = includeLoggerFactory ?
            new AzureOpenAIAudioToTextService("deployment", "https://endpoint", credentials, "model-id", loggerFactory: this._mockLoggerFactory.Object) :
            new AzureOpenAIAudioToTextService("deployment", "https://endpoint", credentials, "model-id");

        // Assert
        Assert.Equal("model-id", service.Attributes[AIServiceExtensions.ModelIdKey]);
        Assert.Equal("deployment", service.Attributes[ClientCore.DeploymentNameKey]);
    }

    [Theory]
    [InlineData(true)]
    [InlineData(false)]
    public void ConstructorWithOpenAIClientWorksCorrectly(bool includeLoggerFactory)
    {
        // Arrange & Act
        var client = new AzureOpenAIClient(new Uri("http://host"), "key");
        var service = includeLoggerFactory ?
            new AzureOpenAIAudioToTextService("deployment", client, "model-id", loggerFactory: this._mockLoggerFactory.Object) :
            new AzureOpenAIAudioToTextService("deployment", client, "model-id");

        // Assert
        Assert.Equal("model-id", service.Attributes[AIServiceExtensions.ModelIdKey]);
        Assert.Equal("deployment", service.Attributes[ClientCore.DeploymentNameKey]);
    }

    [Fact]
    public void ItThrowsIfDeploymentNameIsNotProvided()
    {
        // Act & Assert
        Assert.Throws<ArgumentException>(() => new AzureOpenAIAudioToTextService(" ", "http://host", "apikey"));
        Assert.Throws<ArgumentException>(() => new AzureOpenAIAudioToTextService(" ", azureOpenAIClient: new(new Uri("http://host"), "apikey")));
        Assert.Throws<ArgumentException>(() => new AzureOpenAIAudioToTextService("", "http://host", "apikey"));
        Assert.Throws<ArgumentException>(() => new AzureOpenAIAudioToTextService("", azureOpenAIClient: new(new Uri("http://host"), "apikey")));
        Assert.Throws<ArgumentNullException>(() => new AzureOpenAIAudioToTextService(null!, "http://host", "apikey"));
        Assert.Throws<ArgumentNullException>(() => new AzureOpenAIAudioToTextService(null!, azureOpenAIClient: new(new Uri("http://host"), "apikey")));
    }

    [Theory]
    [MemberData(nameof(ExecutionSettings))]
    public async Task GetTextContentWithInvalidSettingsThrowsExceptionAsync(AzureOpenAIAudioToTextExecutionSettings? settings, Type expectedExceptionType)
    {
        // Arrange
        var service = new AzureOpenAIAudioToTextService("deployment", "https://endpoint", "api-key", "model-id", this._httpClient);
        this._messageHandlerStub.ResponseToReturn = new HttpResponseMessage(System.Net.HttpStatusCode.OK)
        {
            Content = new StringContent("Test audio-to-text response")
        };

        // Act
        var exception = await Record.ExceptionAsync(() => service.GetTextContentsAsync(new AudioContent(new BinaryData("data"), mimeType: null), settings));

        // Assert
        Assert.NotNull(exception);
        Assert.IsType(expectedExceptionType, exception);
    }

    [Theory]
<<<<<<< HEAD
    [InlineData(new TimeStampGranularities[] { TimeStampGranularities.Default }, "0")]
    [InlineData(new TimeStampGranularities[] { TimeStampGranularities.Word }, "word")]
    [InlineData(new TimeStampGranularities[] { TimeStampGranularities.Segment }, "segment")]
    [InlineData(new TimeStampGranularities[] { TimeStampGranularities.Segment, TimeStampGranularities.Word }, "word", "segment")]
    [InlineData(new TimeStampGranularities[] { TimeStampGranularities.Word, TimeStampGranularities.Segment }, "word", "segment")]
    [InlineData(new TimeStampGranularities[] { TimeStampGranularities.Default, TimeStampGranularities.Word }, "word", "0")]
    [InlineData(new TimeStampGranularities[] { TimeStampGranularities.Word, TimeStampGranularities.Default }, "word", "0")]
    [InlineData(new TimeStampGranularities[] { TimeStampGranularities.Default, TimeStampGranularities.Segment }, "segment", "0")]
    [InlineData(new TimeStampGranularities[] { TimeStampGranularities.Segment, TimeStampGranularities.Default }, "segment", "0")]
    public async Task GetTextContentGranularitiesWorksAsync(TimeStampGranularities[] granularities, params string[] expectedGranularities)
    {
        // Arrange
        var service = new AzureOpenAIAudioToTextService("deployment", "https://endpoint", "api-key", httpClient: this._httpClient);
        this._messageHandlerStub.ResponseToReturn = new HttpResponseMessage(System.Net.HttpStatusCode.OK)
        {
            Content = new StringContent("Test audio-to-text response")
        };

        // Act
        var settings = new AzureOpenAIAudioToTextExecutionSettings("file.mp3") { Granularities = granularities };
        var result = await service.GetTextContentsAsync(new AudioContent(new BinaryData("data"), mimeType: null), settings);

        // Assert
        Assert.NotNull(this._messageHandlerStub.RequestContent);
        Assert.NotNull(result);

        var multiPartData = Encoding.UTF8.GetString(this._messageHandlerStub.RequestContent!);
        var multiPartBreak = multiPartData.Substring(0, multiPartData.IndexOf("\r\n", StringComparison.OrdinalIgnoreCase));

        foreach (var granularity in expectedGranularities)
        {
            var expectedMultipart = $"{granularity}\r\n{multiPartBreak}";
            Assert.Contains(expectedMultipart, multiPartData);
        }
    }

    [Theory]
    [InlineData("verbose_json")]
    [InlineData("json")]
    [InlineData("vtt")]
    [InlineData("srt")]
    public async Task ItRespectResultFormatExecutionSettingAsync(string format)
=======
    [InlineData(AzureOpenAIAudioToTextExecutionSettings.AudioTranscriptionFormat.Verbose, "verbose_json")]
    [InlineData(AzureOpenAIAudioToTextExecutionSettings.AudioTranscriptionFormat.Simple, "json")]
    [InlineData(AzureOpenAIAudioToTextExecutionSettings.AudioTranscriptionFormat.Vtt, "vtt")]
    [InlineData(AzureOpenAIAudioToTextExecutionSettings.AudioTranscriptionFormat.Srt, "srt")]
    public async Task ItRespectResultFormatExecutionSettingAsync(AzureOpenAIAudioToTextExecutionSettings.AudioTranscriptionFormat responseFormat, string expectedFormat)
>>>>>>> f0b2757d
    {
        // Arrange
        var service = new AzureOpenAIAudioToTextService("deployment", "https://endpoint", "api-key", httpClient: this._httpClient);
        this._messageHandlerStub.ResponseToReturn = new HttpResponseMessage(System.Net.HttpStatusCode.OK)
        {
            Content = new StringContent("Test audio-to-text response")
        };

        // Act
        var settings = new AzureOpenAIAudioToTextExecutionSettings("file.mp3") { ResponseFormat = format };
        var result = await service.GetTextContentsAsync(new AudioContent(new BinaryData("data"), mimeType: null), settings);

        // Assert
        Assert.NotNull(this._messageHandlerStub.RequestContent);
        Assert.NotNull(result);

        var multiPartData = Encoding.UTF8.GetString(this._messageHandlerStub.RequestContent!);
        var multiPartBreak = multiPartData.Substring(0, multiPartData.IndexOf("\r\n", StringComparison.OrdinalIgnoreCase));

        Assert.Contains($"{format}\r\n{multiPartBreak}", multiPartData);
    }

    [Fact]
    public async Task GetTextContentByDefaultWorksCorrectlyAsync()
    {
        // Arrange
        var service = new AzureOpenAIAudioToTextService("deployment-name", "https://endpoint", "api-key", "model-id", this._httpClient);
        this._messageHandlerStub.ResponseToReturn = new HttpResponseMessage(System.Net.HttpStatusCode.OK)
        {
            Content = new StringContent("Test audio-to-text response")
        };

        // Act
        var result = await service.GetTextContentsAsync(new AudioContent(new BinaryData("data"), mimeType: null), new AzureOpenAIAudioToTextExecutionSettings("file.mp3"));

        // Assert
        Assert.NotNull(result);
        Assert.Equal("Test audio-to-text response", result[0].Text);
    }

    public void Dispose()
    {
        this._httpClient.Dispose();
        this._messageHandlerStub.Dispose();
    }

    public static TheoryData<AzureOpenAIAudioToTextExecutionSettings?, Type> ExecutionSettings => new()
    {
        { new AzureOpenAIAudioToTextExecutionSettings(""), typeof(ArgumentException) },
        { new AzureOpenAIAudioToTextExecutionSettings("file"), typeof(ArgumentException) }
    };
}<|MERGE_RESOLUTION|>--- conflicted
+++ resolved
@@ -109,56 +109,11 @@
     }
 
     [Theory]
-<<<<<<< HEAD
-    [InlineData(new TimeStampGranularities[] { TimeStampGranularities.Default }, "0")]
-    [InlineData(new TimeStampGranularities[] { TimeStampGranularities.Word }, "word")]
-    [InlineData(new TimeStampGranularities[] { TimeStampGranularities.Segment }, "segment")]
-    [InlineData(new TimeStampGranularities[] { TimeStampGranularities.Segment, TimeStampGranularities.Word }, "word", "segment")]
-    [InlineData(new TimeStampGranularities[] { TimeStampGranularities.Word, TimeStampGranularities.Segment }, "word", "segment")]
-    [InlineData(new TimeStampGranularities[] { TimeStampGranularities.Default, TimeStampGranularities.Word }, "word", "0")]
-    [InlineData(new TimeStampGranularities[] { TimeStampGranularities.Word, TimeStampGranularities.Default }, "word", "0")]
-    [InlineData(new TimeStampGranularities[] { TimeStampGranularities.Default, TimeStampGranularities.Segment }, "segment", "0")]
-    [InlineData(new TimeStampGranularities[] { TimeStampGranularities.Segment, TimeStampGranularities.Default }, "segment", "0")]
-    public async Task GetTextContentGranularitiesWorksAsync(TimeStampGranularities[] granularities, params string[] expectedGranularities)
-    {
-        // Arrange
-        var service = new AzureOpenAIAudioToTextService("deployment", "https://endpoint", "api-key", httpClient: this._httpClient);
-        this._messageHandlerStub.ResponseToReturn = new HttpResponseMessage(System.Net.HttpStatusCode.OK)
-        {
-            Content = new StringContent("Test audio-to-text response")
-        };
-
-        // Act
-        var settings = new AzureOpenAIAudioToTextExecutionSettings("file.mp3") { Granularities = granularities };
-        var result = await service.GetTextContentsAsync(new AudioContent(new BinaryData("data"), mimeType: null), settings);
-
-        // Assert
-        Assert.NotNull(this._messageHandlerStub.RequestContent);
-        Assert.NotNull(result);
-
-        var multiPartData = Encoding.UTF8.GetString(this._messageHandlerStub.RequestContent!);
-        var multiPartBreak = multiPartData.Substring(0, multiPartData.IndexOf("\r\n", StringComparison.OrdinalIgnoreCase));
-
-        foreach (var granularity in expectedGranularities)
-        {
-            var expectedMultipart = $"{granularity}\r\n{multiPartBreak}";
-            Assert.Contains(expectedMultipart, multiPartData);
-        }
-    }
-
-    [Theory]
     [InlineData("verbose_json")]
     [InlineData("json")]
     [InlineData("vtt")]
     [InlineData("srt")]
     public async Task ItRespectResultFormatExecutionSettingAsync(string format)
-=======
-    [InlineData(AzureOpenAIAudioToTextExecutionSettings.AudioTranscriptionFormat.Verbose, "verbose_json")]
-    [InlineData(AzureOpenAIAudioToTextExecutionSettings.AudioTranscriptionFormat.Simple, "json")]
-    [InlineData(AzureOpenAIAudioToTextExecutionSettings.AudioTranscriptionFormat.Vtt, "vtt")]
-    [InlineData(AzureOpenAIAudioToTextExecutionSettings.AudioTranscriptionFormat.Srt, "srt")]
-    public async Task ItRespectResultFormatExecutionSettingAsync(AzureOpenAIAudioToTextExecutionSettings.AudioTranscriptionFormat responseFormat, string expectedFormat)
->>>>>>> f0b2757d
     {
         // Arrange
         var service = new AzureOpenAIAudioToTextService("deployment", "https://endpoint", "api-key", httpClient: this._httpClient);
