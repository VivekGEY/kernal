--- conflicted
+++ resolved
@@ -9,11 +9,8 @@
 using Microsoft.SemanticKernel.Connectors.AzureOpenAI;
 using Microsoft.SemanticKernel.Embeddings;
 using Microsoft.SemanticKernel.TextGeneration;
-<<<<<<< HEAD
 using Microsoft.SemanticKernel.TextToAudio;
-=======
 using Microsoft.SemanticKernel.TextToImage;
->>>>>>> 5eefea7e
 
 namespace SemanticKernel.Connectors.AzureOpenAI.UnitTests.Extensions;
 
@@ -93,7 +90,6 @@
 
     #endregion
 
-<<<<<<< HEAD
     #region Text to audio
 
     [Fact]
@@ -109,7 +105,10 @@
 
         // Assert
         Assert.IsType<AzureOpenAITextToAudioService>(service);
-=======
+    }
+
+    #endregion
+
     #region Text to image
 
     [Theory]
@@ -140,7 +139,6 @@
         var service = builder.Build().GetRequiredService<ITextToImageService>();
 
         Assert.True(service is AzureOpenAITextToImageService);
->>>>>>> 5eefea7e
     }
 
     #endregion
