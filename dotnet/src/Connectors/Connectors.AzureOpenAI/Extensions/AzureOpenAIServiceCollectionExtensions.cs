﻿// Copyright (c) Microsoft. All rights reserved.

using System;
using System.Diagnostics.CodeAnalysis;
using System.Net.Http;
using Azure;
using Azure.AI.OpenAI;
using Azure.Core;
using Microsoft.Extensions.DependencyInjection;
using Microsoft.Extensions.Logging;
using Microsoft.SemanticKernel.ChatCompletion;
using Microsoft.SemanticKernel.Connectors.AzureOpenAI;
using Microsoft.SemanticKernel.Embeddings;
using Microsoft.SemanticKernel.Http;
using Microsoft.SemanticKernel.TextGeneration;
<<<<<<< HEAD
using Microsoft.SemanticKernel.TextToAudio;
=======
using Microsoft.SemanticKernel.TextToImage;
>>>>>>> 5eefea7e

#pragma warning disable IDE0039 // Use local function

namespace Microsoft.SemanticKernel;

/// <summary>
/// Provides extension methods for <see cref="IServiceCollection"/> to configure Azure OpenAI connectors.
/// </summary>
public static class AzureOpenAIServiceCollectionExtensions
{
    #region Chat Completion

    /// <summary>
    /// Adds the <see cref="AzureOpenAIChatCompletionService"/> to the <see cref="IServiceCollection"/>.
    /// </summary>
    /// <param name="services">The <see cref="IServiceCollection"/> instance to augment.</param>
    /// <param name="deploymentName">Azure OpenAI deployment name, see https://learn.microsoft.com/azure/cognitive-services/openai/how-to/create-resource</param>
    /// <param name="endpoint">Azure OpenAI deployment URL, see https://learn.microsoft.com/azure/cognitive-services/openai/quickstart</param>
    /// <param name="apiKey">Azure OpenAI API key, see https://learn.microsoft.com/azure/cognitive-services/openai/quickstart</param>
    /// <param name="serviceId">A local identifier for the given AI service</param>
    /// <param name="modelId">Model identifier, see https://learn.microsoft.com/azure/cognitive-services/openai/quickstart</param>
    /// <returns>The same instance as <paramref name="services"/>.</returns>
    public static IServiceCollection AddAzureOpenAIChatCompletion(
        this IServiceCollection services,
        string deploymentName,
        string endpoint,
        string apiKey,
        string? serviceId = null,
        string? modelId = null)
    {
        Verify.NotNull(services);
        Verify.NotNullOrWhiteSpace(endpoint);
        Verify.NotNullOrWhiteSpace(apiKey);

        Func<IServiceProvider, object?, AzureOpenAIChatCompletionService> factory = (serviceProvider, _) =>
        {
            AzureOpenAIClient client = CreateAzureOpenAIClient(
                endpoint,
                new AzureKeyCredential(apiKey),
                HttpClientProvider.GetHttpClient(serviceProvider));

            return new(deploymentName, client, modelId, serviceProvider.GetService<ILoggerFactory>());
        };

        services.AddKeyedSingleton<IChatCompletionService>(serviceId, factory);
        services.AddKeyedSingleton<ITextGenerationService>(serviceId, factory);

        return services;
    }

    /// <summary>
    /// Adds the <see cref="AzureOpenAIChatCompletionService"/> to the <see cref="IServiceCollection"/>.
    /// </summary>
    /// <param name="services">The <see cref="IServiceCollection"/> instance to augment.</param>
    /// <param name="deploymentName">Azure OpenAI deployment name, see https://learn.microsoft.com/azure/cognitive-services/openai/how-to/create-resource</param>
    /// <param name="endpoint">Azure OpenAI deployment URL, see https://learn.microsoft.com/azure/cognitive-services/openai/quickstart</param>
    /// <param name="credentials">Token credentials, e.g. DefaultAzureCredential, ManagedIdentityCredential, EnvironmentCredential, etc.</param>
    /// <param name="serviceId">A local identifier for the given AI service</param>
    /// <param name="modelId">Model identifier, see https://learn.microsoft.com/azure/cognitive-services/openai/quickstart</param>
    /// <returns>The same instance as <paramref name="services"/>.</returns>
    public static IServiceCollection AddAzureOpenAIChatCompletion(
        this IServiceCollection services,
        string deploymentName,
        string endpoint,
        TokenCredential credentials,
        string? serviceId = null,
        string? modelId = null)
    {
        Verify.NotNull(services);
        Verify.NotNullOrWhiteSpace(endpoint);
        Verify.NotNull(credentials);

        Func<IServiceProvider, object?, AzureOpenAIChatCompletionService> factory = (serviceProvider, _) =>
        {
            AzureOpenAIClient client = CreateAzureOpenAIClient(
                endpoint,
                credentials,
                HttpClientProvider.GetHttpClient(serviceProvider));

            return new(deploymentName, client, modelId, serviceProvider.GetService<ILoggerFactory>());
        };

        services.AddKeyedSingleton<IChatCompletionService>(serviceId, factory);
        services.AddKeyedSingleton<ITextGenerationService>(serviceId, factory);

        return services;
    }

    /// <summary>
    /// Adds the <see cref="AzureOpenAIChatCompletionService"/> to the <see cref="IServiceCollection"/>.
    /// </summary>
    /// <param name="services">The <see cref="IServiceCollection"/> instance to augment.</param>
    /// <param name="deploymentName">Azure OpenAI deployment name, see https://learn.microsoft.com/azure/cognitive-services/openai/how-to/create-resource</param>
    /// <param name="azureOpenAIClient"><see cref="AzureOpenAIClient"/> to use for the service. If null, one must be available in the service provider when this service is resolved.</param>
    /// <param name="serviceId">A local identifier for the given AI service</param>
    /// <param name="modelId">Model identifier, see https://learn.microsoft.com/azure/cognitive-services/openai/quickstart</param>
    /// <returns>The same instance as <paramref name="services"/>.</returns>
    public static IServiceCollection AddAzureOpenAIChatCompletion(
        this IServiceCollection services,
        string deploymentName,
        AzureOpenAIClient? azureOpenAIClient = null,
        string? serviceId = null,
        string? modelId = null)
    {
        Verify.NotNull(services);
        Verify.NotNullOrWhiteSpace(deploymentName);

        Func<IServiceProvider, object?, AzureOpenAIChatCompletionService> factory = (serviceProvider, _) =>
            new(deploymentName, azureOpenAIClient ?? serviceProvider.GetRequiredService<AzureOpenAIClient>(), modelId, serviceProvider.GetService<ILoggerFactory>());

        services.AddKeyedSingleton<IChatCompletionService>(serviceId, factory);
        services.AddKeyedSingleton<ITextGenerationService>(serviceId, factory);

        return services;
    }

    #endregion

    #region Text Embedding

    /// <summary>
    /// Adds the <see cref="AzureOpenAITextEmbeddingGenerationService"/> to the <see cref="IServiceCollection"/>.
    /// </summary>
    /// <param name="services">The <see cref="IServiceCollection"/> instance to augment.</param>
    /// <param name="deploymentName">Azure OpenAI deployment name, see https://learn.microsoft.com/azure/cognitive-services/openai/how-to/create-resource</param>
    /// <param name="endpoint">Azure OpenAI deployment URL, see https://learn.microsoft.com/azure/cognitive-services/openai/quickstart</param>
    /// <param name="apiKey">Azure OpenAI API key, see https://learn.microsoft.com/azure/cognitive-services/openai/quickstart</param>
    /// <param name="serviceId">A local identifier for the given AI service</param>
    /// <param name="modelId">Model identifier, see https://learn.microsoft.com/azure/cognitive-services/openai/quickstart</param>
    /// <param name="dimensions">The number of dimensions the resulting output embeddings should have. Only supported in "text-embedding-3" and later models.</param>
    /// <returns>The same instance as <paramref name="services"/>.</returns>
    [Experimental("SKEXP0010")]
    public static IServiceCollection AddAzureOpenAITextEmbeddingGeneration(
        this IServiceCollection services,
        string deploymentName,
        string endpoint,
        string apiKey,
        string? serviceId = null,
        string? modelId = null,
        int? dimensions = null)
    {
        Verify.NotNull(services);

        return services.AddKeyedSingleton<ITextEmbeddingGenerationService>(serviceId, (serviceProvider, _) =>
            new AzureOpenAITextEmbeddingGenerationService(
                deploymentName,
                endpoint,
                apiKey,
                modelId,
                HttpClientProvider.GetHttpClient(serviceProvider),
                serviceProvider.GetService<ILoggerFactory>(),
                dimensions));
    }

    /// <summary>
    /// Adds the <see cref="AzureOpenAITextEmbeddingGenerationService"/> to the <see cref="IServiceCollection"/>.
    /// </summary>
    /// <param name="services">The <see cref="IServiceCollection"/> instance to augment.</param>
    /// <param name="deploymentName">Azure OpenAI deployment name, see https://learn.microsoft.com/azure/cognitive-services/openai/how-to/create-resource</param>
    /// <param name="endpoint">Azure OpenAI deployment URL, see https://learn.microsoft.com/azure/cognitive-services/openai/quickstart</param>
    /// <param name="credential">Token credentials, e.g. DefaultAzureCredential, ManagedIdentityCredential, EnvironmentCredential, etc.</param>
    /// <param name="serviceId">A local identifier for the given AI service</param>
    /// <param name="modelId">Model identifier, see https://learn.microsoft.com/azure/cognitive-services/openai/quickstart</param>
    /// <param name="dimensions">The number of dimensions the resulting output embeddings should have. Only supported in "text-embedding-3" and later models.</param>
    /// <returns>The same instance as <paramref name="services"/>.</returns>
    [Experimental("SKEXP0010")]
    public static IServiceCollection AddAzureOpenAITextEmbeddingGeneration(
        this IServiceCollection services,
        string deploymentName,
        string endpoint,
        TokenCredential credential,
        string? serviceId = null,
        string? modelId = null,
        int? dimensions = null)
    {
        Verify.NotNull(services);
        Verify.NotNull(credential);

        return services.AddKeyedSingleton<ITextEmbeddingGenerationService>(serviceId, (serviceProvider, _) =>
            new AzureOpenAITextEmbeddingGenerationService(
                deploymentName,
                endpoint,
                credential,
                modelId,
                HttpClientProvider.GetHttpClient(serviceProvider),
                serviceProvider.GetService<ILoggerFactory>(),
                dimensions));
    }

    /// <summary>
    /// Adds the <see cref="AzureOpenAITextEmbeddingGenerationService"/> to the <see cref="IServiceCollection"/>.
    /// </summary>
    /// <param name="services">The <see cref="IServiceCollection"/> instance to augment.</param>
    /// <param name="deploymentName">Azure OpenAI deployment name, see https://learn.microsoft.com/azure/cognitive-services/openai/how-to/create-resource</param>
    /// <param name="azureOpenAIClient"><see cref="AzureOpenAIClient"/> to use for the service. If null, one must be available in the service provider when this service is resolved.</param>
    /// <param name="serviceId">A local identifier for the given AI service</param>
    /// <param name="modelId">Model identifier, see https://learn.microsoft.com/azure/cognitive-services/openai/quickstart</param>
    /// <param name="dimensions">The number of dimensions the resulting output embeddings should have. Only supported in "text-embedding-3" and later models.</param>
    /// <returns>The same instance as <paramref name="services"/>.</returns>
    [Experimental("SKEXP0010")]
    public static IServiceCollection AddAzureOpenAITextEmbeddingGeneration(
        this IServiceCollection services,
        string deploymentName,
        AzureOpenAIClient? azureOpenAIClient = null,
        string? serviceId = null,
        string? modelId = null,
        int? dimensions = null)
    {
        Verify.NotNull(services);

        return services.AddKeyedSingleton<ITextEmbeddingGenerationService>(serviceId, (serviceProvider, _) =>
            new AzureOpenAITextEmbeddingGenerationService(
                deploymentName,
                azureOpenAIClient ?? serviceProvider.GetRequiredService<AzureOpenAIClient>(),
                modelId,
                serviceProvider.GetService<ILoggerFactory>(),
                dimensions));
    }

    #endregion

<<<<<<< HEAD
    #region Text-to-Audio

    /// <summary>
    /// Adds the <see cref="AzureOpenAITextToAudioService"/> to the <see cref="IServiceCollection"/>.
=======
    #region Images

    /// <summary>
    /// Adds the <see cref="AzureOpenAITextToImageService"/> to the <see cref="IServiceCollection"/>.
>>>>>>> 5eefea7e
    /// </summary>
    /// <param name="services">The <see cref="IServiceCollection"/> instance to augment.</param>
    /// <param name="deploymentName">Azure OpenAI deployment name, see https://learn.microsoft.com/azure/cognitive-services/openai/how-to/create-resource</param>
    /// <param name="endpoint">Azure OpenAI deployment URL, see https://learn.microsoft.com/azure/cognitive-services/openai/quickstart</param>
<<<<<<< HEAD
    /// <param name="apiKey">Azure OpenAI API key, see https://learn.microsoft.com/azure/cognitive-services/openai/quickstart</param>
    /// <param name="serviceId">A local identifier for the given AI service</param>
    /// <param name="modelId">Model identifier, see https://learn.microsoft.com/azure/cognitive-services/openai/quickstart</param>
    /// <param name="httpClient">The HttpClient to use with this service.</param>
    /// <returns>The same instance as <paramref name="services"/>.</returns>
    [Experimental("SKEXP0001")]
    public static IServiceCollection AddAzureOpenAITextToAudio(
=======
    /// <param name="credentials">Token credentials, e.g. DefaultAzureCredential, ManagedIdentityCredential, EnvironmentCredential, etc.</param>
    /// <param name="modelId">Model identifier, see https://learn.microsoft.com/azure/cognitive-services/openai/quickstart</param>
    /// <param name="serviceId">A local identifier for the given AI service</param>
    /// <param name="apiVersion">Azure OpenAI API version</param>
    /// <returns>The same instance as <paramref name="services"/>.</returns>
    [Experimental("SKEXP0010")]
    public static IServiceCollection AddAzureOpenAITextToImage(
        this IServiceCollection services,
        string deploymentName,
        string endpoint,
        TokenCredential credentials,
        string? modelId = null,
        string? serviceId = null,
        string? apiVersion = null)
    {
        Verify.NotNull(services);
        Verify.NotNullOrWhiteSpace(endpoint);
        Verify.NotNull(credentials);

        return services.AddKeyedSingleton<ITextToImageService>(serviceId, (serviceProvider, _) =>
            new AzureOpenAITextToImageService(
                deploymentName,
                endpoint,
                credentials,
                modelId,
                HttpClientProvider.GetHttpClient(serviceProvider),
                serviceProvider.GetService<ILoggerFactory>(),
                apiVersion));
    }

    /// <summary>
    /// Adds the <see cref="AzureOpenAITextToImageService"/> to the <see cref="IServiceCollection"/>.
    /// </summary>
    /// <param name="services">The <see cref="IServiceCollection"/> instance to augment.</param>
    /// <param name="deploymentName">Azure OpenAI deployment name, see https://learn.microsoft.com/azure/cognitive-services/openai/how-to/create-resource</param>
    /// <param name="endpoint">Azure OpenAI deployment URL, see https://learn.microsoft.com/azure/cognitive-services/openai/quickstart</param>
    /// <param name="apiKey">Azure OpenAI API key</param>
    /// <param name="serviceId">A local identifier for the given AI service</param>
    /// <param name="modelId">Model identifier, see https://learn.microsoft.com/azure/cognitive-services/openai/quickstart</param>
    /// <param name="maxRetryCount">Maximum number of attempts to retrieve the text to image operation result.</param>
    /// <returns>The same instance as <paramref name="services"/>.</returns>
    [Experimental("SKEXP0010")]
    public static IServiceCollection AddAzureOpenAITextToImage(
>>>>>>> 5eefea7e
        this IServiceCollection services,
        string deploymentName,
        string endpoint,
        string apiKey,
        string? serviceId = null,
        string? modelId = null,
<<<<<<< HEAD
        HttpClient? httpClient = null)
    {
        Verify.NotNull(services);
        Verify.NotNullOrWhiteSpace(deploymentName);
        Verify.NotNullOrWhiteSpace(endpoint);
        Verify.NotNullOrWhiteSpace(apiKey);

        return services.AddKeyedSingleton<ITextToAudioService>(serviceId, (serviceProvider, _) =>
            new AzureOpenAITextToAudioService(
=======
        int maxRetryCount = 5)
    {
        Verify.NotNull(services);
        Verify.NotNullOrWhiteSpace(endpoint);
        Verify.NotNullOrWhiteSpace(apiKey);

        return services.AddKeyedSingleton<ITextToImageService>(serviceId, (serviceProvider, _) =>
            new AzureOpenAITextToImageService(
>>>>>>> 5eefea7e
                deploymentName,
                endpoint,
                apiKey,
                modelId,
                HttpClientProvider.GetHttpClient(serviceProvider),
                serviceProvider.GetService<ILoggerFactory>()));
    }

<<<<<<< HEAD
=======
    /// <summary>
    /// Adds the <see cref="AzureOpenAITextToImageService"/> to the <see cref="IServiceCollection"/>.
    /// </summary>
    /// <param name="services">The <see cref="IServiceCollection"/> instance to augment.</param>
    /// <param name="deploymentName">Azure OpenAI deployment name, see https://learn.microsoft.com/azure/cognitive-services/openai/how-to/create-resource</param>
    /// <param name="openAIClient"><see cref="AzureOpenAIClient"/> to use for the service. If null, one must be available in the service provider when this service is resolved.</param>
    /// <param name="modelId">Model identifier, see https://learn.microsoft.com/azure/cognitive-services/openai/quickstart</param>
    /// <param name="serviceId">A local identifier for the given AI service</param>
    /// <returns>The same instance as <paramref name="services"/>.</returns>
    [Experimental("SKEXP0010")]
    public static IServiceCollection AddAzureOpenAITextToImage(
        this IServiceCollection services,
        string deploymentName,
        AzureOpenAIClient? openAIClient = null,
        string? modelId = null,
        string? serviceId = null)
    {
        Verify.NotNull(services);
        Verify.NotNullOrWhiteSpace(deploymentName);

        return services.AddKeyedSingleton<ITextToImageService>(serviceId, (serviceProvider, _) =>
            new AzureOpenAITextToImageService(
                deploymentName,
                openAIClient ?? serviceProvider.GetRequiredService<AzureOpenAIClient>(),
                modelId,
                serviceProvider.GetService<ILoggerFactory>()));
    }

>>>>>>> 5eefea7e
    #endregion

    private static AzureOpenAIClient CreateAzureOpenAIClient(string endpoint, AzureKeyCredential credentials, HttpClient? httpClient) =>
        new(new Uri(endpoint), credentials, ClientCore.GetAzureOpenAIClientOptions(httpClient));

    private static AzureOpenAIClient CreateAzureOpenAIClient(string endpoint, TokenCredential credentials, HttpClient? httpClient) =>
        new(new Uri(endpoint), credentials, ClientCore.GetAzureOpenAIClientOptions(httpClient));
}<|MERGE_RESOLUTION|>--- conflicted
+++ resolved
@@ -13,11 +13,8 @@
 using Microsoft.SemanticKernel.Embeddings;
 using Microsoft.SemanticKernel.Http;
 using Microsoft.SemanticKernel.TextGeneration;
-<<<<<<< HEAD
 using Microsoft.SemanticKernel.TextToAudio;
-=======
 using Microsoft.SemanticKernel.TextToImage;
->>>>>>> 5eefea7e
 
 #pragma warning disable IDE0039 // Use local function
 
@@ -239,22 +236,14 @@
 
     #endregion
 
-<<<<<<< HEAD
     #region Text-to-Audio
 
     /// <summary>
     /// Adds the <see cref="AzureOpenAITextToAudioService"/> to the <see cref="IServiceCollection"/>.
-=======
-    #region Images
-
-    /// <summary>
-    /// Adds the <see cref="AzureOpenAITextToImageService"/> to the <see cref="IServiceCollection"/>.
->>>>>>> 5eefea7e
-    /// </summary>
-    /// <param name="services">The <see cref="IServiceCollection"/> instance to augment.</param>
-    /// <param name="deploymentName">Azure OpenAI deployment name, see https://learn.microsoft.com/azure/cognitive-services/openai/how-to/create-resource</param>
-    /// <param name="endpoint">Azure OpenAI deployment URL, see https://learn.microsoft.com/azure/cognitive-services/openai/quickstart</param>
-<<<<<<< HEAD
+    /// </summary>
+    /// <param name="services">The <see cref="IServiceCollection"/> instance to augment.</param>
+    /// <param name="deploymentName">Azure OpenAI deployment name, see https://learn.microsoft.com/azure/cognitive-services/openai/how-to/create-resource</param>
+    /// <param name="endpoint">Azure OpenAI deployment URL, see https://learn.microsoft.com/azure/cognitive-services/openai/quickstart</param>
     /// <param name="apiKey">Azure OpenAI API key, see https://learn.microsoft.com/azure/cognitive-services/openai/quickstart</param>
     /// <param name="serviceId">A local identifier for the given AI service</param>
     /// <param name="modelId">Model identifier, see https://learn.microsoft.com/azure/cognitive-services/openai/quickstart</param>
@@ -262,7 +251,39 @@
     /// <returns>The same instance as <paramref name="services"/>.</returns>
     [Experimental("SKEXP0001")]
     public static IServiceCollection AddAzureOpenAITextToAudio(
-=======
+        this IServiceCollection services,
+        string deploymentName,
+        string endpoint,
+        string apiKey,
+        string? serviceId = null,
+        string? modelId = null,
+        HttpClient? httpClient = null)
+    {
+        Verify.NotNull(services);
+        Verify.NotNullOrWhiteSpace(deploymentName);
+        Verify.NotNullOrWhiteSpace(endpoint);
+        Verify.NotNullOrWhiteSpace(apiKey);
+
+        return services.AddKeyedSingleton<ITextToAudioService>(serviceId, (serviceProvider, _) =>
+            new AzureOpenAITextToAudioService(
+                deploymentName,
+                endpoint,
+                apiKey,
+                modelId,
+                HttpClientProvider.GetHttpClient(serviceProvider),
+                serviceProvider.GetService<ILoggerFactory>()));
+    }
+
+    #endregion
+
+    #region Images
+
+    /// <summary>
+    /// Adds the <see cref="AzureOpenAITextToImageService"/> to the <see cref="IServiceCollection"/>.
+    /// </summary>
+    /// <param name="services">The <see cref="IServiceCollection"/> instance to augment.</param>
+    /// <param name="deploymentName">Azure OpenAI deployment name, see https://learn.microsoft.com/azure/cognitive-services/openai/how-to/create-resource</param>
+    /// <param name="endpoint">Azure OpenAI deployment URL, see https://learn.microsoft.com/azure/cognitive-services/openai/quickstart</param>
     /// <param name="credentials">Token credentials, e.g. DefaultAzureCredential, ManagedIdentityCredential, EnvironmentCredential, etc.</param>
     /// <param name="modelId">Model identifier, see https://learn.microsoft.com/azure/cognitive-services/openai/quickstart</param>
     /// <param name="serviceId">A local identifier for the given AI service</param>
@@ -306,24 +327,12 @@
     /// <returns>The same instance as <paramref name="services"/>.</returns>
     [Experimental("SKEXP0010")]
     public static IServiceCollection AddAzureOpenAITextToImage(
->>>>>>> 5eefea7e
         this IServiceCollection services,
         string deploymentName,
         string endpoint,
         string apiKey,
         string? serviceId = null,
         string? modelId = null,
-<<<<<<< HEAD
-        HttpClient? httpClient = null)
-    {
-        Verify.NotNull(services);
-        Verify.NotNullOrWhiteSpace(deploymentName);
-        Verify.NotNullOrWhiteSpace(endpoint);
-        Verify.NotNullOrWhiteSpace(apiKey);
-
-        return services.AddKeyedSingleton<ITextToAudioService>(serviceId, (serviceProvider, _) =>
-            new AzureOpenAITextToAudioService(
-=======
         int maxRetryCount = 5)
     {
         Verify.NotNull(services);
@@ -332,7 +341,6 @@
 
         return services.AddKeyedSingleton<ITextToImageService>(serviceId, (serviceProvider, _) =>
             new AzureOpenAITextToImageService(
->>>>>>> 5eefea7e
                 deploymentName,
                 endpoint,
                 apiKey,
@@ -341,8 +349,6 @@
                 serviceProvider.GetService<ILoggerFactory>()));
     }
 
-<<<<<<< HEAD
-=======
     /// <summary>
     /// Adds the <see cref="AzureOpenAITextToImageService"/> to the <see cref="IServiceCollection"/>.
     /// </summary>
@@ -371,7 +377,6 @@
                 serviceProvider.GetService<ILoggerFactory>()));
     }
 
->>>>>>> 5eefea7e
     #endregion
 
     private static AzureOpenAIClient CreateAzureOpenAIClient(string endpoint, AzureKeyCredential credentials, HttpClient? httpClient) =>
