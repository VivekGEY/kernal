--- conflicted
+++ resolved
@@ -13,11 +13,8 @@
 using Microsoft.SemanticKernel.Embeddings;
 using Microsoft.SemanticKernel.Http;
 using Microsoft.SemanticKernel.TextGeneration;
-<<<<<<< HEAD
 using Microsoft.SemanticKernel.TextToAudio;
-=======
 using Microsoft.SemanticKernel.TextToImage;
->>>>>>> 5eefea7e
 
 #pragma warning disable IDE0039 // Use local function
 
@@ -253,22 +250,14 @@
 
     #endregion
 
-<<<<<<< HEAD
     #region Text-to-Audio
 
     /// <summary>
     /// Adds the <see cref="AzureOpenAITextToAudioService"/> to the <see cref="IKernelBuilder.Services"/>.
-=======
-    #region Images
-
-    /// <summary>
-    /// Adds the <see cref="AzureOpenAITextToImageService"/> to the <see cref="IKernelBuilder.Services"/>.
->>>>>>> 5eefea7e
-    /// </summary>
-    /// <param name="builder">The <see cref="IKernelBuilder"/> instance to augment.</param>
-    /// <param name="deploymentName">Azure OpenAI deployment name, see https://learn.microsoft.com/azure/cognitive-services/openai/how-to/create-resource</param>
-    /// <param name="endpoint">Azure OpenAI deployment URL, see https://learn.microsoft.com/azure/cognitive-services/openai/quickstart</param>
-<<<<<<< HEAD
+    /// </summary>
+    /// <param name="builder">The <see cref="IKernelBuilder"/> instance to augment.</param>
+    /// <param name="deploymentName">Azure OpenAI deployment name, see https://learn.microsoft.com/azure/cognitive-services/openai/how-to/create-resource</param>
+    /// <param name="endpoint">Azure OpenAI deployment URL, see https://learn.microsoft.com/azure/cognitive-services/openai/quickstart</param>
     /// <param name="apiKey">Azure OpenAI API key, see https://learn.microsoft.com/azure/cognitive-services/openai/quickstart</param>
     /// <param name="serviceId">A local identifier for the given AI service</param>
     /// <param name="modelId">Model identifier, see https://learn.microsoft.com/azure/cognitive-services/openai/quickstart</param>
@@ -276,7 +265,40 @@
     /// <returns>The same instance as <paramref name="builder"/>.</returns>
     [Experimental("SKEXP0001")]
     public static IKernelBuilder AddAzureOpenAITextToAudio(
-=======
+        this IKernelBuilder builder,
+        string deploymentName,
+        string endpoint,
+        string apiKey,
+        string? serviceId = null,
+        string? modelId = null,
+        HttpClient? httpClient = null)
+    {
+        Verify.NotNull(builder);
+        Verify.NotNullOrWhiteSpace(endpoint);
+        Verify.NotNullOrWhiteSpace(apiKey);
+
+        builder.Services.AddKeyedSingleton<ITextToAudioService>(serviceId, (serviceProvider, _) =>
+            new AzureOpenAITextToAudioService(
+                deploymentName,
+                endpoint,
+                apiKey,
+                modelId,
+                HttpClientProvider.GetHttpClient(httpClient, serviceProvider),
+                serviceProvider.GetService<ILoggerFactory>()));
+
+        return builder;
+    }
+
+    #endregion
+
+    #region Images
+
+    /// <summary>
+    /// Adds the <see cref="AzureOpenAITextToImageService"/> to the <see cref="IKernelBuilder.Services"/>.
+    /// </summary>
+    /// <param name="builder">The <see cref="IKernelBuilder"/> instance to augment.</param>
+    /// <param name="deploymentName">Azure OpenAI deployment name, see https://learn.microsoft.com/azure/cognitive-services/openai/how-to/create-resource</param>
+    /// <param name="endpoint">Azure OpenAI deployment URL, see https://learn.microsoft.com/azure/cognitive-services/openai/quickstart</param>
     /// <param name="credentials">Token credentials, e.g. DefaultAzureCredential, ManagedIdentityCredential, EnvironmentCredential, etc.</param>
     /// <param name="modelId">Model identifier, see https://learn.microsoft.com/azure/cognitive-services/openai/quickstart</param>
     /// <param name="serviceId">A local identifier for the given AI service</param>
@@ -323,39 +345,26 @@
     /// <returns>The same instance as <paramref name="builder"/>.</returns>
     [Experimental("SKEXP0010")]
     public static IKernelBuilder AddAzureOpenAITextToImage(
->>>>>>> 5eefea7e
         this IKernelBuilder builder,
         string deploymentName,
         string endpoint,
         string apiKey,
-<<<<<<< HEAD
-        string? serviceId = null,
-        string? modelId = null,
-=======
         string? modelId = null,
         string? serviceId = null,
         string? apiVersion = null,
->>>>>>> 5eefea7e
         HttpClient? httpClient = null)
     {
         Verify.NotNull(builder);
         Verify.NotNullOrWhiteSpace(endpoint);
         Verify.NotNullOrWhiteSpace(apiKey);
 
-<<<<<<< HEAD
-        builder.Services.AddKeyedSingleton<ITextToAudioService>(serviceId, (serviceProvider, _) =>
-            new AzureOpenAITextToAudioService(
-=======
         builder.Services.AddKeyedSingleton<ITextToImageService>(serviceId, (serviceProvider, _) =>
             new AzureOpenAITextToImageService(
->>>>>>> 5eefea7e
                 deploymentName,
                 endpoint,
                 apiKey,
                 modelId,
                 HttpClientProvider.GetHttpClient(httpClient, serviceProvider),
-<<<<<<< HEAD
-=======
                 serviceProvider.GetService<ILoggerFactory>(),
                 apiVersion));
 
@@ -387,7 +396,6 @@
                 deploymentName,
                 azureOpenAIClient ?? serviceProvider.GetRequiredService<AzureOpenAIClient>(),
                 modelId,
->>>>>>> 5eefea7e
                 serviceProvider.GetService<ILoggerFactory>()));
 
         return builder;
