﻿// Copyright (c) Microsoft. All rights reserved.

using System;
using System.Collections.Generic;
using System.Diagnostics.CodeAnalysis;
using System.IO;
using System.Net.Http;
using System.Text.Json;
using System.Threading.Tasks;
using Microsoft.SemanticKernel.Connectors.GoogleVertexAI;
using Moq;
using SemanticKernel.UnitTests.Fakes;
using Xunit;

namespace SemanticKernel.Connectors.GoogleVertexAI.UnitTests.Core.VertexAI;

[SuppressMessage("Reliability", "CA2000:Dispose objects before losing scope")]
public sealed class VertexAIClientEmbeddingsGenerationTests : IDisposable
{
    private readonly HttpClient _httpClient;
    private readonly HttpMessageHandlerStub _messageHandlerStub;
    private const string TestDataFilePath = "./TestData/vertex_embeddings_response.json";

    public VertexAIClientEmbeddingsGenerationTests()
    {
        this._messageHandlerStub = new HttpMessageHandlerStub();
        this._messageHandlerStub.ResponseToReturn.Content = new StringContent(
            File.ReadAllText(TestDataFilePath));

        this._httpClient = new HttpClient(this._messageHandlerStub, false);
    }

    [Fact]
    public async Task ShouldCallGetEndpointAsync()
    {
        // Arrange
        var endpointProviderMock = new Mock<IEndpointProvider>();
        endpointProviderMock.Setup(x => x.GetEmbeddingsEndpoint(It.IsAny<string>()))
            .Returns(new Uri("https://fake-endpoint.com/"));
        var sut = this.CreateEmbeddingsClient(endpointProvider: endpointProviderMock.Object);

        // Act
        await sut.GenerateEmbeddingsAsync(["text1", "text2"]);

        // Assert
        endpointProviderMock.VerifyAll();
    }

    [Fact]
    public async Task ShouldCallCreatePostRequestAsync()
    {
        // Arrange
        var requestFactoryMock = new Mock<IHttpRequestFactory>();
        requestFactoryMock.Setup(x => x.CreatePost(It.IsAny<object>(), It.IsAny<Uri>()))
            .Returns(new HttpRequestMessage(HttpMethod.Post, new Uri("https://fake-endpoint.com/")));
        var sut = this.CreateEmbeddingsClient(httpRequestFactory: requestFactoryMock.Object);

        // Act
        await sut.GenerateEmbeddingsAsync(["text1", "text2"]);

        // Assert
        requestFactoryMock.VerifyAll();
    }

    [Fact]
    public async Task ShouldReturnValidEmbeddingsResponseAsync()
    {
        // Arrange
        var client = this.CreateEmbeddingsClient();
        var dataToEmbed = new List<string>()
        {
            "Write a story about a magic backpack.",
            "Print color of backpack."
        };

        // Act
        var embeddings = await client.GenerateEmbeddingsAsync(dataToEmbed);

        // Assert
        VertexAIEmbeddingResponse testDataResponse = JsonSerializer.Deserialize<VertexAIEmbeddingResponse>(
            await File.ReadAllTextAsync(TestDataFilePath))!;
        Assert.NotNull(embeddings);
        Assert.Collection(embeddings,
            values => Assert.Equal(testDataResponse.Predictions[0].Embeddings.Values, values),
            values => Assert.Equal(testDataResponse.Predictions[1].Embeddings.Values, values));
    }

<<<<<<< HEAD
    private VertexAIEmbeddingsClient CreateEmbeddingsClient(
        string modelId = "fake-model",
        string apiKey = "fake-api-key",
        IEndpointProvider? endpointProvider = null,
        IHttpRequestFactory? httpRequestFactory = null)
=======
    private VertexAIEmbeddingClient CreateEmbeddingsClient(string modelId, string apiKey)
>>>>>>> c0c0fb97
    {
        var client = new VertexAIEmbeddingClient(
            httpClient: this._httpClient,
            embeddingModelId: modelId,
            httpRequestFactory: httpRequestFactory ?? new FakeHttpRequestFactory(),
            endpointProvider: endpointProvider ?? new FakeEndpointProvider());
        return client;
    }

    public void Dispose()
    {
        this._httpClient.Dispose();
        this._messageHandlerStub.Dispose();
    }
}<|MERGE_RESOLUTION|>--- conflicted
+++ resolved
@@ -85,15 +85,11 @@
             values => Assert.Equal(testDataResponse.Predictions[1].Embeddings.Values, values));
     }
 
-<<<<<<< HEAD
-    private VertexAIEmbeddingsClient CreateEmbeddingsClient(
+    private VertexAIEmbeddingClient CreateEmbeddingsClient(
         string modelId = "fake-model",
         string apiKey = "fake-api-key",
         IEndpointProvider? endpointProvider = null,
         IHttpRequestFactory? httpRequestFactory = null)
-=======
-    private VertexAIEmbeddingClient CreateEmbeddingsClient(string modelId, string apiKey)
->>>>>>> c0c0fb97
     {
         var client = new VertexAIEmbeddingClient(
             httpClient: this._httpClient,
