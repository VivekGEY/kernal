﻿// Copyright (c) Microsoft. All rights reserved.

using System;
using System.Collections.Generic;
using System.Diagnostics.CodeAnalysis;
using System.IO;
using System.Net.Http;
using System.Text.Json;
using System.Threading.Tasks;
using Microsoft.SemanticKernel.Connectors.GoogleVertexAI;
using Moq;
using SemanticKernel.UnitTests.Fakes;
using Xunit;

namespace SemanticKernel.Connectors.GoogleVertexAI.UnitTests.Core.GoogleAI;

[SuppressMessage("Reliability", "CA2000:Dispose objects before losing scope")]
public sealed class GoogleAIClientEmbeddingsGenerationTests : IDisposable
{
    private readonly HttpClient _httpClient;
    private readonly HttpMessageHandlerStub _messageHandlerStub;
    private const string TestDataFilePath = "./TestData/embeddings_response.json";

    public GoogleAIClientEmbeddingsGenerationTests()
    {
        this._messageHandlerStub = new HttpMessageHandlerStub();
        this._messageHandlerStub.ResponseToReturn.Content = new StringContent(
            File.ReadAllText(TestDataFilePath));

        this._httpClient = new HttpClient(this._messageHandlerStub, false);
    }

    [Fact]
    public async Task ShouldCallGetEndpointAsync()
    {
        // Arrange
        var endpointProviderMock = new Mock<IEndpointProvider>();
        endpointProviderMock.Setup(x => x.GetEmbeddingsEndpoint(It.IsAny<string>()))
            .Returns(new Uri("https://fake-endpoint.com/"));
        var sut = this.CreateEmbeddingsClient(endpointProvider: endpointProviderMock.Object);

        // Act
        await sut.GenerateEmbeddingsAsync(["text1", "text2"]);

        // Assert
        endpointProviderMock.VerifyAll();
    }

    [Fact]
    public async Task ShouldCallCreatePostRequestAsync()
    {
        // Arrange
        var requestFactoryMock = new Mock<IHttpRequestFactory>();
        requestFactoryMock.Setup(x => x.CreatePost(It.IsAny<object>(), It.IsAny<Uri>()))
            .Returns(new HttpRequestMessage(HttpMethod.Post, new Uri("https://fake-endpoint.com/")));
        var sut = this.CreateEmbeddingsClient(httpRequestFactory: requestFactoryMock.Object);

        // Act
        await sut.GenerateEmbeddingsAsync(["text1", "text2"]);

        // Assert
        requestFactoryMock.VerifyAll();
    }

    [Fact]
    public async Task ShouldSendModelIdInEachEmbeddingRequestAsync()
    {
        // Arrange
        string modelId = "fake-model";
        var client = this.CreateEmbeddingsClient(modelId: modelId);
        var dataToEmbed = new List<string>()
        {
            "Write a story about a magic backpack.",
            "Print color of backpack."
        };

        // Act
        await client.GenerateEmbeddingsAsync(dataToEmbed);

        // Assert
        var request = JsonSerializer.Deserialize<GoogleAIEmbeddingRequest>(this._messageHandlerStub.RequestContent);
        Assert.NotNull(request);
        Assert.Collection(request.Requests,
            item => Assert.Contains(modelId, item.Model, StringComparison.Ordinal),
            item => Assert.Contains(modelId, item.Model, StringComparison.Ordinal));
    }

    [Fact]
    public async Task ShouldReturnValidEmbeddingsResponseAsync()
    {
        // Arrange
        var client = this.CreateEmbeddingsClient();
        var dataToEmbed = new List<string>()
        {
            "Write a story about a magic backpack.",
            "Print color of backpack."
        };

        // Act
        var embeddings = await client.GenerateEmbeddingsAsync(dataToEmbed);

        // Assert
        GoogleAIEmbeddingResponse testDataResponse = JsonSerializer.Deserialize<GoogleAIEmbeddingResponse>(
            await File.ReadAllTextAsync(TestDataFilePath))!;
        Assert.NotNull(embeddings);
        Assert.Collection(embeddings,
            values => Assert.Equal(testDataResponse.Embeddings[0].Values, values),
            values => Assert.Equal(testDataResponse.Embeddings[1].Values, values));
    }

<<<<<<< HEAD
    private GoogleAIEmbeddingsClient CreateEmbeddingsClient(
        string modelId = "fake-model",
        string apiKey = "fake-api-key",
        IEndpointProvider? endpointProvider = null,
        IHttpRequestFactory? httpRequestFactory = null)
=======
    private GoogleAIEmbeddingClient CreateEmbeddingsClient(string modelId, string apiKey)
>>>>>>> c0c0fb97
    {
        var client = new GoogleAIEmbeddingClient(
            httpClient: this._httpClient,
            embeddingModelId: modelId,
            httpRequestFactory: httpRequestFactory ?? new FakeHttpRequestFactory(),
            endpointProvider: endpointProvider ?? new FakeEndpointProvider());
        return client;
    }

    public void Dispose()
    {
        this._httpClient.Dispose();
        this._messageHandlerStub.Dispose();
    }
}<|MERGE_RESOLUTION|>--- conflicted
+++ resolved
@@ -108,15 +108,11 @@
             values => Assert.Equal(testDataResponse.Embeddings[1].Values, values));
     }
 
-<<<<<<< HEAD
-    private GoogleAIEmbeddingsClient CreateEmbeddingsClient(
+    private GoogleAIEmbeddingClient CreateEmbeddingsClient(
         string modelId = "fake-model",
         string apiKey = "fake-api-key",
         IEndpointProvider? endpointProvider = null,
         IHttpRequestFactory? httpRequestFactory = null)
-=======
-    private GoogleAIEmbeddingClient CreateEmbeddingsClient(string modelId, string apiKey)
->>>>>>> c0c0fb97
     {
         var client = new GoogleAIEmbeddingClient(
             httpClient: this._httpClient,
