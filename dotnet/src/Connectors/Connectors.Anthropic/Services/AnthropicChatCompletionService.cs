--- conflicted
+++ resolved
@@ -23,67 +23,19 @@
     /// <summary>
     /// Initializes a new instance of the <see cref="AnthropicChatCompletionService"/> class.
     /// </summary>
-<<<<<<< HEAD
-    /// <param name="modelId">The model for the chat completion service.</param>
-    /// <param name="apiKey">The API key for authentication.</param>
-    /// <param name="options">Optional options for the anthropic client</param>
-    /// <param name="httpClient">Optional HTTP client to be used for communication with the Anthropic API.</param>
+    /// <param name="options">Options for the anthropic client</param>
+    /// <param name="httpClient">Optional HTTP client to be used for communication with the Claude API.</param>
     /// <param name="loggerFactory">Optional logger factory to be used for logging.</param>
     public AnthropicChatCompletionService(
-        string modelId,
-        string apiKey,
-        ClientOptions? options = null,
-        HttpClient? httpClient = null,
-        ILoggerFactory? loggerFactory = null)
-    {
-        Verify.NotNullOrWhiteSpace(modelId);
-        Verify.NotNullOrWhiteSpace(apiKey);
-
-        this._client = new AnthropicClient(
-#pragma warning disable CA2000
-            httpClient: HttpClientProvider.GetHttpClient(httpClient),
-#pragma warning restore CA2000
-            modelId: modelId,
-            apiKey: apiKey,
-            options: options,
-            logger: loggerFactory?.CreateLogger(typeof(AnthropicChatCompletionService)));
-        this._attributesInternal.Add(AIServiceExtensions.ModelIdKey, modelId);
-    }
-
-    /// <summary>
-    /// Initializes a new instance of the <see cref="AnthropicChatCompletionService"/> class.
-    /// </summary>
-    /// <param name="modelId">The model for the chat completion service.</param>
-    /// <param name="endpoint">Endpoint for the chat completion model</param>
-=======
->>>>>>> 6672a966
-    /// <param name="options">Options for the anthropic client</param>
-    /// <param name="httpClient">Optional HTTP client to be used for communication with the Anthropic API.</param>
-    /// <param name="loggerFactory">Optional logger factory to be used for logging.</param>
-    public AnthropicChatCompletionService(
-<<<<<<< HEAD
-        string modelId,
-        Uri endpoint,
-=======
->>>>>>> 6672a966
         ClientOptions options,
         HttpClient? httpClient = null,
         ILoggerFactory? loggerFactory = null)
     {
         Verify.NotNull(options);
-<<<<<<< HEAD
-=======
         Verify.NotNullOrWhiteSpace(options.ModelId);
->>>>>>> 6672a966
 
         this._client = new AnthropicClient(
             httpClient: HttpClientProvider.GetHttpClient(httpClient),
-<<<<<<< HEAD
-#pragma warning restore CA2000
-            modelId: modelId,
-            endpoint: endpoint,
-=======
->>>>>>> 6672a966
             options: options,
             logger: loggerFactory?.CreateLogger(typeof(AnthropicChatCompletionService)));
         this._attributesInternal.Add(AIServiceExtensions.ModelIdKey, options.ModelId);
