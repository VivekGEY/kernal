﻿// Copyright (c) Microsoft. All rights reserved.

using System.Text.Json.Serialization;

namespace Microsoft.SemanticKernel.Connectors.Anthropic.Core;

internal sealed class AnthropicDeltaJsonContent : AnthropicContent
{
    /// <summary>
    /// Only used when type is "input_json_delta". The partial json content.
    /// </summary>
    [JsonRequired]
    [JsonPropertyName("partial_json")]
<<<<<<< HEAD
    public string PartialJson { get; set; } = null!;
=======
    public string? PartialJson { get; set; }
>>>>>>> 6672a966
}<|MERGE_RESOLUTION|>--- conflicted
+++ resolved
@@ -11,9 +11,5 @@
     /// </summary>
     [JsonRequired]
     [JsonPropertyName("partial_json")]
-<<<<<<< HEAD
-    public string PartialJson { get; set; } = null!;
-=======
     public string? PartialJson { get; set; }
->>>>>>> 6672a966
 }