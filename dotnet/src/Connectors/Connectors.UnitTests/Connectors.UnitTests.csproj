--- conflicted
+++ resolved
@@ -27,18 +27,6 @@
       <IncludeAssets>runtime; build; native; contentfiles; analyzers; buildtransitive</IncludeAssets>
       <PrivateAssets>all</PrivateAssets>
     </PackageReference>
-<<<<<<< HEAD
-    <PackageReference Include="System.Numerics.Tensors"/>
-    <PackageReference Include="System.Text.Json"/>
-    <PackageReference Include="Microsoft.Extensions.DependencyInjection"/>
-  </ItemGroup>
-
-  <ItemGroup>
-    <Compile Include="$(RepoRoot)/dotnet/src/InternalUtilities/test/AssertExtensions.cs"
-             Link="%(RecursiveDir)%(Filename)%(Extension)"/>
-    <Compile Include="$(RepoRoot)/dotnet/src/InternalUtilities/test/HttpMessageHandlerStub.cs"
-             Link="%(RecursiveDir)%(Filename)%(Extension)"/>
-=======
     <PackageReference Include="coverlet.collector">
       <IncludeAssets>runtime; build; native; contentfiles; analyzers; buildtransitive</IncludeAssets>
       <PrivateAssets>all</PrivateAssets>
@@ -49,8 +37,10 @@
   </ItemGroup>
 
   <ItemGroup>
-    <Compile Include="$(RepoRoot)/dotnet/src/InternalUtilities/test/AssertExtensions.cs" Link="%(RecursiveDir)%(Filename)%(Extension)" />
->>>>>>> b2bbd410
+    <Compile Include="$(RepoRoot)/dotnet/src/InternalUtilities/test/AssertExtensions.cs"
+             Link="%(RecursiveDir)%(Filename)%(Extension)"/>
+    <Compile Include="$(RepoRoot)/dotnet/src/InternalUtilities/test/HttpMessageHandlerStub.cs"
+             Link="%(RecursiveDir)%(Filename)%(Extension)"/>
   </ItemGroup>
 
   <ItemGroup>
