﻿// Copyright (c) Microsoft. All rights reserved.

using System;
using System.Collections.Generic;
using System.Globalization;
using System.IO;
using System.Net;
using System.Net.Http;
using System.Text;
using System.Text.Json;
using System.Threading.Tasks;
using Azure.AI.OpenAI;
using Microsoft.Extensions.Logging;
using Microsoft.SemanticKernel;
using Microsoft.SemanticKernel.ChatCompletion;
using Microsoft.SemanticKernel.Connectors.OpenAI;
using Microsoft.SemanticKernel.TextGeneration;
using Moq;
using Xunit;

namespace SemanticKernel.Connectors.UnitTests.OpenAI.ChatCompletion;

/// <summary>
/// Unit tests for <see cref="OpenAIChatCompletionService"/>
/// </summary>
public sealed class OpenAIChatCompletionServiceTests : IDisposable
{
    private readonly HttpMessageHandlerStub _messageHandlerStub;
    private readonly HttpClient _httpClient;
    private readonly OpenAIFunction _timepluginDate, _timepluginNow;
    private readonly OpenAIPromptExecutionSettings _executionSettings;
    private readonly Mock<ILoggerFactory> _mockLoggerFactory;

    public OpenAIChatCompletionServiceTests()
    {
        this._messageHandlerStub = new HttpMessageHandlerStub();
        this._httpClient = new HttpClient(this._messageHandlerStub, false);
        this._mockLoggerFactory = new Mock<ILoggerFactory>();

        IList<KernelFunctionMetadata> functions = KernelPluginFactory.CreateFromFunctions("TimePlugin", new[]
        {
            KernelFunctionFactory.CreateFromMethod((string? format = null) => DateTime.Now.Date.ToString(format, CultureInfo.InvariantCulture), "Date", "TimePlugin.Date"),
            KernelFunctionFactory.CreateFromMethod((string? format = null) => DateTime.Now.ToString(format, CultureInfo.InvariantCulture), "Now", "TimePlugin.Now"),
        }).GetFunctionsMetadata();

        this._timepluginDate = functions[0].ToOpenAIFunction();
        this._timepluginNow = functions[1].ToOpenAIFunction();

        this._executionSettings = new()
        {
            ToolCallBehavior = ToolCallBehavior.EnableFunctions([this._timepluginDate, this._timepluginNow])
        };
    }

    [Theory]
    [InlineData(true)]
    [InlineData(false)]
    public void ConstructorWithApiKeyWorksCorrectly(bool includeLoggerFactory)
    {
        // Arrange & Act
        var service = includeLoggerFactory ?
            new OpenAIChatCompletionService("model-id", "api-key", "organization", loggerFactory: this._mockLoggerFactory.Object) :
            new OpenAIChatCompletionService("model-id", "api-key", "organization");

        // Assert
        Assert.NotNull(service);
        Assert.Equal("model-id", service.Attributes["ModelId"]);
    }

    [Theory]
    [InlineData("http://localhost:1234/chat/completions", "http://localhost:1234/chat/completions")] // Uses full path when provided
    [InlineData("http://localhost:1234/v2/chat/completions", "http://localhost:1234/v2/chat/completions")] // Uses full path when provided
    [InlineData("http://localhost:1234", "http://localhost:1234/v1/chat/completions")]
    [InlineData("http://localhost:8080", "http://localhost:8080/v1/chat/completions")]
    [InlineData("https://something:8080", "https://something:8080/v1/chat/completions")] // Accepts TLS Secured endpoints
    public async Task ItUsesCustomEndpointsWhenProvidedAsync(string endpointProvided, string expectedEndpoint)
    {
        // Arrange
        var chatCompletion = new OpenAIChatCompletionService(modelId: "any", apiKey: null, httpClient: this._httpClient, endpoint: new Uri(endpointProvided));
        this._messageHandlerStub.ResponseToReturn = new HttpResponseMessage(System.Net.HttpStatusCode.OK)
        { Content = new StringContent(ChatCompletionResponse) };

        // Act
        await chatCompletion.GetChatMessageContentsAsync(new ChatHistory(), this._executionSettings);

        // Assert
        Assert.Equal(expectedEndpoint, this._messageHandlerStub.RequestUri!.ToString());
    }

    [Theory]
    [InlineData(true)]
    [InlineData(false)]
    public void ConstructorWithOpenAIClientWorksCorrectly(bool includeLoggerFactory)
    {
        // Arrange & Act
        var client = new OpenAIClient("key");
        var service = includeLoggerFactory ?
            new OpenAIChatCompletionService("model-id", client, loggerFactory: this._mockLoggerFactory.Object) :
            new OpenAIChatCompletionService("model-id", client);

        // Assert
        Assert.NotNull(service);
        Assert.Equal("model-id", service.Attributes["ModelId"]);
    }

    [Fact]
    public async Task ItCreatesCorrectFunctionToolCallsWhenUsingAutoAsync()
    {
        // Arrange
        var chatCompletion = new OpenAIChatCompletionService(modelId: "gpt-3.5-turbo", apiKey: "NOKEY", httpClient: this._httpClient);
        this._messageHandlerStub.ResponseToReturn = new HttpResponseMessage(System.Net.HttpStatusCode.OK)
        { Content = new StringContent(ChatCompletionResponse) };

        // Act
        await chatCompletion.GetChatMessageContentsAsync([], this._executionSettings);

        // Assert
        var actualRequestContent = Encoding.UTF8.GetString(this._messageHandlerStub.RequestContent!);
        Assert.NotNull(actualRequestContent);
        var optionsJson = JsonSerializer.Deserialize<JsonElement>(actualRequestContent);
        Assert.Equal(2, optionsJson.GetProperty("tools").GetArrayLength());
        Assert.Equal("TimePlugin-Date", optionsJson.GetProperty("tools")[0].GetProperty("function").GetProperty("name").GetString());
        Assert.Equal("TimePlugin-Now", optionsJson.GetProperty("tools")[1].GetProperty("function").GetProperty("name").GetString());
    }

    [Fact]
    public async Task ItCreatesCorrectFunctionToolCallsWhenUsingNowAsync()
    {
        // Arrange
        var chatCompletion = new OpenAIChatCompletionService(modelId: "gpt-3.5-turbo", apiKey: "NOKEY", httpClient: this._httpClient);
        this._messageHandlerStub.ResponseToReturn = new HttpResponseMessage(System.Net.HttpStatusCode.OK)
        { Content = new StringContent(ChatCompletionResponse) };
        this._executionSettings.ToolCallBehavior = ToolCallBehavior.RequireFunction(this._timepluginNow);

        // Act
        await chatCompletion.GetChatMessageContentsAsync([], this._executionSettings);

        // Assert
        var actualRequestContent = Encoding.UTF8.GetString(this._messageHandlerStub.RequestContent!);
        Assert.NotNull(actualRequestContent);
        var optionsJson = JsonSerializer.Deserialize<JsonElement>(actualRequestContent);
        Assert.Equal(1, optionsJson.GetProperty("tools").GetArrayLength());
        Assert.Equal("TimePlugin-Now", optionsJson.GetProperty("tools")[0].GetProperty("function").GetProperty("name").GetString());
    }

    [Fact]
    public async Task ItCreatesNoFunctionsWhenUsingNoneAsync()
    {
        // Arrange
        var chatCompletion = new OpenAIChatCompletionService(modelId: "gpt-3.5-turbo", apiKey: "NOKEY", httpClient: this._httpClient);
        this._messageHandlerStub.ResponseToReturn = new HttpResponseMessage(System.Net.HttpStatusCode.OK)
        { Content = new StringContent(ChatCompletionResponse) };
        this._executionSettings.ToolCallBehavior = null;

        // Act
        await chatCompletion.GetChatMessageContentsAsync([], this._executionSettings);

        // Assert
        var actualRequestContent = Encoding.UTF8.GetString(this._messageHandlerStub.RequestContent!);
        Assert.NotNull(actualRequestContent);
        var optionsJson = JsonSerializer.Deserialize<JsonElement>(actualRequestContent);
        Assert.False(optionsJson.TryGetProperty("functions", out var _));
    }

    [Fact]
    public async Task ItAddsIdToChatMessageAsync()
    {
        // Arrange
        var chatCompletion = new OpenAIChatCompletionService(modelId: "gpt-3.5-turbo", apiKey: "NOKEY", httpClient: this._httpClient);
        this._messageHandlerStub.ResponseToReturn = new HttpResponseMessage(System.Net.HttpStatusCode.OK)
        { Content = new StringContent(ChatCompletionResponse) };
        var chatHistory = new ChatHistory();
        chatHistory.AddMessage(AuthorRole.Tool, "Hello", metadata: new Dictionary<string, object?>() { { OpenAIChatMessageContent.ToolIdProperty, "John Doe" } });

        // Act
        await chatCompletion.GetChatMessageContentsAsync(chatHistory, this._executionSettings);

        // Assert
        var actualRequestContent = Encoding.UTF8.GetString(this._messageHandlerStub.RequestContent!);
        Assert.NotNull(actualRequestContent);
        var optionsJson = JsonSerializer.Deserialize<JsonElement>(actualRequestContent);
        Assert.Equal(1, optionsJson.GetProperty("messages").GetArrayLength());
        Assert.Equal("John Doe", optionsJson.GetProperty("messages")[0].GetProperty("tool_call_id").GetString());
    }

    [Fact]
    public async Task ItGetChatMessageContentsShouldHaveModelIdDefinedAsync()
    {
        // Arrange
        var chatCompletion = new OpenAIChatCompletionService(modelId: "gpt-3.5-turbo", apiKey: "NOKEY", httpClient: this._httpClient);
        this._messageHandlerStub.ResponseToReturn = new HttpResponseMessage(System.Net.HttpStatusCode.OK)
        { Content = new StringContent(AzureChatCompletionResponse, Encoding.UTF8, "application/json") };

        var chatHistory = new ChatHistory();
        chatHistory.AddMessage(AuthorRole.User, "Hello");

        // Act
        var chatMessage = await chatCompletion.GetChatMessageContentAsync(chatHistory, this._executionSettings);

        // Assert
        Assert.NotNull(chatMessage.ModelId);
        Assert.Equal("gpt-3.5-turbo", chatMessage.ModelId);
    }

    [Fact]
    public async Task ItGetTextContentsShouldHaveModelIdDefinedAsync()
    {
        // Arrange
        var chatCompletion = new OpenAIChatCompletionService(modelId: "gpt-3.5-turbo", apiKey: "NOKEY", httpClient: this._httpClient);
        this._messageHandlerStub.ResponseToReturn = new HttpResponseMessage(System.Net.HttpStatusCode.OK)
        { Content = new StringContent(AzureChatCompletionResponse, Encoding.UTF8, "application/json") };

        var chatHistory = new ChatHistory();
        chatHistory.AddMessage(AuthorRole.User, "Hello");

        // Act
        var textContent = await chatCompletion.GetTextContentAsync("hello", this._executionSettings);

        // Assert
        Assert.NotNull(textContent.ModelId);
        Assert.Equal("gpt-3.5-turbo", textContent.ModelId);
    }

    [Fact]
    public async Task GetStreamingTextContentsWorksCorrectlyAsync()
    {
        // Arrange
        var service = new OpenAIChatCompletionService("model-id", "api-key", "organization", this._httpClient);
        using var stream = new MemoryStream(Encoding.UTF8.GetBytes(OpenAITestHelper.GetTestResponse("chat_completion_streaming_test_response.txt")));

        this._messageHandlerStub.ResponseToReturn = new HttpResponseMessage(HttpStatusCode.OK)
        {
            Content = new StreamContent(stream)
        };

        // Act & Assert
        var enumerator = service.GetStreamingTextContentsAsync("Prompt").GetAsyncEnumerator();

        await enumerator.MoveNextAsync();
        Assert.Equal("Test chat streaming response", enumerator.Current.Text);

        await enumerator.MoveNextAsync();
        Assert.Equal("stop", enumerator.Current.Metadata?["FinishReason"]);
    }

    [Fact]
    public async Task GetStreamingChatMessageContentsWorksCorrectlyAsync()
    {
        // Arrange
        var service = new OpenAIChatCompletionService("model-id", "api-key", "organization", this._httpClient);
        using var stream = new MemoryStream(Encoding.UTF8.GetBytes(OpenAITestHelper.GetTestResponse("chat_completion_streaming_test_response.txt")));

        this._messageHandlerStub.ResponseToReturn = new HttpResponseMessage(HttpStatusCode.OK)
        {
            Content = new StreamContent(stream)
        };

        // Act & Assert
        var enumerator = service.GetStreamingChatMessageContentsAsync([]).GetAsyncEnumerator();

        await enumerator.MoveNextAsync();
        Assert.Equal("Test chat streaming response", enumerator.Current.Content);

        await enumerator.MoveNextAsync();
        Assert.Equal("stop", enumerator.Current.Metadata?["FinishReason"]);
    }

    [Fact]
    public async Task ItAddsSystemMessageAsync()
    {
        // Arrange
        var chatCompletion = new OpenAIChatCompletionService(modelId: "gpt-3.5-turbo", apiKey: "NOKEY", httpClient: this._httpClient);
        this._messageHandlerStub.ResponseToReturn = new HttpResponseMessage(System.Net.HttpStatusCode.OK)
        { Content = new StringContent(ChatCompletionResponse) };
        var chatHistory = new ChatHistory();
        chatHistory.AddMessage(AuthorRole.User, "Hello");

        // Act
        await chatCompletion.GetChatMessageContentsAsync(chatHistory, this._executionSettings);

        // Assert
        var actualRequestContent = Encoding.UTF8.GetString(this._messageHandlerStub.RequestContent!);
        Assert.NotNull(actualRequestContent);
        var optionsJson = JsonSerializer.Deserialize<JsonElement>(actualRequestContent);

        var messages = optionsJson.GetProperty("messages");
        Assert.Equal(1, messages.GetArrayLength());

        Assert.Equal("Hello", messages[0].GetProperty("content").GetString());
        Assert.Equal("user", messages[0].GetProperty("role").GetString());
    }

    [Fact]
    public async Task GetChatMessageContentsWithChatMessageContentItemCollectionAndSettingsCorrectlyAsync()
    {
        // Arrange
        const string Prompt = "This is test prompt";
        const string SystemMessage = "This is test system message";
        const string AssistantMessage = "This is assistant message";
        const string CollectionItemPrompt = "This is collection item prompt";

        var chatCompletion = new OpenAIChatCompletionService(modelId: "gpt-3.5-turbo", apiKey: "NOKEY", httpClient: this._httpClient);
        var settings = new OpenAIPromptExecutionSettings() { ChatSystemPrompt = SystemMessage };

        this._messageHandlerStub.ResponseToReturn = new HttpResponseMessage(System.Net.HttpStatusCode.OK)
        { Content = new StringContent(ChatCompletionResponse) };

        var chatHistory = new ChatHistory();
        chatHistory.AddUserMessage(Prompt);
        chatHistory.AddAssistantMessage(AssistantMessage);
        chatHistory.AddUserMessage(
        [
            new TextContent(CollectionItemPrompt),
            new ImageContent(new Uri("https://image"))
        ]);

        // Act
        await chatCompletion.GetChatMessageContentsAsync(chatHistory, settings);

        // Assert
        var actualRequestContent = Encoding.UTF8.GetString(this._messageHandlerStub.RequestContent!);
        Assert.NotNull(actualRequestContent);
        var optionsJson = JsonSerializer.Deserialize<JsonElement>(actualRequestContent);

        var messages = optionsJson.GetProperty("messages");

        Assert.Equal(4, messages.GetArrayLength());

        Assert.Equal(SystemMessage, messages[0].GetProperty("content").GetString());
        Assert.Equal("system", messages[0].GetProperty("role").GetString());

        Assert.Equal(Prompt, messages[1].GetProperty("content").GetString());
        Assert.Equal("user", messages[1].GetProperty("role").GetString());

        Assert.Equal(AssistantMessage, messages[2].GetProperty("content").GetString());
        Assert.Equal("assistant", messages[2].GetProperty("role").GetString());

        var contentItems = messages[3].GetProperty("content");
        Assert.Equal(2, contentItems.GetArrayLength());
        Assert.Equal(CollectionItemPrompt, contentItems[0].GetProperty("text").GetString());
        Assert.Equal("text", contentItems[0].GetProperty("type").GetString());
        Assert.Equal("https://image/", contentItems[1].GetProperty("image_url").GetProperty("url").GetString());
        Assert.Equal("image_url", contentItems[1].GetProperty("type").GetString());
    }

    [Fact]
<<<<<<< HEAD
    public async Task FunctionCallsShouldBePropagatedToCallersViaChatMessageItemsOfTypeFunctionCallRequestContentAsync()
=======
    public async Task FunctionCallsShouldBePropagatedToCallersViaChatMessageItemsOfTypeFunctionCallContentAsync()
>>>>>>> 8665df3d
    {
        // Arrange
        this._messageHandlerStub.ResponseToReturn = new HttpResponseMessage(System.Net.HttpStatusCode.OK)
        {
            Content = new StringContent(OpenAITestHelper.GetTestResponse("chat_completion_multiple_function_calls_test_response.json"))
        };

        var sut = new OpenAIChatCompletionService(modelId: "gpt-3.5-turbo", apiKey: "NOKEY", httpClient: this._httpClient);

        var chatHistory = new ChatHistory();
        chatHistory.AddUserMessage("Fake prompt");

        var settings = new OpenAIPromptExecutionSettings() { ToolCallBehavior = ToolCallBehavior.EnableKernelFunctions };

        // Act
        var result = await sut.GetChatMessageContentAsync(chatHistory, settings);

        // Assert
        Assert.NotNull(result);
        Assert.Equal(5, result.Items.Count);

<<<<<<< HEAD
        var getCurrentWeatherFunctionCall = result.Items[0] as FunctionCallRequestContent;
=======
        var getCurrentWeatherFunctionCall = result.Items[0] as FunctionCallContent;
>>>>>>> 8665df3d
        Assert.NotNull(getCurrentWeatherFunctionCall);
        Assert.Equal("GetCurrentWeather", getCurrentWeatherFunctionCall.FunctionName);
        Assert.Equal("MyPlugin", getCurrentWeatherFunctionCall.PluginName);
        Assert.Equal("1", getCurrentWeatherFunctionCall.Id);
        Assert.Equal("Boston, MA", getCurrentWeatherFunctionCall.Arguments?["location"]?.ToString());

<<<<<<< HEAD
        var functionWithExceptionFunctionCall = result.Items[1] as FunctionCallRequestContent;
=======
        var functionWithExceptionFunctionCall = result.Items[1] as FunctionCallContent;
>>>>>>> 8665df3d
        Assert.NotNull(functionWithExceptionFunctionCall);
        Assert.Equal("FunctionWithException", functionWithExceptionFunctionCall.FunctionName);
        Assert.Equal("MyPlugin", functionWithExceptionFunctionCall.PluginName);
        Assert.Equal("2", functionWithExceptionFunctionCall.Id);
        Assert.Equal("value", functionWithExceptionFunctionCall.Arguments?["argument"]?.ToString());

<<<<<<< HEAD
        var nonExistentFunctionCall = result.Items[2] as FunctionCallRequestContent;
=======
        var nonExistentFunctionCall = result.Items[2] as FunctionCallContent;
>>>>>>> 8665df3d
        Assert.NotNull(nonExistentFunctionCall);
        Assert.Equal("NonExistentFunction", nonExistentFunctionCall.FunctionName);
        Assert.Equal("MyPlugin", nonExistentFunctionCall.PluginName);
        Assert.Equal("3", nonExistentFunctionCall.Id);
        Assert.Equal("value", nonExistentFunctionCall.Arguments?["argument"]?.ToString());

<<<<<<< HEAD
        var invalidArgumentsFunctionCall = result.Items[3] as FunctionCallRequestContent;
=======
        var invalidArgumentsFunctionCall = result.Items[3] as FunctionCallContent;
>>>>>>> 8665df3d
        Assert.NotNull(invalidArgumentsFunctionCall);
        Assert.Equal("InvalidArguments", invalidArgumentsFunctionCall.FunctionName);
        Assert.Equal("MyPlugin", invalidArgumentsFunctionCall.PluginName);
        Assert.Equal("4", invalidArgumentsFunctionCall.Id);
        Assert.Null(invalidArgumentsFunctionCall.Arguments);
        Assert.NotNull(invalidArgumentsFunctionCall.Exception);
        Assert.Equal("Error: Function call arguments were invalid JSON.", invalidArgumentsFunctionCall.Exception.Message);
        Assert.NotNull(invalidArgumentsFunctionCall.Exception.InnerException);

<<<<<<< HEAD
        var intArgumentsFunctionCall = result.Items[4] as FunctionCallRequestContent;
=======
        var intArgumentsFunctionCall = result.Items[4] as FunctionCallContent;
>>>>>>> 8665df3d
        Assert.NotNull(intArgumentsFunctionCall);
        Assert.Equal("IntArguments", intArgumentsFunctionCall.FunctionName);
        Assert.Equal("MyPlugin", intArgumentsFunctionCall.PluginName);
        Assert.Equal("5", intArgumentsFunctionCall.Id);
        Assert.Equal("36", intArgumentsFunctionCall.Arguments?["age"]?.ToString());
    }

    [Fact]
    public async Task FunctionCallsShouldBeReturnedToLLMAsync()
    {
        // Arrange
        this._messageHandlerStub.ResponseToReturn = new HttpResponseMessage(System.Net.HttpStatusCode.OK)
        {
            Content = new StringContent(ChatCompletionResponse)
        };

        var sut = new OpenAIChatCompletionService(modelId: "gpt-3.5-turbo", apiKey: "NOKEY", httpClient: this._httpClient);

        var items = new ChatMessageContentItemCollection
        {
<<<<<<< HEAD
            new FunctionCallRequestContent("GetCurrentWeather", "MyPlugin", "1", new KernelArguments() { ["location"] = "Boston, MA" }),
            new FunctionCallRequestContent("GetWeatherForecast", "MyPlugin", "2", new KernelArguments() { ["location"] = "Boston, MA" })
=======
            new FunctionCallContent("GetCurrentWeather", "MyPlugin", "1", new KernelArguments() { ["location"] = "Boston, MA" }),
            new FunctionCallContent("GetWeatherForecast", "MyPlugin", "2", new KernelArguments() { ["location"] = "Boston, MA" })
>>>>>>> 8665df3d
        };

        var chatHistory = new ChatHistory
        {
            new ChatMessageContent(AuthorRole.Assistant, items)
        };

        var settings = new OpenAIPromptExecutionSettings() { ToolCallBehavior = ToolCallBehavior.EnableKernelFunctions };

        // Act
        await sut.GetChatMessageContentAsync(chatHistory, settings);

        // Assert
        var actualRequestContent = Encoding.UTF8.GetString(this._messageHandlerStub.RequestContent!);
        Assert.NotNull(actualRequestContent);

        var optionsJson = JsonSerializer.Deserialize<JsonElement>(actualRequestContent);

        var messages = optionsJson.GetProperty("messages");
        Assert.Equal(1, messages.GetArrayLength());

        var assistantMessage = messages[0];
        Assert.Equal("assistant", assistantMessage.GetProperty("role").GetString());

        Assert.Equal(2, assistantMessage.GetProperty("tool_calls").GetArrayLength());

        var tool1 = assistantMessage.GetProperty("tool_calls")[0];
        Assert.Equal("1", tool1.GetProperty("id").GetString());
        Assert.Equal("function", tool1.GetProperty("type").GetString());

        var function1 = tool1.GetProperty("function");
        Assert.Equal("MyPlugin-GetCurrentWeather", function1.GetProperty("name").GetString());
        Assert.Equal("{\"location\":\"Boston, MA\"}", function1.GetProperty("arguments").GetString());

        var tool2 = assistantMessage.GetProperty("tool_calls")[1];
        Assert.Equal("2", tool2.GetProperty("id").GetString());
        Assert.Equal("function", tool2.GetProperty("type").GetString());

        var function2 = tool2.GetProperty("function");
        Assert.Equal("MyPlugin-GetWeatherForecast", function2.GetProperty("name").GetString());
        Assert.Equal("{\"location\":\"Boston, MA\"}", function2.GetProperty("arguments").GetString());
    }

    [Fact]
    public async Task FunctionResultsCanBeProvidedToLLMAsOneResultPerChatMessageAsync()
    {
        // Arrange
        this._messageHandlerStub.ResponseToReturn = new HttpResponseMessage(System.Net.HttpStatusCode.OK)
        {
            Content = new StringContent(ChatCompletionResponse)
        };

        var sut = new OpenAIChatCompletionService(modelId: "gpt-3.5-turbo", apiKey: "NOKEY", httpClient: this._httpClient);

        var chatHistory = new ChatHistory
        {
            new ChatMessageContent(AuthorRole.Tool, new ChatMessageContentItemCollection()
            {
<<<<<<< HEAD
                new FunctionCallResultContent(new FunctionCallRequestContent("GetCurrentWeather", "MyPlugin", "1", new KernelArguments() { ["location"] = "Boston, MA" }), "rainy"),
            }),
            new ChatMessageContent(AuthorRole.Tool, new ChatMessageContentItemCollection()
            {
                new FunctionCallResultContent(new FunctionCallRequestContent("GetWeatherForecast", "MyPlugin", "2", new KernelArguments() { ["location"] = "Boston, MA" }), "sunny")
=======
                new FunctionResultContent(new FunctionCallContent("GetCurrentWeather", "MyPlugin", "1", new KernelArguments() { ["location"] = "Boston, MA" }), "rainy"),
            }),
            new ChatMessageContent(AuthorRole.Tool, new ChatMessageContentItemCollection()
            {
                new FunctionResultContent(new FunctionCallContent("GetWeatherForecast", "MyPlugin", "2", new KernelArguments() { ["location"] = "Boston, MA" }), "sunny")
>>>>>>> 8665df3d
            })
        };

        var settings = new OpenAIPromptExecutionSettings() { ToolCallBehavior = ToolCallBehavior.EnableKernelFunctions };

        // Act
        await sut.GetChatMessageContentAsync(chatHistory, settings);

        // Assert
        var actualRequestContent = Encoding.UTF8.GetString(this._messageHandlerStub.RequestContent!);
        Assert.NotNull(actualRequestContent);

        var optionsJson = JsonSerializer.Deserialize<JsonElement>(actualRequestContent);

        var messages = optionsJson.GetProperty("messages");
        Assert.Equal(2, messages.GetArrayLength());

        var assistantMessage = messages[0];
        Assert.Equal("tool", assistantMessage.GetProperty("role").GetString());
        Assert.Equal("rainy", assistantMessage.GetProperty("content").GetString());
        Assert.Equal("1", assistantMessage.GetProperty("tool_call_id").GetString());

        var assistantMessage2 = messages[1];
        Assert.Equal("tool", assistantMessage2.GetProperty("role").GetString());
        Assert.Equal("sunny", assistantMessage2.GetProperty("content").GetString());
        Assert.Equal("2", assistantMessage2.GetProperty("tool_call_id").GetString());
    }

    [Fact]
    public async Task FunctionResultsCanBeProvidedToLLMAsManyResultsInOneChatMessageAsync()
    {
        // Arrange
        this._messageHandlerStub.ResponseToReturn = new HttpResponseMessage(System.Net.HttpStatusCode.OK)
        {
            Content = new StringContent(ChatCompletionResponse)
        };

        var sut = new OpenAIChatCompletionService(modelId: "gpt-3.5-turbo", apiKey: "NOKEY", httpClient: this._httpClient);

        var chatHistory = new ChatHistory
        {
            new ChatMessageContent(AuthorRole.Tool, new ChatMessageContentItemCollection()
            {
<<<<<<< HEAD
                new FunctionCallResultContent(new FunctionCallRequestContent("GetCurrentWeather", "MyPlugin", "1", new KernelArguments() { ["location"] = "Boston, MA" }), "rainy"),
                new FunctionCallResultContent(new FunctionCallRequestContent("GetWeatherForecast", "MyPlugin", "2", new KernelArguments() { ["location"] = "Boston, MA" }), "sunny")
=======
                new FunctionResultContent(new FunctionCallContent("GetCurrentWeather", "MyPlugin", "1", new KernelArguments() { ["location"] = "Boston, MA" }), "rainy"),
                new FunctionResultContent(new FunctionCallContent("GetWeatherForecast", "MyPlugin", "2", new KernelArguments() { ["location"] = "Boston, MA" }), "sunny")
>>>>>>> 8665df3d
            })
        };

        var settings = new OpenAIPromptExecutionSettings() { ToolCallBehavior = ToolCallBehavior.EnableKernelFunctions };

        // Act
        await sut.GetChatMessageContentAsync(chatHistory, settings);

        // Assert
        var actualRequestContent = Encoding.UTF8.GetString(this._messageHandlerStub.RequestContent!);
        Assert.NotNull(actualRequestContent);

        var optionsJson = JsonSerializer.Deserialize<JsonElement>(actualRequestContent);

        var messages = optionsJson.GetProperty("messages");
        Assert.Equal(2, messages.GetArrayLength());

        var assistantMessage = messages[0];
        Assert.Equal("tool", assistantMessage.GetProperty("role").GetString());
        Assert.Equal("rainy", assistantMessage.GetProperty("content").GetString());
        Assert.Equal("1", assistantMessage.GetProperty("tool_call_id").GetString());

        var assistantMessage2 = messages[1];
        Assert.Equal("tool", assistantMessage2.GetProperty("role").GetString());
        Assert.Equal("sunny", assistantMessage2.GetProperty("content").GetString());
        Assert.Equal("2", assistantMessage2.GetProperty("tool_call_id").GetString());
    }

    public void Dispose()
    {
        this._httpClient.Dispose();
        this._messageHandlerStub.Dispose();
    }

    private const string ChatCompletionResponse = """
        {
          "id": "chatcmpl-8IlRBQU929ym1EqAY2J4T7GGkW5Om",
          "object": "chat.completion",
          "created": 1699482945,
          "model": "gpt-3.5-turbo",
          "choices": [
            {
              "index": 0,
              "message": {
                "role": "assistant",
                "content": null,
                "function_call": {
                  "name": "TimePlugin_Date",
                  "arguments": "{}"
                }
              },
              "finish_reason": "stop"
            }
          ],
          "usage": {
            "prompt_tokens": 52,
            "completion_tokens": 1,
            "total_tokens": 53
          }
        }
        """;
    private const string AzureChatCompletionResponse = """
        {
            "id": "chatcmpl-8S914omCBNQ0KU1NFtxmupZpzKWv2",
            "object": "chat.completion",
            "created": 1701718534,
            "model": "gpt-3.5-turbo",
            "prompt_filter_results": [
                {
                    "prompt_index": 0,
                    "content_filter_results": {
                        "hate": {
                            "filtered": false,
                            "severity": "safe"
                        },
                        "self_harm": {
                            "filtered": false,
                            "severity": "safe"
                        },
                        "sexual": {
                            "filtered": false,
                            "severity": "safe"
                        },
                        "violence": {
                            "filtered": false,
                            "severity": "safe"
                        }
                    }
                }
            ],
            "choices": [
                {
                    "index": 0,
                    "finish_reason": "stop",
                    "message": {
                        "role": "assistant",
                        "content": "Hello! How can I help you today? Please provide me with a question or topic you would like information on."
                    },
                    "content_filter_results": {
                        "hate": {
                            "filtered": false,
                            "severity": "safe"
                        },
                        "self_harm": {
                            "filtered": false,
                            "severity": "safe"
                        },
                        "sexual": {
                            "filtered": false,
                            "severity": "safe"
                        },
                        "violence": {
                            "filtered": false,
                            "severity": "safe"
                        }
                    }
                }
            ],
            "usage": {
                "prompt_tokens": 23,
                "completion_tokens": 23,
                "total_tokens": 46
            }
        }
        """;
}<|MERGE_RESOLUTION|>--- conflicted
+++ resolved
@@ -344,11 +344,7 @@
     }
 
     [Fact]
-<<<<<<< HEAD
-    public async Task FunctionCallsShouldBePropagatedToCallersViaChatMessageItemsOfTypeFunctionCallRequestContentAsync()
-=======
     public async Task FunctionCallsShouldBePropagatedToCallersViaChatMessageItemsOfTypeFunctionCallContentAsync()
->>>>>>> 8665df3d
     {
         // Arrange
         this._messageHandlerStub.ResponseToReturn = new HttpResponseMessage(System.Net.HttpStatusCode.OK)
@@ -370,44 +366,28 @@
         Assert.NotNull(result);
         Assert.Equal(5, result.Items.Count);
 
-<<<<<<< HEAD
-        var getCurrentWeatherFunctionCall = result.Items[0] as FunctionCallRequestContent;
-=======
         var getCurrentWeatherFunctionCall = result.Items[0] as FunctionCallContent;
->>>>>>> 8665df3d
         Assert.NotNull(getCurrentWeatherFunctionCall);
         Assert.Equal("GetCurrentWeather", getCurrentWeatherFunctionCall.FunctionName);
         Assert.Equal("MyPlugin", getCurrentWeatherFunctionCall.PluginName);
         Assert.Equal("1", getCurrentWeatherFunctionCall.Id);
         Assert.Equal("Boston, MA", getCurrentWeatherFunctionCall.Arguments?["location"]?.ToString());
 
-<<<<<<< HEAD
-        var functionWithExceptionFunctionCall = result.Items[1] as FunctionCallRequestContent;
-=======
         var functionWithExceptionFunctionCall = result.Items[1] as FunctionCallContent;
->>>>>>> 8665df3d
         Assert.NotNull(functionWithExceptionFunctionCall);
         Assert.Equal("FunctionWithException", functionWithExceptionFunctionCall.FunctionName);
         Assert.Equal("MyPlugin", functionWithExceptionFunctionCall.PluginName);
         Assert.Equal("2", functionWithExceptionFunctionCall.Id);
         Assert.Equal("value", functionWithExceptionFunctionCall.Arguments?["argument"]?.ToString());
 
-<<<<<<< HEAD
-        var nonExistentFunctionCall = result.Items[2] as FunctionCallRequestContent;
-=======
         var nonExistentFunctionCall = result.Items[2] as FunctionCallContent;
->>>>>>> 8665df3d
         Assert.NotNull(nonExistentFunctionCall);
         Assert.Equal("NonExistentFunction", nonExistentFunctionCall.FunctionName);
         Assert.Equal("MyPlugin", nonExistentFunctionCall.PluginName);
         Assert.Equal("3", nonExistentFunctionCall.Id);
         Assert.Equal("value", nonExistentFunctionCall.Arguments?["argument"]?.ToString());
 
-<<<<<<< HEAD
-        var invalidArgumentsFunctionCall = result.Items[3] as FunctionCallRequestContent;
-=======
         var invalidArgumentsFunctionCall = result.Items[3] as FunctionCallContent;
->>>>>>> 8665df3d
         Assert.NotNull(invalidArgumentsFunctionCall);
         Assert.Equal("InvalidArguments", invalidArgumentsFunctionCall.FunctionName);
         Assert.Equal("MyPlugin", invalidArgumentsFunctionCall.PluginName);
@@ -417,11 +397,7 @@
         Assert.Equal("Error: Function call arguments were invalid JSON.", invalidArgumentsFunctionCall.Exception.Message);
         Assert.NotNull(invalidArgumentsFunctionCall.Exception.InnerException);
 
-<<<<<<< HEAD
-        var intArgumentsFunctionCall = result.Items[4] as FunctionCallRequestContent;
-=======
         var intArgumentsFunctionCall = result.Items[4] as FunctionCallContent;
->>>>>>> 8665df3d
         Assert.NotNull(intArgumentsFunctionCall);
         Assert.Equal("IntArguments", intArgumentsFunctionCall.FunctionName);
         Assert.Equal("MyPlugin", intArgumentsFunctionCall.PluginName);
@@ -442,13 +418,8 @@
 
         var items = new ChatMessageContentItemCollection
         {
-<<<<<<< HEAD
-            new FunctionCallRequestContent("GetCurrentWeather", "MyPlugin", "1", new KernelArguments() { ["location"] = "Boston, MA" }),
-            new FunctionCallRequestContent("GetWeatherForecast", "MyPlugin", "2", new KernelArguments() { ["location"] = "Boston, MA" })
-=======
             new FunctionCallContent("GetCurrentWeather", "MyPlugin", "1", new KernelArguments() { ["location"] = "Boston, MA" }),
             new FunctionCallContent("GetWeatherForecast", "MyPlugin", "2", new KernelArguments() { ["location"] = "Boston, MA" })
->>>>>>> 8665df3d
         };
 
         var chatHistory = new ChatHistory
@@ -507,19 +478,11 @@
         {
             new ChatMessageContent(AuthorRole.Tool, new ChatMessageContentItemCollection()
             {
-<<<<<<< HEAD
-                new FunctionCallResultContent(new FunctionCallRequestContent("GetCurrentWeather", "MyPlugin", "1", new KernelArguments() { ["location"] = "Boston, MA" }), "rainy"),
-            }),
-            new ChatMessageContent(AuthorRole.Tool, new ChatMessageContentItemCollection()
-            {
-                new FunctionCallResultContent(new FunctionCallRequestContent("GetWeatherForecast", "MyPlugin", "2", new KernelArguments() { ["location"] = "Boston, MA" }), "sunny")
-=======
                 new FunctionResultContent(new FunctionCallContent("GetCurrentWeather", "MyPlugin", "1", new KernelArguments() { ["location"] = "Boston, MA" }), "rainy"),
             }),
             new ChatMessageContent(AuthorRole.Tool, new ChatMessageContentItemCollection()
             {
                 new FunctionResultContent(new FunctionCallContent("GetWeatherForecast", "MyPlugin", "2", new KernelArguments() { ["location"] = "Boston, MA" }), "sunny")
->>>>>>> 8665df3d
             })
         };
 
@@ -563,13 +526,8 @@
         {
             new ChatMessageContent(AuthorRole.Tool, new ChatMessageContentItemCollection()
             {
-<<<<<<< HEAD
-                new FunctionCallResultContent(new FunctionCallRequestContent("GetCurrentWeather", "MyPlugin", "1", new KernelArguments() { ["location"] = "Boston, MA" }), "rainy"),
-                new FunctionCallResultContent(new FunctionCallRequestContent("GetWeatherForecast", "MyPlugin", "2", new KernelArguments() { ["location"] = "Boston, MA" }), "sunny")
-=======
                 new FunctionResultContent(new FunctionCallContent("GetCurrentWeather", "MyPlugin", "1", new KernelArguments() { ["location"] = "Boston, MA" }), "rainy"),
                 new FunctionResultContent(new FunctionCallContent("GetWeatherForecast", "MyPlugin", "2", new KernelArguments() { ["location"] = "Boston, MA" }), "sunny")
->>>>>>> 8665df3d
             })
         };
 
