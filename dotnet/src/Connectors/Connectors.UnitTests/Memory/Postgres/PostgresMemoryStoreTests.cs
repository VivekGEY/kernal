﻿// Copyright (c) Microsoft. All rights reserved.

using System;
using System.Collections.Generic;
using System.Linq;
using System.Threading;
using System.Threading.Tasks;
using Microsoft.SemanticKernel.Connectors.Memory.Postgres;
using Microsoft.SemanticKernel.Memory;
using Moq;
using Xunit;

namespace SemanticKernel.Connectors.UnitTests.Memory.Postgres;

/// <summary>
/// Unit tests for <see cref="PostgresMemoryStore"/> class.
/// </summary>
public class PostgresMemoryStoreTests
{
    private const string CollectionName = "fake-collection-name";

    private readonly Mock<IPostgresDbClient> _postgresDbClientMock;

    public PostgresMemoryStoreTests()
    {
        this._postgresDbClientMock = new Mock<IPostgresDbClient>();
        this._postgresDbClientMock
            .Setup(client => client.DoesTableExistsAsync(CollectionName, CancellationToken.None))
            .ReturnsAsync(true);
    }

    [Fact]
    public async Task ItCanCreateCollectionAsync()
    {
        // Arrange
        using var store = new PostgresMemoryStore(this._postgresDbClientMock.Object);

        // Act
        await store.CreateCollectionAsync(CollectionName);

        // Assert
        this._postgresDbClientMock.Verify(client => client.CreateTableAsync(CollectionName, CancellationToken.None), Times.Once());
    }

    [Fact]
    public async Task ItCanDeleteCollectionAsync()
    {
        // Arrange
        using var store = new PostgresMemoryStore(this._postgresDbClientMock.Object);

        // Act
        await store.DeleteCollectionAsync(CollectionName);

        // Assert
        this._postgresDbClientMock.Verify(client => client.DeleteTableAsync(CollectionName, CancellationToken.None), Times.Once());
    }

    [Fact]
    public async Task ItReturnsTrueWhenCollectionExistsAsync()
    {
        // Arrange
        using var store = new PostgresMemoryStore(this._postgresDbClientMock.Object);

        // Act
        var doesCollectionExist = await store.DoesCollectionExistAsync(CollectionName);

        // Assert
        Assert.True(doesCollectionExist);
    }

    [Fact]
    public async Task ItReturnsFalseWhenCollectionDoesNotExistAsync()
    {
        // Arrange
        const string CollectionName = "non-existent-collection";

        this._postgresDbClientMock
            .Setup(client => client.DoesTableExistsAsync(CollectionName, CancellationToken.None))
            .ReturnsAsync(false);

        using var store = new PostgresMemoryStore(this._postgresDbClientMock.Object);

        // Act
        var doesCollectionExist = await store.DoesCollectionExistAsync(CollectionName);

        // Assert
        Assert.False(doesCollectionExist);
    }

    [Fact]
    public async Task ItCanUpsertAsync()
    {
        // Arrange
        var expectedMemoryRecord = this.GetRandomMemoryRecord();
        var postgresMemoryEntry = this.GetPostgresMemoryEntryFromMemoryRecord(expectedMemoryRecord)!;

        using var store = new PostgresMemoryStore(this._postgresDbClientMock.Object);

        // Act
        var actualMemoryRecordKey = await store.UpsertAsync(CollectionName, expectedMemoryRecord);

        // Assert
        this._postgresDbClientMock.Verify(client => client.UpsertAsync(CollectionName, postgresMemoryEntry.Key, postgresMemoryEntry.MetadataString, It.Is<Pgvector.Vector>(x => x.ToArray().SequenceEqual(postgresMemoryEntry.Embedding!.ToArray())), postgresMemoryEntry.Timestamp, CancellationToken.None), Times.Once());
        Assert.Equal(expectedMemoryRecord.Key, actualMemoryRecordKey);
    }

    [Fact]
    public async Task ItCanUpsertBatchAsyncAsync()
    {
        // Arrange
        var memoryRecord1 = this.GetRandomMemoryRecord();
        var memoryRecord2 = this.GetRandomMemoryRecord();
        var memoryRecord3 = this.GetRandomMemoryRecord();

        var batchUpsertMemoryRecords = new[] { memoryRecord1, memoryRecord2, memoryRecord3 };
        var expectedMemoryRecordKeys = batchUpsertMemoryRecords.Select(l => l.Key).ToList();

        using var store = new PostgresMemoryStore(this._postgresDbClientMock.Object);

        // Act
        var actualMemoryRecordKeys = await store.UpsertBatchAsync(CollectionName, batchUpsertMemoryRecords).ToListAsync();

        // Assert
        foreach (var memoryRecord in batchUpsertMemoryRecords)
        {
            var postgresMemoryEntry = this.GetPostgresMemoryEntryFromMemoryRecord(memoryRecord)!;
            this._postgresDbClientMock.Verify(client => client.UpsertAsync(CollectionName, postgresMemoryEntry.Key, postgresMemoryEntry.MetadataString, It.Is<Pgvector.Vector>(x => x.ToArray().SequenceEqual(postgresMemoryEntry.Embedding!.ToArray())), postgresMemoryEntry.Timestamp, CancellationToken.None), Times.Once());
        }

        for (int i = 0; i < expectedMemoryRecordKeys.Count; i++)
        {
            Assert.Equal(expectedMemoryRecordKeys[i], actualMemoryRecordKeys[i]);
        }
    }

    [Fact]
    public async Task ItCanGetMemoryRecordFromCollectionAsync()
    {
        // Arrange
        var expectedMemoryRecord = this.GetRandomMemoryRecord();
        var postgresMemoryEntry = this.GetPostgresMemoryEntryFromMemoryRecord(expectedMemoryRecord);

        this._postgresDbClientMock
            .Setup(client => client.ReadAsync(CollectionName, expectedMemoryRecord.Key, true, CancellationToken.None))
            .ReturnsAsync(postgresMemoryEntry);

        using var store = new PostgresMemoryStore(this._postgresDbClientMock.Object);

        // Act
        var actualMemoryRecord = await store.GetAsync(CollectionName, expectedMemoryRecord.Key, withEmbedding: true);

        // Assert
        Assert.NotNull(actualMemoryRecord);
        this.AssertMemoryRecordEqual(expectedMemoryRecord, actualMemoryRecord);
    }

    [Fact]
    public async Task ItReturnsNullWhenMemoryRecordDoesNotExistAsync()
    {
        // Arrange
        const string MemoryRecordKey = "fake-record-key";

        this._postgresDbClientMock
            .Setup(client => client.ReadAsync(CollectionName, MemoryRecordKey, true, CancellationToken.None))
            .ReturnsAsync((PostgresMemoryEntry?)null);

        using var store = new PostgresMemoryStore(this._postgresDbClientMock.Object);

        // Act
        var actualMemoryRecord = await store.GetAsync(CollectionName, MemoryRecordKey, withEmbedding: true);

        // Assert
        Assert.Null(actualMemoryRecord);
    }

    [Fact]
    public async Task ItCanGetMemoryRecordBatchFromCollectionAsync()
    {
        // Arrange
        var memoryRecord1 = this.GetRandomMemoryRecord();
        var memoryRecord2 = this.GetRandomMemoryRecord();
        var memoryRecord3 = this.GetRandomMemoryRecord();

        var expectedMemoryRecords = new[] { memoryRecord1, memoryRecord2, memoryRecord3 };
        var memoryRecordKeys = expectedMemoryRecords.Select(l => l.Key).ToList();

        foreach (var memoryRecord in expectedMemoryRecords)
        {
            this._postgresDbClientMock
                .Setup(client => client.ReadAsync(CollectionName, memoryRecord.Key, true, CancellationToken.None))
                .ReturnsAsync(this.GetPostgresMemoryEntryFromMemoryRecord(memoryRecord));
        }

        memoryRecordKeys.Insert(0, "non-existent-record-key-1");
        memoryRecordKeys.Insert(2, "non-existent-record-key-2");
        memoryRecordKeys.Add("non-existent-record-key-3");

        this._postgresDbClientMock
                .Setup(client => client.ReadBatchAsync(CollectionName, memoryRecordKeys, true, CancellationToken.None))
                .Returns(expectedMemoryRecords.Select(memoryRecord => this.GetPostgresMemoryEntryFromMemoryRecord(memoryRecord)).ToAsyncEnumerable());

        using var store = new PostgresMemoryStore(this._postgresDbClientMock.Object);

        // Act
        var actualMemoryRecords = await store.GetBatchAsync(CollectionName, memoryRecordKeys, withEmbeddings: true).ToListAsync();

        // Assert
        this._postgresDbClientMock.Verify(client => client.ReadBatchAsync(CollectionName, memoryRecordKeys, true, CancellationToken.None), Times.Once());
        Assert.Equal(expectedMemoryRecords.Length, actualMemoryRecords.Count);

        for (var i = 0; i < expectedMemoryRecords.Length; i++)
        {
            this.AssertMemoryRecordEqual(expectedMemoryRecords[i], actualMemoryRecords[i]);
        }
    }

    [Fact]
    public async Task ItCanReturnCollectionsAsync()
    {
        // Arrange
        var expectedCollections = new List<string> { "fake-collection-1", "fake-collection-2", "fake-collection-3" };

        this._postgresDbClientMock
            .Setup(client => client.GetTablesAsync(CancellationToken.None))
            .Returns(expectedCollections.ToAsyncEnumerable());

        using var store = new PostgresMemoryStore(this._postgresDbClientMock.Object);

        // Act
        var actualCollections = await store.GetCollectionsAsync().ToListAsync();

        // Assert
        Assert.Equal(expectedCollections.Count, actualCollections.Count);

        for (var i = 0; i < expectedCollections.Count; i++)
        {
            Assert.Equal(expectedCollections[i], actualCollections[i]);
        }
    }

    [Fact]
    public async Task ItCanRemoveAsync()
    {
        // Arrange
<<<<<<< HEAD
        const string memoryRecordKey = "fake-record-key";
        using var store = new PostgresMemoryStore(this._postgresDbClientMock.Object);
=======
        const string MemoryRecordKey = "fake-record-key";
        var store = new PostgresMemoryStore(this._postgresDbClientMock.Object);
>>>>>>> 5e4f08d2

        // Act
        await store.RemoveAsync(CollectionName, MemoryRecordKey);

        // Assert
        this._postgresDbClientMock.Verify(client => client.DeleteAsync(CollectionName, MemoryRecordKey, CancellationToken.None), Times.Once());
    }

    [Fact]
    public async Task ItCanRemoveBatchAsync()
    {
        // Arrange
        string[] memoryRecordKeys = new string[] { "fake-record-key1", "fake-record-key2", "fake-record-key3" };
        using var store = new PostgresMemoryStore(this._postgresDbClientMock.Object);

        // Act
        await store.RemoveBatchAsync(CollectionName, memoryRecordKeys);

        // Assert
        this._postgresDbClientMock.Verify(client => client.DeleteBatchAsync(CollectionName, memoryRecordKeys, CancellationToken.None), Times.Once());
    }

    #region private ================================================================================

    private void AssertMemoryRecordEqual(MemoryRecord expectedRecord, MemoryRecord actualRecord)
    {
        Assert.Equal(expectedRecord.Key, actualRecord.Key);
        Assert.True(expectedRecord.Embedding.Span.SequenceEqual(actualRecord.Embedding.Span));
        Assert.Equal(expectedRecord.Metadata.Id, actualRecord.Metadata.Id);
        Assert.Equal(expectedRecord.Metadata.Text, actualRecord.Metadata.Text);
        Assert.Equal(expectedRecord.Metadata.Description, actualRecord.Metadata.Description);
        Assert.Equal(expectedRecord.Metadata.AdditionalMetadata, actualRecord.Metadata.AdditionalMetadata);
        Assert.Equal(expectedRecord.Metadata.IsReference, actualRecord.Metadata.IsReference);
        Assert.Equal(expectedRecord.Metadata.ExternalSourceName, actualRecord.Metadata.ExternalSourceName);
    }

    private MemoryRecord GetRandomMemoryRecord(ReadOnlyMemory<float>? embedding = null)
    {
        var id = Guid.NewGuid().ToString();
        var memoryEmbedding = embedding ?? new[] { 1f, 3f, 5f };

        return MemoryRecord.LocalRecord(
            id: id,
            text: "text-" + Guid.NewGuid().ToString(),
            description: "description-" + Guid.NewGuid().ToString(),
            embedding: memoryEmbedding,
            additionalMetadata: "metadata-" + Guid.NewGuid().ToString(),
            key: id,
            timestamp: DateTimeOffset.Now);
    }

    private PostgresMemoryEntry GetPostgresMemoryEntryFromMemoryRecord(MemoryRecord memoryRecord)
    {
        return new PostgresMemoryEntry()
        {
            Key = memoryRecord.Key,
            Embedding = new Pgvector.Vector(memoryRecord.Embedding.ToArray()),
            MetadataString = memoryRecord.GetSerializedMetadata(),
            Timestamp = memoryRecord.Timestamp?.UtcDateTime
        };
    }

    #endregion
}<|MERGE_RESOLUTION|>--- conflicted
+++ resolved
@@ -242,13 +242,8 @@
     public async Task ItCanRemoveAsync()
     {
         // Arrange
-<<<<<<< HEAD
-        const string memoryRecordKey = "fake-record-key";
-        using var store = new PostgresMemoryStore(this._postgresDbClientMock.Object);
-=======
         const string MemoryRecordKey = "fake-record-key";
-        var store = new PostgresMemoryStore(this._postgresDbClientMock.Object);
->>>>>>> 5e4f08d2
+        using var store = new PostgresMemoryStore(this._postgresDbClientMock.Object);
 
         // Act
         await store.RemoveAsync(CollectionName, MemoryRecordKey);
