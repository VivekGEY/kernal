﻿// Copyright (c) Microsoft. All rights reserved.

using Microsoft.SemanticKernel.Http;

namespace Microsoft.SemanticKernel.Connectors.AzureCosmosDBMongoDB;

/// <summary>
/// Azure Cosmos Mongo vCore configuration.
/// More information here: https://learn.microsoft.com/azure/cosmos-db/mongodb/vcore/vector-search.
/// </summary>
/// <remarks>
/// Initialize the <see cref="AzureCosmosDBMongoDBConfig"/> with default values.
/// </remarks>
public class AzureCosmosDBMongoDBConfig(int dimensions)
{
    private const string DefaultIndexName = "default_index";

    /// <summary>
    /// Application name for the client for tracking and logging
    /// </summary>
    public string ApplicationName { get; set; } = HttpHeaderConstant.Values.UserAgent;

    /// <summary>
    /// Index name for the Mongo vCore DB. Default is "default_index".
    /// </summary>
    public string IndexName { get; set; } = DefaultIndexName;

    /// <summary>
    /// Type of vector index to create.
    ///     Possible options are:
    ///         - vector-ivf (default)
    ///         - vector-hnsw: available as a preview feature only,
    ///                        to enable visit https://learn.microsoft.com/azure/azure-resource-manager/management/preview-features
    /// </summary>
    public AzureCosmosDBVectorSearchType Kind { get; set; } = AzureCosmosDBVectorSearchType.VectorIVF;

    /// <summary>
    /// This integer is the number of clusters that the inverted file (IVF) index uses to group the vector data. Default is 1.
    /// We recommend that numLists is set to documentCount/1000 for up to 1 million documents and to sqrt(documentCount)
    /// for more than 1 million documents. Using a numLists value of 1 is akin to performing brute-force search, which has
    /// limited performance.
    /// </summary>
    public int NumLists { get; set; } = 1;

    /// <summary>
    /// Number of dimensions for vector similarity. The maximum number of supported dimensions is 2000.
    /// </summary>
    public int Dimensions { get; set; } = dimensions;

    /// <summary>
    /// Similarity metric to use with the IVF index.
    ///     Possible options are:
    ///         - COS (cosine distance, default),
    ///         - L2 (Euclidean distance), and
    ///         - IP (inner product).
    /// </summary>
    public AzureCosmosDBSimilarityType Similarity { get; set; } = AzureCosmosDBSimilarityType.Cosine;

    /// <summary>
    /// The max number of connections per layer (16 by default, minimum value is 2, maximum value is
    /// 100). Higher m is suitable for datasets with high dimensionality and/or high accuracy requirements.
    /// </summary>
    public int NumberOfConnections { get; set; } = 16;

    /// <summary>
    /// The size of the dynamic candidate list for constructing the graph (64 by default, minimum value is 4,
    /// maximum value is 1000). Higher ef_construction will result in better index quality and higher accuracy, but it will
    /// also increase the time required to build the index. EfConstruction has to be at least 2 * m
    /// </summary>
    public int EfConstruction { get; set; } = 64;

    /// <summary>
    /// The size of the dynamic candidate list for search (40 by default). A higher value provides better recall at
    /// the cost of speed.
    /// </summary>
<<<<<<< HEAD
    public int EfSearch { get; set; }

    /// <summary>
    /// Initialize the AzureCosmosDBMongoDBConfig with default values
    /// </summary>
    public AzureCosmosDBMongoDBConfig()
    {
        this.ApplicationName = HttpHeaderConstant.Values.UserAgent;
        this.IndexName = "default_index";
        this.Kind = AzureCosmosDBVectorSearchType.VectorHNSW;
        this.NumLists = 1;
        this.Similarity = AzureCosmosDBSimilarityType.Cosine;
        this.NumberOfConnections = 16;
        this.EfConstruction = 64;
        this.EfSearch = 40;
        this.Dimensions = 1536;
    }
=======
    public int EfSearch { get; set; } = 40;
>>>>>>> e389adae
}<|MERGE_RESOLUTION|>--- conflicted
+++ resolved
@@ -73,7 +73,6 @@
     /// The size of the dynamic candidate list for search (40 by default). A higher value provides better recall at
     /// the cost of speed.
     /// </summary>
-<<<<<<< HEAD
     public int EfSearch { get; set; }
 
     /// <summary>
@@ -91,7 +90,4 @@
         this.EfSearch = 40;
         this.Dimensions = 1536;
     }
-=======
-    public int EfSearch { get; set; } = 40;
->>>>>>> e389adae
 }