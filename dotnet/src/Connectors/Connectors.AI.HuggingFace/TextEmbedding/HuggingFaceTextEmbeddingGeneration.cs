﻿// Copyright (c) Microsoft. All rights reserved.

using System;
using System.Collections.Generic;
using System.Linq;
using System.Net.Http;
using System.Text.Json;
using System.Threading;
using System.Threading.Tasks;
using Microsoft.SemanticKernel.AI.Embeddings;
using Microsoft.SemanticKernel.Diagnostics;
using Microsoft.SemanticKernel.Services;

namespace Microsoft.SemanticKernel.Connectors.AI.HuggingFace.TextEmbedding;

/// <summary>
/// HuggingFace embedding generation service.
/// </summary>
#pragma warning disable CA1001 // Types that own disposable fields should be disposable. No need to dispose the Http client here. It can either be an internal client using NonDisposableHttpClientHandler or an external client managed by the calling code, which should handle its disposal.
public sealed class HuggingFaceTextEmbeddingGeneration : HuggingFaceClientBase, ITextEmbeddingGeneration
#pragma warning restore CA1001 // Types that own disposable fields should be disposable. No need to dispose the Http client here. It can either be an internal client using NonDisposableHttpClientHandler or an external client managed by the calling code, which should handle its disposal.
{
<<<<<<< HEAD
=======
    private readonly string _model;
    private readonly string? _endpoint;
    private readonly HttpClient _httpClient;
    private readonly Dictionary<string, string> _attributes = new();

>>>>>>> 9792180c
    /// <summary>
    /// Initializes a new instance of the <see cref="HuggingFaceTextEmbeddingGeneration"/> class.
    /// Using default <see cref="HttpClientHandler"/> implementation.
    /// </summary>
    /// <param name="endpoint">Endpoint for service API call.</param>
    /// <param name="model">Model to use for service API call.</param>
    public HuggingFaceTextEmbeddingGeneration(Uri endpoint, string model) : base(endpoint, model)
    {
<<<<<<< HEAD
        this.HuggingFaceApiEndpoint = null;
=======
        Verify.NotNull(endpoint);
        Verify.NotNullOrWhiteSpace(model);

        this._model = model;
        this._endpoint = endpoint.AbsoluteUri;
        this._attributes.Add(IAIServiceExtensions.ModelIdKey, this._model);
        this._attributes.Add(IAIServiceExtensions.EndpointKey, this._endpoint);
        this._httpClient = new HttpClient(NonDisposableHttpClientHandler.Instance, disposeHandler: false);
>>>>>>> 9792180c
    }

    /// <summary>
    /// Initializes a new instance of the <see cref="HuggingFaceTextEmbeddingGeneration"/> class.
    /// </summary>
    /// <param name="model">Model to use for service API call.</param>
    /// <param name="endpoint">Endpoint for service API call.</param>
    public HuggingFaceTextEmbeddingGeneration(string model, string endpoint) : base(model, endpoint: endpoint)
    {
        Verify.NotNullOrWhiteSpace(endpoint);

<<<<<<< HEAD
        this.HuggingFaceApiEndpoint = null;
=======
        this._model = model;
        this._endpoint = endpoint;
        this._attributes.Add(IAIServiceExtensions.ModelIdKey, this._model);
        this._attributes.Add(IAIServiceExtensions.EndpointKey, this._endpoint);
        this._httpClient = new HttpClient(NonDisposableHttpClientHandler.Instance, disposeHandler: false);
>>>>>>> 9792180c
    }

    /// <summary>
    /// Initializes a new instance of the <see cref="HuggingFaceTextEmbeddingGeneration"/> class.
    /// </summary>
    /// <param name="model">Model to use for service API call.</param>
    /// <param name="httpClient">The HttpClient used for making HTTP requests.</param>
    /// <param name="endpoint">Endpoint for service API call. If not specified, the base address of the HTTP client is used.</param>
    public HuggingFaceTextEmbeddingGeneration(string model, HttpClient httpClient, string? endpoint = null) : base(model, httpClient: httpClient, endpoint: endpoint)
    {
        Verify.NotNullOrWhiteSpace(model);
        Verify.NotNull(httpClient);
<<<<<<< HEAD

        this.HuggingFaceApiEndpoint = null;

=======
>>>>>>> 9792180c
        if (httpClient.BaseAddress == null && string.IsNullOrEmpty(endpoint))
        {
            throw new SKException("The HttpClient BaseAddress and endpoint are both null or empty. Please ensure at least one is provided.");
        }

        this._model = model;
        this._endpoint = endpoint;
        this._httpClient = httpClient;
        this._attributes.Add(IAIServiceExtensions.ModelIdKey, model);
        this._attributes.Add(IAIServiceExtensions.EndpointKey, endpoint ?? httpClient.BaseAddress!.ToString());
    }

    /// <inheritdoc/>
    public IReadOnlyDictionary<string, string> Attributes => this._attributes;

    /// <inheritdoc/>
    public async Task<IList<ReadOnlyMemory<float>>> GenerateEmbeddingsAsync(IList<string> data, CancellationToken cancellationToken = default)
    {
        return await this.ExecuteEmbeddingRequestAsync(data, cancellationToken).ConfigureAwait(false);
    }

    #region private ================================================================================

    /// <summary>
    /// Performs HTTP request to given endpoint for embedding generation.
    /// </summary>
    /// <param name="data">Data to embed.</param>
    /// <param name="cancellationToken">The <see cref="CancellationToken"/> to monitor for cancellation requests. The default is <see cref="CancellationToken.None"/>.</param>
    /// <returns>List of generated embeddings.</returns>
    private async Task<IList<ReadOnlyMemory<float>>> ExecuteEmbeddingRequestAsync(IList<string> data, CancellationToken cancellationToken)
    {
        var embeddingRequest = new TextEmbeddingRequest
        {
            Input = data
        };

        var response = await this.SendPostRequestAsync(embeddingRequest, cancellationToken).ConfigureAwait(false);

        var body = await response.Content.ReadAsStringWithExceptionMappingAsync().ConfigureAwait(false);

        var embeddingResponse = JsonSerializer.Deserialize<TextEmbeddingResponse>(body);

        return embeddingResponse?.Embeddings?.Select(l => l.Embedding).ToList()!;
    }

    #endregion
}<|MERGE_RESOLUTION|>--- conflicted
+++ resolved
@@ -20,14 +20,6 @@
 public sealed class HuggingFaceTextEmbeddingGeneration : HuggingFaceClientBase, ITextEmbeddingGeneration
 #pragma warning restore CA1001 // Types that own disposable fields should be disposable. No need to dispose the Http client here. It can either be an internal client using NonDisposableHttpClientHandler or an external client managed by the calling code, which should handle its disposal.
 {
-<<<<<<< HEAD
-=======
-    private readonly string _model;
-    private readonly string? _endpoint;
-    private readonly HttpClient _httpClient;
-    private readonly Dictionary<string, string> _attributes = new();
-
->>>>>>> 9792180c
     /// <summary>
     /// Initializes a new instance of the <see cref="HuggingFaceTextEmbeddingGeneration"/> class.
     /// Using default <see cref="HttpClientHandler"/> implementation.
@@ -36,18 +28,7 @@
     /// <param name="model">Model to use for service API call.</param>
     public HuggingFaceTextEmbeddingGeneration(Uri endpoint, string model) : base(endpoint, model)
     {
-<<<<<<< HEAD
         this.HuggingFaceApiEndpoint = null;
-=======
-        Verify.NotNull(endpoint);
-        Verify.NotNullOrWhiteSpace(model);
-
-        this._model = model;
-        this._endpoint = endpoint.AbsoluteUri;
-        this._attributes.Add(IAIServiceExtensions.ModelIdKey, this._model);
-        this._attributes.Add(IAIServiceExtensions.EndpointKey, this._endpoint);
-        this._httpClient = new HttpClient(NonDisposableHttpClientHandler.Instance, disposeHandler: false);
->>>>>>> 9792180c
     }
 
     /// <summary>
@@ -59,15 +40,7 @@
     {
         Verify.NotNullOrWhiteSpace(endpoint);
 
-<<<<<<< HEAD
         this.HuggingFaceApiEndpoint = null;
-=======
-        this._model = model;
-        this._endpoint = endpoint;
-        this._attributes.Add(IAIServiceExtensions.ModelIdKey, this._model);
-        this._attributes.Add(IAIServiceExtensions.EndpointKey, this._endpoint);
-        this._httpClient = new HttpClient(NonDisposableHttpClientHandler.Instance, disposeHandler: false);
->>>>>>> 9792180c
     }
 
     /// <summary>
@@ -80,12 +53,9 @@
     {
         Verify.NotNullOrWhiteSpace(model);
         Verify.NotNull(httpClient);
-<<<<<<< HEAD
 
         this.HuggingFaceApiEndpoint = null;
 
-=======
->>>>>>> 9792180c
         if (httpClient.BaseAddress == null && string.IsNullOrEmpty(endpoint))
         {
             throw new SKException("The HttpClient BaseAddress and endpoint are both null or empty. Please ensure at least one is provided.");
