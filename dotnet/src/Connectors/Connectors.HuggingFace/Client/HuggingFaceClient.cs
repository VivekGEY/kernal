--- conflicted
+++ resolved
@@ -152,17 +152,6 @@
         return response;
     }
 
-<<<<<<< HEAD
-    private IEnumerable<StreamingChatMessageContent> ProcessChatResponseStream(Stream stream, string modelId)
-    {
-
-    }
-
-    private IEnumerable<StreamingTextContent> ProcessTextResponseStream(Stream stream, string modelId)
-        => from response in this.ParseTextResponseStream(stream)
-           from textContent in this.GetTextStreamContentsFromResponse(response, modelId)
-           select GetStreamingTextContentFromTextContent(textContent);
-=======
     private async IAsyncEnumerable<StreamingTextContent> ProcessTextResponseStreamAsync(Stream stream, string modelId, [EnumeratorCancellation] CancellationToken cancellationToken)
     {
         IAsyncEnumerator<TextGenerationStreamResponse>? responseEnumerator = null;
@@ -171,18 +160,11 @@
         {
             var responseEnumerable = this.ParseTextResponseStreamAsync(stream, cancellationToken);
             responseEnumerator = responseEnumerable.GetAsyncEnumerator(cancellationToken);
->>>>>>> 2bfcaf64
 
             while (await responseEnumerator.MoveNextAsync().ConfigureAwait(false))
             {
                 var textContent = responseEnumerator.Current!;
 
-<<<<<<< HEAD
-    private IEnumerable<ChatCompletionStreamResponse> ParseChatResponseStream(Stream responseStream)
-        => this._streamJsonParser.Parse(responseStream).Select(DeserializeResponse<ChatCompletionStreamResponse>);
-
-    private List<TextContent> GetTextStreamContentsFromResponse(TextGenerationStreamResponse response, string modelId)
-=======
                 yield return GetStreamingTextContentFromStreamResponse(textContent, modelId);
             }
         }
@@ -196,7 +178,6 @@
     }
 
     private async IAsyncEnumerable<TextGenerationStreamResponse> ParseTextResponseStreamAsync(Stream responseStream, [EnumeratorCancellation] CancellationToken cancellationToken)
->>>>>>> 2bfcaf64
     {
         await foreach (var json in this._streamJsonParser.ParseAsync(responseStream, cancellationToken: cancellationToken))
         {
