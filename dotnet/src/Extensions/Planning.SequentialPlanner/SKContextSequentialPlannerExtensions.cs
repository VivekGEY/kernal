﻿// Copyright (c) Microsoft. All rights reserved.

#pragma warning disable IDE0130
// ReSharper disable once CheckNamespace - Using NS of SKContext
namespace Microsoft.SemanticKernel.Orchestration;

using System;
using System.Collections.Concurrent;
using System.Collections.Generic;
using System.Linq;
using System.Threading;
using System.Threading.Tasks;
<<<<<<< HEAD
using Extensions.Logging;
using Memory;
using Planning.Sequential;
using SkillDefinition;
=======
using Microsoft.Extensions.Logging;
using Microsoft.SemanticKernel.Memory;
using Microsoft.SemanticKernel.Planning.Sequential;
>>>>>>> fd391faf

#pragma warning restore IDE0130


/// <summary>
/// Provides extension methods for the <see cref="SKContext"/> class to work with sequential planners.
/// </summary>
public static class SKContextSequentialPlannerExtensions
{
    internal const string PlannerMemoryCollectionName = "Planning.SKFunctionsManual";

    internal const string PlanSKFunctionsAreRemembered = "Planning.SKFunctionsAreRemembered";


    /// <summary>
    /// Returns a string containing the manual for all available functions.
    /// </summary>
    /// <param name="context">The SKContext to get the functions manual for.</param>
    /// <param name="semanticQuery">The semantic query for finding relevant registered functions</param>
    /// <param name="config">The planner plugin config.</param>
    /// <param name="cancellationToken">The <see cref="CancellationToken"/> to monitor for cancellation requests. The default is <see cref="CancellationToken.None"/>.</param>
    /// <returns>A string containing the manual for all available functions.</returns>
    public static async Task<string> GetFunctionsManualAsync(
        this SKContext context,
        string? semanticQuery = null,
        SequentialPlannerConfig? config = null,
        CancellationToken cancellationToken = default)
    {
        config ??= new SequentialPlannerConfig();

        // Use configured function provider if available, otherwise use the default SKContext function provider.
        IOrderedEnumerable<FunctionView> functions = config.GetAvailableFunctionsAsync is null
            ? await context.GetAvailableFunctionsAsync(config, semanticQuery, cancellationToken).ConfigureAwait(false)
            : await config.GetAvailableFunctionsAsync(config, semanticQuery, cancellationToken).ConfigureAwait(false);

        return string.Join("\n\n", functions.Select(x => x.ToManualString()));
    }


    /// <summary>
    /// Returns a list of functions that are available to the user based on the semantic query and the excluded plugins and functions.
    /// </summary>
    /// <param name="context">The SKContext</param>
    /// <param name="config">The planner config.</param>
    /// <param name="semanticQuery">The semantic query for finding relevant registered functions</param>
    /// <param name="cancellationToken">The <see cref="CancellationToken"/> to monitor for cancellation requests. The default is <see cref="CancellationToken.None"/>.</param>
    /// <returns>A list of functions that are available to the user based on the semantic query and the excluded plugins and functions.</returns>
    public static async Task<IOrderedEnumerable<FunctionView>> GetAvailableFunctionsAsync(
        this SKContext context,
        SequentialPlannerConfig config,
        string? semanticQuery = null,
        CancellationToken cancellationToken = default)
    {
<<<<<<< HEAD
        IReadOnlyList<FunctionView> functionsView = context.Skills.GetFunctionViews();

        List<FunctionView> availableFunctions = functionsView
            .Where(s => !config.ExcludedSkills.Contains(s.SkillName, StringComparer.OrdinalIgnoreCase)
                        && !config.ExcludedFunctions.Contains(s.Name, StringComparer.OrdinalIgnoreCase))
=======
        var functionsView = context.Functions.GetFunctionViews();

        var availableFunctions = functionsView
            .Where(s => !config.ExcludedPlugins.Contains(s.PluginName, StringComparer.OrdinalIgnoreCase)
                && !config.ExcludedFunctions.Contains(s.Name, StringComparer.OrdinalIgnoreCase))
>>>>>>> fd391faf
            .ToList();

        List<FunctionView>? result = null;

        if (string.IsNullOrEmpty(semanticQuery) || config.Memory is NullMemory || config.RelevancyThreshold is null)
        {
            // If no semantic query is provided, return all available functions.
            // If a Memory provider has not been registered, return all available functions.
            result = availableFunctions;
        }
        else
        {
            result = new List<FunctionView>();

            // Remember functions in memory so that they can be searched.
            await RememberFunctionsAsync(context, config.Memory, availableFunctions, cancellationToken).ConfigureAwait(false);

            // Search for functions that match the semantic query.
            IAsyncEnumerable<MemoryQueryResult> memories = config.Memory.SearchAsync(
                PlannerMemoryCollectionName,
                semanticQuery!,
                config.MaxRelevantFunctions,
                config.RelevancyThreshold.Value,
                cancellationToken: cancellationToken);

            // Add functions that were found in the search results.
            result.AddRange(await GetRelevantFunctionsAsync(context, availableFunctions, memories, cancellationToken).ConfigureAwait(false));

            // Add any missing functions that were included but not found in the search results.
            IEnumerable<FunctionView> missingFunctions = config.IncludedFunctions
                .Except(result.Select(x => x.Name))
                .Join(availableFunctions, f => f, af => af.Name, (_, af) => af);

            result.AddRange(missingFunctions);
        }

        return result
            .OrderBy(x => x.PluginName)
            .ThenBy(x => x.Name);
    }


    private static async Task<IEnumerable<FunctionView>> GetRelevantFunctionsAsync(
        SKContext context,
        IEnumerable<FunctionView> availableFunctions,
        IAsyncEnumerable<MemoryQueryResult> memories,
        CancellationToken cancellationToken = default)
    {
        ILogger? logger = null;
        ConcurrentBag<FunctionView> relevantFunctions = new ConcurrentBag<FunctionView>();

        await foreach (var memoryEntry in memories.WithCancellation(cancellationToken))
        {
            var function = availableFunctions.FirstOrDefault(x => x.ToFullyQualifiedName() == memoryEntry.Metadata.Id);

            if (function != null)
            {
                logger ??= context.LoggerFactory.CreateLogger(typeof(SKContext));

                if (logger.IsEnabled(LogLevel.Debug))
                {
                    logger.LogDebug("Found relevant function. Relevance Score: {0}, Function: {1}", memoryEntry.Relevance, function.ToFullyQualifiedName());
                }

                relevantFunctions.Add(function);
            }
        }

        return relevantFunctions;
    }


    /// <summary>
    /// Saves all available functions to memory.
    /// </summary>
    /// <param name="context">The SKContext to save the functions to.</param>
    /// <param name="memory">The memory provided to store the functions to.</param>
    /// <param name="availableFunctions">The available functions to save.</param>
    /// <param name="cancellationToken">The <see cref="CancellationToken"/> to monitor for cancellation requests. The default is <see cref="CancellationToken.None"/>.</param>
    internal static async Task RememberFunctionsAsync(
        SKContext context,
        ISemanticTextMemory memory,
        List<FunctionView> availableFunctions,
        CancellationToken cancellationToken = default)
    {
        // Check if the functions have already been saved to memory.
        if (context.Variables.ContainsKey(PlanSKFunctionsAreRemembered))
        {
            return;
        }

        foreach (var function in availableFunctions)
        {
            var functionName = function.ToFullyQualifiedName();
            var key = functionName;
            var description = string.IsNullOrEmpty(function.Description) ? functionName : function.Description;
            var textToEmbed = function.ToEmbeddingString();

            // It'd be nice if there were a saveIfNotExists method on the memory interface
            var memoryEntry = await memory.GetAsync(PlannerMemoryCollectionName, key, false,
                cancellationToken).ConfigureAwait(false);

            if (memoryEntry == null)
            {
                // TODO It'd be nice if the minRelevanceScore could be a parameter for each item that was saved to memory
                // As folks may want to tune their functions to be more or less relevant.
                // Memory now supports these such strategies.
                await memory.SaveInformationAsync(PlannerMemoryCollectionName, textToEmbed, key, description,
                    string.Empty, cancellationToken).ConfigureAwait(false);
            }
        }

        // Set a flag to indicate that the functions have been saved to memory.
        context.Variables.Set(PlanSKFunctionsAreRemembered, "true");
    }
}<|MERGE_RESOLUTION|>--- conflicted
+++ resolved
@@ -10,16 +10,9 @@
 using System.Linq;
 using System.Threading;
 using System.Threading.Tasks;
-<<<<<<< HEAD
-using Extensions.Logging;
-using Memory;
-using Planning.Sequential;
-using SkillDefinition;
-=======
 using Microsoft.Extensions.Logging;
 using Microsoft.SemanticKernel.Memory;
 using Microsoft.SemanticKernel.Planning.Sequential;
->>>>>>> fd391faf
 
 #pragma warning restore IDE0130
 
@@ -73,19 +66,11 @@
         string? semanticQuery = null,
         CancellationToken cancellationToken = default)
     {
-<<<<<<< HEAD
-        IReadOnlyList<FunctionView> functionsView = context.Skills.GetFunctionViews();
-
-        List<FunctionView> availableFunctions = functionsView
-            .Where(s => !config.ExcludedSkills.Contains(s.SkillName, StringComparer.OrdinalIgnoreCase)
-                        && !config.ExcludedFunctions.Contains(s.Name, StringComparer.OrdinalIgnoreCase))
-=======
         var functionsView = context.Functions.GetFunctionViews();
 
         var availableFunctions = functionsView
             .Where(s => !config.ExcludedPlugins.Contains(s.PluginName, StringComparer.OrdinalIgnoreCase)
                 && !config.ExcludedFunctions.Contains(s.Name, StringComparer.OrdinalIgnoreCase))
->>>>>>> fd391faf
             .ToList();
 
         List<FunctionView>? result = null;
