﻿// Copyright (c) Microsoft. All rights reserved.

using System;
using System.Collections.Generic;
using System.Text.RegularExpressions;
using System.Xml;
using Microsoft.SemanticKernel.Diagnostics;
using Microsoft.SemanticKernel.Orchestration;

namespace Microsoft.SemanticKernel.Planning.Sequential;

/// <summary>
/// Parse sequential plan text into a plan.
/// </summary>
internal static class SequentialPlanParser
{
    /// <summary>
    /// The tag name used in the plan xml for the user's goal/ask.
    /// TODO: never used
    /// </summary>
    internal const string GoalTag = "goal";

    /// <summary>
    /// The tag name used in the plan xml for the solution.
    /// </summary>
    internal const string SolutionTag = "plan";

    /// <summary>
    /// The tag name used in the plan xml for a step that calls a plugin function.
    /// </summary>
    internal const string FunctionTag = "function.";

    /// <summary>
    /// The attribute tag used in the plan xml for setting the context variable name to set the output of a function to.
    /// </summary>
    internal const string SetContextVariableTag = "setContextVariable";

    /// <summary>
    /// The attribute tag used in the plan xml for appending the output of a function to the final result for a plan.
    /// </summary>
    internal const string AppendToResultTag = "appendToResult";

<<<<<<< HEAD
    internal static Func<string, string, ISKFunction?> GetPluginFunction(SKContext context)
=======
    internal static Func<string, string, ISKFunction?> GetSkillFunction(IReadOnlySkillCollection skills)
>>>>>>> 4c7df67d
    {
        return (pluginName, functionName) =>
        {
            if (string.IsNullOrEmpty(pluginName))
            {
<<<<<<< HEAD
                if (context.Functions!.TryGetFunction(functionName, out var pluginFunction))
=======
                if (skills.TryGetFunction(functionName, out var skillFunction))
>>>>>>> 4c7df67d
                {
                    return pluginFunction;
                }
            }
<<<<<<< HEAD
            else if (context.Functions!.TryGetFunction(pluginName, functionName, out var pluginFunction))
=======
            else if (skills.TryGetFunction(skillName, functionName, out var skillFunction))
>>>>>>> 4c7df67d
            {
                return pluginFunction;
            }

            return null;
        };
    }

    /// <summary>
    /// Convert a plan xml string to a plan.
    /// </summary>
    /// <param name="xmlString">The plan xml string.</param>
    /// <param name="goal">The goal for the plan.</param>
    /// <param name="getPluginFunction">The callback to get a plugin function.</param>
    /// <param name="allowMissingFunctions">Whether to allow missing functions in the plan on creation.</param>
    /// <returns>The plan.</returns>
    /// <exception cref="SKException">Thrown when the plan xml is invalid.</exception>
    internal static Plan ToPlanFromXml(this string xmlString, string goal, Func<string, string, ISKFunction?> getPluginFunction, bool allowMissingFunctions = false)
    {
        XmlDocument xmlDoc = new();
        try
        {
            xmlDoc.LoadXml("<xml>" + xmlString + "</xml>");
        }
        catch (XmlException e)
        {
            // xmlString wasn't valid xml, let's try and parse <plan> out of it

            // '<plan': Matches the literal string "<plan".
            // '\b': Represents a word boundary to ensure that "<plan" is not part of a larger word.
            // '[^>]*': Matches zero or more characters that are not the closing angle bracket (">"), effectively matching any attributes present in the opening <plan> tag.
            // '>': Matches the closing angle bracket (">") to indicate the end of the opening <plan> tag.
            // '(.*?)': Captures the content between the opening and closing <plan> tags using a non-greedy match. It matches any character (except newline) in a lazy manner, i.e., it captures the smallest possible match.
            // '</plan>': Matches the literal string "</plan>", indicating the closing tag of the <plan> element.
            Regex planRegex = new(@"<plan\b[^>]*>(.*?)</plan>", RegexOptions.Singleline);
            Match match = planRegex.Match(xmlString);

            if (!match.Success)
            {
                match = planRegex.Match($"{xmlString}</plan>"); // try again with a closing tag
            }

            if (match.Success)
            {
                string planXml = match.Value;

                try
                {
                    xmlDoc.LoadXml("<xml>" + planXml + "</xml>");
                }
                catch (XmlException ex)
                {
                    throw new SKException($"Failed to parse plan xml strings: '{xmlString}' or '{planXml}'", ex);
                }
            }
            else
            {
                throw new SKException($"Failed to parse plan xml string: '{xmlString}'", e);
            }
        }

        // Get the Solution
        XmlNodeList solution = xmlDoc.GetElementsByTagName(SolutionTag);

        var plan = new Plan(goal);

        // loop through solution node and add to Steps
        foreach (XmlNode solutionNode in solution)
        {
            var parentNodeName = solutionNode.Name;

            foreach (XmlNode childNode in solutionNode.ChildNodes)
            {
                if (childNode.Name == "#text" || childNode.Name == "#comment")
                {
                    // Do not add text or comments as steps.
                    // TODO - this could be a way to get Reasoning for a plan step.
                    continue;
                }

                if (childNode.Name.StartsWith(FunctionTag, StringComparison.OrdinalIgnoreCase))
                {
                    var pluginFunctionName = childNode.Name.Split(s_functionTagArray, StringSplitOptions.None)?[1] ?? string.Empty;
                    GetPluginFunctionNames(pluginFunctionName, out var pluginName, out var functionName);

                    if (!string.IsNullOrEmpty(functionName))
                    {
                        var pluginFunction = getPluginFunction(pluginName, functionName);

                        if (pluginFunction is not null)
                        {
                            var planStep = new Plan(pluginFunction);

                            var functionVariables = new ContextVariables();
                            var functionOutputs = new List<string>();
                            var functionResults = new List<string>();

                            var view = pluginFunction.Describe();
                            foreach (var p in view.Parameters)
                            {
                                functionVariables.Set(p.Name, p.DefaultValue);
                            }

                            if (childNode.Attributes is not null)
                            {
                                foreach (XmlAttribute attr in childNode.Attributes)
                                {
                                    if (attr.Name.Equals(SetContextVariableTag, StringComparison.OrdinalIgnoreCase))
                                    {
                                        functionOutputs.Add(attr.InnerText);
                                    }
                                    else if (attr.Name.Equals(AppendToResultTag, StringComparison.OrdinalIgnoreCase))
                                    {
                                        functionOutputs.Add(attr.InnerText);
                                        functionResults.Add(attr.InnerText);
                                    }
                                    else
                                    {
                                        functionVariables.Set(attr.Name, attr.InnerText);
                                    }
                                }
                            }

                            // Plan properties
                            planStep.Outputs = functionOutputs;
                            planStep.Parameters = functionVariables;
                            foreach (var result in functionResults)
                            {
                                plan.Outputs.Add(result);
                            }

                            plan.AddSteps(planStep);
                        }
                        else
                        {
                            if (allowMissingFunctions)
                            {
                                plan.AddSteps(new Plan(pluginFunctionName));
                            }
                            else
                            {
                                throw new SKException($"Failed to find function '{pluginFunctionName}' in plugin '{pluginName}'.");
                            }
                        }
                    }
                }

                // Similar to comments or text, do not add empty nodes as steps.
                // TODO - This could be a way to advertise desired functions for a plan.
            }
        }

        return plan;
    }

    private static void GetPluginFunctionNames(string pluginFunctionName, out string pluginName, out string functionName)
    {
        var pluginFunctionNameParts = pluginFunctionName.Split('.');
        pluginName = pluginFunctionNameParts?.Length > 1 ? pluginFunctionNameParts[0] : string.Empty;
        functionName = pluginFunctionNameParts?.Length > 1 ? pluginFunctionNameParts[1] : pluginFunctionName;
    }

    private static readonly string[] s_functionTagArray = new string[] { FunctionTag };
}<|MERGE_RESOLUTION|>--- conflicted
+++ resolved
@@ -40,30 +40,18 @@
     /// </summary>
     internal const string AppendToResultTag = "appendToResult";
 
-<<<<<<< HEAD
-    internal static Func<string, string, ISKFunction?> GetPluginFunction(SKContext context)
-=======
-    internal static Func<string, string, ISKFunction?> GetSkillFunction(IReadOnlySkillCollection skills)
->>>>>>> 4c7df67d
+    internal static Func<string, string, ISKFunction?> GetPluginFunction(IReadOnlyFunctionCollection functions)
     {
         return (pluginName, functionName) =>
         {
             if (string.IsNullOrEmpty(pluginName))
             {
-<<<<<<< HEAD
-                if (context.Functions!.TryGetFunction(functionName, out var pluginFunction))
-=======
-                if (skills.TryGetFunction(functionName, out var skillFunction))
->>>>>>> 4c7df67d
+                if (functions.TryGetFunction(functionName, out var pluginFunction))
                 {
                     return pluginFunction;
                 }
             }
-<<<<<<< HEAD
-            else if (context.Functions!.TryGetFunction(pluginName, functionName, out var pluginFunction))
-=======
-            else if (skills.TryGetFunction(skillName, functionName, out var skillFunction))
->>>>>>> 4c7df67d
+            else if (functions.TryGetFunction(pluginName, functionName, out var pluginFunction))
             {
                 return pluginFunction;
             }
