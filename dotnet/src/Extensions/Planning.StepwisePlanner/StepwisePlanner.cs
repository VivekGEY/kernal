﻿// Copyright (c) Microsoft. All rights reserved.

using System;
using System.Collections.Generic;
using System.ComponentModel;
using System.Diagnostics.CodeAnalysis;
using System.Globalization;
using System.Linq;
using System.Text.Json;
using System.Text.RegularExpressions;
using System.Threading;
using System.Threading.Tasks;
using Microsoft.Extensions.Logging;
using Microsoft.SemanticKernel.AI;
using Microsoft.SemanticKernel.AI.ChatCompletion;
using Microsoft.SemanticKernel.AI.TextCompletion;
using Microsoft.SemanticKernel.Diagnostics;
using Microsoft.SemanticKernel.Orchestration;
using Microsoft.SemanticKernel.Planning.Stepwise;
using Microsoft.SemanticKernel.SemanticFunctions;
using Microsoft.SemanticKernel.Services;
using Microsoft.SemanticKernel.TemplateEngine.Prompt;

#pragma warning disable IDE0130
// ReSharper disable once CheckNamespace - Using NS of Plan
namespace Microsoft.SemanticKernel.Planning;
#pragma warning restore IDE0130

/// <summary>
/// A planner that creates a Stepwise plan using Mrkl systems.
/// </summary>
/// <remarks>
/// An implementation of a Mrkl system as described in https://arxiv.org/pdf/2205.00445.pdf
/// </remarks>
public class StepwisePlanner : IStepwisePlanner
{
    /// <summary>
    /// Initialize a new instance of the <see cref="StepwisePlanner"/> class.
    /// </summary>
    /// <param name="kernel">The semantic kernel instance.</param>
    /// <param name="config">Optional configuration object</param>
    public StepwisePlanner(
        IKernel kernel,
        StepwisePlannerConfig? config = null)
    {
        Verify.NotNull(kernel);
        this._kernel = kernel;

<<<<<<< HEAD
        // Set up config with default values and excluded skills
        this._config = config ?? new();
        this._config.ExcludedSkills.Add(RestrictedSkillName);

        // Set up prompt templates
        this._promptTemplate = this._config.GetPromptTemplate?.Invoke() ?? EmbeddedResource.Read("Skills.StepwiseStep.skprompt.txt");
        this._manualTemplate = EmbeddedResource.Read("Skills.RenderFunctionManual.skprompt.txt");
        this._questionTemplate = EmbeddedResource.Read("Skills.RenderQuestion.skprompt.txt");
=======
        // Set up Config with default values and excluded plugins
        this.Config = config ?? new();
        this.Config.ExcludedPlugins.Add(RestrictedPluginName);

        // Set up prompt templates
        this._promptTemplate = this.Config.GetPromptTemplate?.Invoke() ?? EmbeddedResource.Read("Plugin.StepwiseStep.skprompt.txt");
        this._manualTemplate = EmbeddedResource.Read("Plugin.RenderFunctionManual.skprompt.txt");
        this._questionTemplate = EmbeddedResource.Read("Plugin.RenderQuestion.skprompt.txt");
>>>>>>> 59f3346d

        // Load or use default PromptConfig
        this._promptConfig = this._config.PromptUserConfig ?? LoadPromptConfigFromResource();

        // Set MaxTokens for the prompt config
        if (this._promptConfig.Completion is null)
        {
            this._promptConfig.Completion = new AIRequestSettings();
        }
<<<<<<< HEAD
        this._promptConfig.Completion.ExtensionData["max_tokens"] = this._config.MaxTokens;
=======
        this._promptConfig.Completion.ExtensionData["max_tokens"] = this.Config.MaxCompletionTokens;
>>>>>>> 59f3346d

        // Initialize prompt renderer
        this._promptRenderer = new PromptTemplateEngine(this._kernel.LoggerFactory);

        // Import native functions
        this._nativeFunctions = this._kernel.ImportPlugin(this, RestrictedPluginName);

        // Create context and logger
        this._logger = this._kernel.LoggerFactory.CreateLogger(this.GetType());
    }

    /// <inheritdoc />
    public Plan CreatePlan(string goal)
    {
        if (string.IsNullOrEmpty(goal))
        {
            throw new SKException("The goal specified is empty");
        }

        Plan planStep = new(this._nativeFunctions["ExecutePlan"]);
        planStep.Parameters.Set("question", goal);

        planStep.Outputs.Add("stepCount");
        planStep.Outputs.Add("functionCount");
        planStep.Outputs.Add("stepsTaken");
        planStep.Outputs.Add("iterations");

        Plan plan = new(goal);

        plan.AddSteps(planStep);

        return plan;
    }

    /// <summary>
    /// Execute a plan
    /// </summary>
    /// <param name="question">The question to answer</param>
    /// <param name="context">The context to use</param>
    /// <param name="cancellationToken">The <see cref="CancellationToken"/> to monitor for cancellation requests. The default is <see cref="CancellationToken.None"/>.</param>
    /// <returns>The context with the result</returns>
    /// <exception cref="SKException">No AIService available for getting completions.</exception>
    [SKFunction, SKName("ExecutePlan"), Description("Execute a plan")]
    public async Task<SKContext> ExecutePlanAsync(
        [Description("The question to answer")]
        string question,
        SKContext context,
        CancellationToken cancellationToken = default)
    {
        if (string.IsNullOrEmpty(question))
        {
            context.Variables.Update("Question not found.");
            return context;
        }

        ChatHistory chatHistory = await this.InitializeChatHistoryAsync(this.CreateChatHistory(this._kernel, out var aiService), aiService, context, cancellationToken).ConfigureAwait(false);

        if (aiService is null)
        {
            throw new SKException("No AIService available for getting completions.");
        }

        if (chatHistory is null)
        {
            throw new SKException("ChatHistory is null.");
        }

        var startingMessageCount = chatHistory.Count;

        var stepsTaken = new List<SystemStep>();
        SystemStep? lastStep = null;

        async Task<SystemStep> GetNextStepAsync()
        {
            var actionText = await this.GetNextStepCompletionAsync(stepsTaken, chatHistory, aiService, startingMessageCount, cancellationToken).ConfigureAwait(false);
            this._logger?.LogDebug("Response: {ActionText}", actionText);
            return this.ParseResult(actionText);
        }

        SKContext? TryGetFinalAnswer(SystemStep step, int iterations, SKContext context)
        {
            // If a final answer is found, update the context to be returned
            if (!string.IsNullOrEmpty(step.FinalAnswer))
            {
                this._logger?.LogInformation("Final Answer: {FinalAnswer}", step.FinalAnswer);

                context.Variables.Update(step.FinalAnswer);

                stepsTaken.Add(step);

                // Add additional results to the context
                AddExecutionStatsToContext(stepsTaken, context, iterations);

                return context;
            }

            return null;
        }

        bool TryGetObservations(SystemStep step)
        {
            // If no Action/Thought is found, return any already available Observation from parsing the response.
            // Otherwise, add a message to the chat history to guide LLM into returning the next thought|action.
            if (string.IsNullOrEmpty(step.Action) &&
                string.IsNullOrEmpty(step.Thought))
            {
                // If there is an observation, add it to the chat history
                if (!string.IsNullOrEmpty(step.Observation))
                {
                    this._logger?.LogWarning("Invalid response from LLM, observation: {Observation}", step.Observation);
                    chatHistory.AddUserMessage($"{Observation} {step.Observation}");
                    stepsTaken.Add(step);
                    lastStep = step;
                    return true;
                }

                if (lastStep is not null && string.IsNullOrEmpty(lastStep.Action))
                {
                    this._logger?.LogWarning("No response from LLM, expected Action");
                    chatHistory.AddUserMessage(Action);
                }
                else
                {
                    this._logger?.LogWarning("No response from LLM, expected Thought");
                    chatHistory.AddUserMessage(Thought);
                }

                // No action or thought from LLM
                return true;
            }

            return false;
        }

        SystemStep AddNextStep(SystemStep step)
        {
            // If the thought is empty and the last step had no action, copy action to last step and set as new nextStep
            if (string.IsNullOrEmpty(step.Thought) && lastStep is not null && string.IsNullOrEmpty(lastStep.Action))
            {
                lastStep.Action = step.Action;
                lastStep.ActionVariables = step.ActionVariables;

                lastStep.OriginalResponse += step.OriginalResponse;
                step = lastStep;
                if (chatHistory.Count > startingMessageCount)
                {
                    chatHistory.RemoveAt(chatHistory.Count - 1);
                }
            }
            else
            {
                this._logger?.LogInformation("Thought: {Thought}", step.Thought);
                stepsTaken.Add(step);
                lastStep = step;
            }

            return step;
        }

        async Task<bool> TryGetActionObservationAsync(SystemStep step)
        {
            if (!string.IsNullOrEmpty(step.Action))
            {
                this._logger?.LogInformation("Action: {Action}({ActionVariables}).",
                    step.Action, JsonSerializer.Serialize(step.ActionVariables));

                // add [thought and] action to chat history
                var actionMessage = $"{Action} {{\"action\": \"{step.Action}\",\"action_variables\": {JsonSerializer.Serialize(step.ActionVariables)}}}";
                var message = string.IsNullOrEmpty(step.Thought) ? actionMessage : $"{Thought} {step.Thought}\n{actionMessage}";

                chatHistory.AddAssistantMessage(message);

                // Invoke the action
                try
                {
                    var result = await this.InvokeActionAsync(step.Action, step.ActionVariables, cancellationToken).ConfigureAwait(false);

                    if (string.IsNullOrEmpty(result))
                    {
                        step.Observation = "Got no result from action";
                    }
                    else
                    {
                        step.Observation = result;
                    }
                }
                catch (Exception ex) when (!ex.IsCriticalException())
                {
                    step.Observation = $"Error invoking action {step.Action} : {ex.Message}";
                    this._logger?.LogWarning(ex, "Error invoking action {Action}", step.Action);
                }

                this._logger?.LogInformation("Observation: {Observation}", step.Observation);
                chatHistory.AddUserMessage($"{Observation} {step.Observation}");

                return true;
            }

            return false;
        }

        bool TryGetThought(SystemStep step)
        {
            // Add thought to chat history
            if (!string.IsNullOrEmpty(step.Thought))
            {
                chatHistory.AddAssistantMessage($"{Thought} {step.Thought}");
            }

            return false;
        }

        for (int i = 0; i < this._config.MaxIterations; i++)
        {
            // sleep for a bit to avoid rate limiting
            if (i > 0)
            {
<<<<<<< HEAD
                await Task.Delay(this._config.MinIterationTimeMs, token).ConfigureAwait(false);
=======
                await Task.Delay(this.Config.MinIterationTimeMs, cancellationToken).ConfigureAwait(false);
>>>>>>> 59f3346d
            }

            // Get next step from LLM
            var nextStep = await GetNextStepAsync().ConfigureAwait(false);

            // If final answer is available, we're done, return the context
            var finalContext = TryGetFinalAnswer(nextStep, i + 1, context);
            if (finalContext is not null)
            {
                return finalContext;
            }

            // If we have an observation before running the action, continue to the next iteration
            if (TryGetObservations(nextStep))
            {
                continue;
            }

            // Add next step to steps taken, merging with last step if necessary
            // (e.g. the LLM gave Thought and Action one at a time, merge to encourage LLM to give both at once in future steps)
            nextStep = AddNextStep(nextStep);

            // Execute actions and get observations
            if (await TryGetActionObservationAsync(nextStep).ConfigureAwait(false))
            {
                continue;
            }

            this._logger?.LogInformation("Action: No action to take");

            // If we have a thought, continue to the next iteration
            if (TryGetThought(nextStep))
            {
                continue;
            }
        }

<<<<<<< HEAD
        AddExecutionStatsToContext(stepsTaken, context, this._config.MaxIterations);
        context.Variables.Update("Result not found, review 'stepsTaken' to see what happened.");
=======
        AddExecutionStatsToContext(stepsTaken, context, this.Config.MaxIterations);
        context.Variables.Update(NoFinalAnswerFoundMessage);
>>>>>>> 59f3346d

        return context;
    }

    #region setup helpers

    private async Task<ChatHistory> InitializeChatHistoryAsync(ChatHistory chatHistory, IAIService aiService, SKContext context, CancellationToken cancellationToken)
    {
        string userManual = await this.GetUserManualAsync(context, cancellationToken).ConfigureAwait(false);
        string userQuestion = await this.GetUserQuestionAsync(context, cancellationToken).ConfigureAwait(false);

        var systemContext = this._kernel.CreateNewContext();

        systemContext.Variables.Set("suffix", this._config.Suffix);
        systemContext.Variables.Set("functionDescriptions", userManual);
        string systemMessage = await this.GetSystemMessageAsync(systemContext, cancellationToken).ConfigureAwait(false);

        chatHistory.AddSystemMessage(systemMessage);
        chatHistory.AddUserMessage(userQuestion);

        return chatHistory;
    }

    private ChatHistory CreateChatHistory(IKernel kernel, out IAIService aiService)
    {
        ChatHistory chatHistory;
        if (TryGetChatCompletion(this._kernel, out var chatCompletion))
        {
            chatHistory = chatCompletion.CreateNewChat();
            aiService = chatCompletion;
        }
        else
        {
            var textCompletion = this._kernel.GetService<ITextCompletion>();
            aiService = textCompletion;
            chatHistory = new ChatHistory();
        }

        return chatHistory;
    }

    private async Task<string> GetUserManualAsync(SKContext context, CancellationToken cancellationToken)
    {
        var descriptions = await this.GetFunctionDescriptionsAsync(cancellationToken).ConfigureAwait(false);
        context.Variables.Set("functionDescriptions", descriptions);
        return await this._promptRenderer.RenderAsync(this._manualTemplate, context, cancellationToken).ConfigureAwait(false);
    }

    private Task<string> GetUserQuestionAsync(SKContext context, CancellationToken cancellationToken)
        => this._promptRenderer.RenderAsync(this._questionTemplate, context, cancellationToken);

    private Task<string> GetSystemMessageAsync(SKContext context, CancellationToken cancellationToken)
        => this._promptRenderer.RenderAsync(this._promptTemplate, context, cancellationToken);

    #endregion setup helpers

    #region execution helpers

    private Task<string> GetNextStepCompletionAsync(List<SystemStep> stepsTaken, ChatHistory chatHistory, IAIService aiService, int startingMessageCount, CancellationToken token)
    {
        var skipStart = startingMessageCount;
        var skipCount = 0;
        var lastObservationIndex = chatHistory.FindLastIndex(m => m.Content.StartsWith(Observation, StringComparison.OrdinalIgnoreCase));
        var messagesToKeep = lastObservationIndex >= 0 ? chatHistory.Count - lastObservationIndex : 0;

        string? originalThought = null;

        var tokenCount = chatHistory.GetTokenCount();
<<<<<<< HEAD
        while (tokenCount >= this._config.MaxTokens && chatHistory.Count > skipStart)
=======
        while (tokenCount >= this.Config.MaxPromptTokens && chatHistory.Count > (skipStart + skipCount + messagesToKeep))
>>>>>>> 59f3346d
        {
            originalThought = $"{Thought} {stepsTaken.FirstOrDefault()?.Thought}";
            tokenCount = chatHistory.GetTokenCount($"{originalThought}\n{string.Format(CultureInfo.InvariantCulture, TrimMessageFormat, skipCount)}", skipStart, ++skipCount);
        }

        if (tokenCount >= this.Config.MaxPromptTokens)
        {
            throw new SKException("ChatHistory is too long to get a completion. Try reducing the available functions.");
        }

        var reducedChatHistory = new ChatHistory();
        reducedChatHistory.AddRange(chatHistory.Where((m, i) => i < skipStart || i >= skipStart + skipCount));

        if (skipCount > 0 && originalThought is not null)
        {
            reducedChatHistory.InsertMessage(skipStart, AuthorRole.Assistant, string.Format(CultureInfo.InvariantCulture, TrimMessageFormat, skipCount));
            reducedChatHistory.InsertMessage(skipStart, AuthorRole.Assistant, originalThought);
        }

        return this.GetCompletionAsync(aiService, reducedChatHistory, stepsTaken.Count == 0, token);
    }

    private async Task<string> GetCompletionAsync(IAIService aiService, ChatHistory chatHistory, bool addThought, CancellationToken token)
    {
        if (aiService is IChatCompletion chatCompletion)
        {
            var llmResponse = (await ChatCompletionExtensions.GenerateMessageAsync(chatCompletion, chatHistory, this._promptConfig.Completion, token).ConfigureAwait(false));
            return llmResponse;
        }
        else if (aiService is ITextCompletion textCompletion)
        {
            var thoughtProcess = string.Join("\n", chatHistory.Select(m => m.Content));

            // Add Thought to the thought process at the start of the first iteration
            if (addThought)
            {
                thoughtProcess = $"{thoughtProcess}\n{Thought}";
                addThought = false;
            }

            thoughtProcess = $"{thoughtProcess}\n";
            IReadOnlyList<ITextResult> results = await textCompletion.GetCompletionsAsync(thoughtProcess, this._promptConfig.Completion, token).ConfigureAwait(false);

            if (results.Count == 0)
            {
                throw new SKException("No completions returned.");
            }

            return await results[0].GetCompletionAsync(token).ConfigureAwait(false);
        }

        throw new SKException("No AIService available for getting completions.");
    }

    /// <summary>
    /// Parse LLM response into a SystemStep during execution
    /// </summary>
    /// <param name="input">The response from the LLM</param>
    /// <returns>A SystemStep</returns>
    protected internal virtual SystemStep ParseResult(string input)
    {
        var result = new SystemStep
        {
            OriginalResponse = input
        };

        // Extract final answer
        Match finalAnswerMatch = s_finalAnswerRegex.Match(input);

        if (finalAnswerMatch.Success)
        {
            result.FinalAnswer = finalAnswerMatch.Groups[1].Value.Trim();
            return result;
        }

        // Extract thought
        Match thoughtMatch = s_thoughtRegex.Match(input);

        if (thoughtMatch.Success)
        {
            // if it contains Action, it was only an action
            if (!thoughtMatch.Value.Contains(Action))
            {
                result.Thought = thoughtMatch.Value.Trim();
            }
        }
        else if (!input.Contains(Action))
        {
            result.Thought = input;
        }
        else
        {
            return result;
        }

        result.Thought = result.Thought.Replace(Thought, string.Empty).Trim();

        // Extract action
        // Using regex is prone to issues with complex action json, so we use a simple string search instead
        // This can be less fault tolerant in some scenarios where the LLM tries to call multiple actions, for example.
        // TODO -- that could possibly be improved if we allow an action to be a list of actions.
        int actionIndex = input.IndexOf(Action, StringComparison.OrdinalIgnoreCase);

        if (actionIndex != -1)
        {
            int jsonStartIndex = input.IndexOf("{", actionIndex, StringComparison.OrdinalIgnoreCase);
            if (jsonStartIndex != -1)
            {
                int jsonEndIndex = input.Substring(jsonStartIndex).LastIndexOf("}", StringComparison.OrdinalIgnoreCase);
                if (jsonEndIndex != -1)
                {
                    string json = input.Substring(jsonStartIndex, jsonEndIndex + 1);

                    try
                    {
                        var systemStepResults = JsonSerializer.Deserialize<SystemStep>(json);

                        if (systemStepResults is not null)
                        {
                            result.Action = systemStepResults.Action;
                            result.ActionVariables = systemStepResults.ActionVariables;
                        }
                    }
                    catch (JsonException je)
                    {
                        result.Observation = $"Action parsing error: {je.Message}\nInvalid action: {json}";
                    }
                }
            }
        }

        return result;
    }

    private async Task<string> InvokeActionAsync(string actionName, Dictionary<string, string> actionVariables, CancellationToken cancellationToken)
    {
        var availableFunctions = await this.GetAvailableFunctionsAsync(cancellationToken).ConfigureAwait(false);
        var targetFunction = availableFunctions.FirstOrDefault(f => ToFullyQualifiedName(f) == actionName);
        if (targetFunction == null)
        {
            this._logger?.LogDebug("Attempt to invoke action {Action} failed", actionName);
            return $"{actionName} is not in [AVAILABLE FUNCTIONS]. Please try again using one of the [AVAILABLE FUNCTIONS].";
        }

        try
        {
            ISKFunction function = this.GetFunction(targetFunction);

            var vars = this.CreateActionContextVariables(actionVariables);
            var result = await this._kernel.RunAsync(function, vars, cancellationToken).ConfigureAwait(false);

            this._logger?.LogTrace("Invoked {FunctionName}. Result: {Result}", targetFunction.Name, result.Result);

            return result.Result;
        }
        catch (Exception e) when (!e.IsCriticalException())
        {
            this._logger?.LogError(e, "Something went wrong in system step: {Plugin}.{Function}. Error: {Error}", targetFunction.PluginName, targetFunction.Name, e.Message);
            throw;
        }
    }

    private ISKFunction GetFunction(FunctionView targetFunction)
    {
        var getFunction = (string pluginName, string functionName) =>
        {
            return this._kernel.Functions.GetFunction(pluginName, functionName);
        };
<<<<<<< HEAD
        var getSkillFunction = this._config.GetSkillFunction ?? getFunction;
        var function = getSkillFunction(targetFunction.SkillName, targetFunction.Name);
=======
        var getPluginFunction = this.Config.GetPluginFunction ?? getFunction;
        var function = getPluginFunction(targetFunction.PluginName, targetFunction.Name);
>>>>>>> 59f3346d
        return function;
    }

    private async Task<string> GetFunctionDescriptionsAsync(CancellationToken cancellationToken)
    {
        // Use configured function provider if available, otherwise use the default SKContext function provider.
        var availableFunctions = await this.GetAvailableFunctionsAsync(cancellationToken).ConfigureAwait(false);
        var functionDescriptions = string.Join("\n\n", availableFunctions.Select(x => ToManualString(x)));
        return functionDescriptions;
    }

    private Task<IOrderedEnumerable<FunctionView>> GetAvailableFunctionsAsync(CancellationToken cancellationToken)
    {
        if (this._config.GetAvailableFunctionsAsync is null)
        {
            var functionsView = this._kernel.Functions!.GetFunctionViews();

<<<<<<< HEAD
            var excludedSkills = this._config.ExcludedSkills ?? new();
            var excludedFunctions = this._config.ExcludedFunctions ?? new();
=======
            var excludedPlugins = this.Config.ExcludedPlugins ?? new();
            var excludedFunctions = this.Config.ExcludedFunctions ?? new();
>>>>>>> 59f3346d

            var availableFunctions =
                functionsView
                    .Where(s => !excludedPlugins.Contains(s.PluginName) && !excludedFunctions.Contains(s.Name))
                    .OrderBy(x => x.PluginName)
                    .ThenBy(x => x.Name);

            return Task.FromResult(availableFunctions);
        }

<<<<<<< HEAD
        return this._config.GetAvailableFunctionsAsync(this._config, null, CancellationToken.None);
=======
        return this.Config.GetAvailableFunctionsAsync(this.Config, null, cancellationToken);
>>>>>>> 59f3346d
    }

    private ContextVariables CreateActionContextVariables(Dictionary<string, string> actionVariables)
    {
        ContextVariables vars = new();
        if (actionVariables != null)
        {
            foreach (var kvp in actionVariables)
            {
                vars.Set(kvp.Key, kvp.Value);
            }
        }

        return vars;
    }

    #endregion execution helpers

    private static PromptTemplateConfig LoadPromptConfigFromResource()
    {
        string promptConfigString = EmbeddedResource.Read("Plugin.StepwiseStep.config.json");
        return !string.IsNullOrEmpty(promptConfigString) ? PromptTemplateConfig.FromJson(promptConfigString) : new PromptTemplateConfig();
    }

    private static bool TryGetChatCompletion(IKernel kernel, [NotNullWhen(true)] out IChatCompletion? chatCompletion)
    {
        try
        {
            // Client used to request answers to chat completion models
            // TODO #2635 - Using TryGetService would improve cost of this method to avoid exception handling
            chatCompletion = kernel.GetService<IChatCompletion>();
            return true;
        }
        catch (SKException)
        {
            chatCompletion = null;
        }

        return false;
    }

    private static void AddExecutionStatsToContext(List<SystemStep> stepsTaken, SKContext context, int iterations)
    {
        context.Variables.Set("stepCount", stepsTaken.Count.ToString(CultureInfo.InvariantCulture));
        context.Variables.Set("stepsTaken", JsonSerializer.Serialize(stepsTaken));
        context.Variables.Set("iterations", iterations.ToString(CultureInfo.InvariantCulture));

        Dictionary<string, int> actionCounts = new();
        foreach (var step in stepsTaken)
        {
            if (string.IsNullOrEmpty(step.Action)) { continue; }

            _ = actionCounts.TryGetValue(step.Action, out int currentCount);
            actionCounts[step.Action!] = ++currentCount;
        }

        var functionCallListWithCounts = string.Join(", ", actionCounts.Keys.Select(function =>
            $"{function}({actionCounts[function]})"));

        var functionCallCountStr = actionCounts.Values.Sum().ToString(CultureInfo.InvariantCulture);

        context.Variables.Set("functionCount", $"{functionCallCountStr} ({functionCallListWithCounts})");
    }

    private static string ToManualString(FunctionView function)
    {
        var inputs = string.Join("\n", function.Parameters.Select(parameter =>
        {
            var defaultValueString = string.IsNullOrEmpty(parameter.DefaultValue) ? string.Empty : $"(default='{parameter.DefaultValue}')";
            return $"  - {parameter.Name}: {parameter.Description} {defaultValueString}";
        }));

        var functionDescription = function.Description.Trim();

        if (string.IsNullOrEmpty(inputs))
        {
            return $"{ToFullyQualifiedName(function)}: {functionDescription}\n";
        }

        return $"{ToFullyQualifiedName(function)}: {functionDescription}\n{inputs}\n";
    }

    private static string ToFullyQualifiedName(FunctionView function)
    {
        return $"{function.PluginName}.{function.Name}";
    }

    #region private

    /// <summary>
    /// The configuration for the StepwisePlanner
    /// </summary>
    private StepwisePlannerConfig _config { get; }

    // Context used to access the list of functions in the kernel
    private readonly IKernel _kernel;
    private readonly ILogger? _logger;

    /// <summary>
    /// Planner native functions
    /// </summary>
    private IDictionary<string, ISKFunction> _nativeFunctions = new Dictionary<string, ISKFunction>();

    /// <summary>
    /// The prompt template to use for the system step
    /// </summary>
    private string _promptTemplate;

    /// <summary>
    /// The question template to use for the system step
    /// </summary>
    private string _questionTemplate;

    /// <summary>
    /// The function manual template to use for the system step
    /// </summary>
    private string _manualTemplate;

    /// <summary>
    /// The prompt renderer to use for the system step
    /// </summary>
    private PromptTemplateEngine _promptRenderer;

    /// <summary>
    /// The prompt config to use for the system step
    /// </summary>
    private PromptTemplateConfig _promptConfig;

    /// <summary>
    /// The name to use when creating semantic functions that are restricted from plan creation
    /// </summary>
    private const string RestrictedPluginName = "StepwisePlanner_Excluded";

    /// <summary>
    /// The Action tag
    /// </summary>
    private const string Action = "[ACTION]";

    /// <summary>
    /// The Thought tag
    /// </summary>
    private const string Thought = "[THOUGHT]";

    /// <summary>
    /// The Observation tag
    /// </summary>
    private const string Observation = "[OBSERVATION]";

    /// <summary>
    /// The chat message to include when trimming thought process history
    /// </summary>
    private const string TrimMessageFormat = "... I've removed the first {0} steps of my previous work to make room for the new stuff ...";

    /// <summary>
    /// The regex for parsing the thought response
    /// </summary>
    private static readonly Regex s_thoughtRegex = new(@"(\[THOUGHT\])?(?<thought>.+?)(?=\[ACTION\]|$)", RegexOptions.Singleline | RegexOptions.IgnoreCase);

    /// <summary>
    /// The regex for parsing the final answer response
    /// </summary>
    private static readonly Regex s_finalAnswerRegex = new(@"\[FINAL[_\s\-]?ANSWER\](?<final_answer>.+)", RegexOptions.Singleline | RegexOptions.IgnoreCase);

    /// <summary>
    /// The message to include when no final answer is found
    /// </summary>
    private const string NoFinalAnswerFoundMessage = "Result not found, review 'stepsTaken' to see what happened.";

    #endregion private
}<|MERGE_RESOLUTION|>--- conflicted
+++ resolved
@@ -46,16 +46,6 @@
         Verify.NotNull(kernel);
         this._kernel = kernel;
 
-<<<<<<< HEAD
-        // Set up config with default values and excluded skills
-        this._config = config ?? new();
-        this._config.ExcludedSkills.Add(RestrictedSkillName);
-
-        // Set up prompt templates
-        this._promptTemplate = this._config.GetPromptTemplate?.Invoke() ?? EmbeddedResource.Read("Skills.StepwiseStep.skprompt.txt");
-        this._manualTemplate = EmbeddedResource.Read("Skills.RenderFunctionManual.skprompt.txt");
-        this._questionTemplate = EmbeddedResource.Read("Skills.RenderQuestion.skprompt.txt");
-=======
         // Set up Config with default values and excluded plugins
         this.Config = config ?? new();
         this.Config.ExcludedPlugins.Add(RestrictedPluginName);
@@ -64,7 +54,6 @@
         this._promptTemplate = this.Config.GetPromptTemplate?.Invoke() ?? EmbeddedResource.Read("Plugin.StepwiseStep.skprompt.txt");
         this._manualTemplate = EmbeddedResource.Read("Plugin.RenderFunctionManual.skprompt.txt");
         this._questionTemplate = EmbeddedResource.Read("Plugin.RenderQuestion.skprompt.txt");
->>>>>>> 59f3346d
 
         // Load or use default PromptConfig
         this._promptConfig = this._config.PromptUserConfig ?? LoadPromptConfigFromResource();
@@ -74,11 +63,7 @@
         {
             this._promptConfig.Completion = new AIRequestSettings();
         }
-<<<<<<< HEAD
-        this._promptConfig.Completion.ExtensionData["max_tokens"] = this._config.MaxTokens;
-=======
         this._promptConfig.Completion.ExtensionData["max_tokens"] = this.Config.MaxCompletionTokens;
->>>>>>> 59f3346d
 
         // Initialize prompt renderer
         this._promptRenderer = new PromptTemplateEngine(this._kernel.LoggerFactory);
@@ -291,16 +276,12 @@
             return false;
         }
 
-        for (int i = 0; i < this._config.MaxIterations; i++)
+        for (int i = 0; i < this.Config.MaxIterations; i++)
         {
             // sleep for a bit to avoid rate limiting
             if (i > 0)
             {
-<<<<<<< HEAD
-                await Task.Delay(this._config.MinIterationTimeMs, token).ConfigureAwait(false);
-=======
                 await Task.Delay(this.Config.MinIterationTimeMs, cancellationToken).ConfigureAwait(false);
->>>>>>> 59f3346d
             }
 
             // Get next step from LLM
@@ -338,13 +319,8 @@
             }
         }
 
-<<<<<<< HEAD
-        AddExecutionStatsToContext(stepsTaken, context, this._config.MaxIterations);
-        context.Variables.Update("Result not found, review 'stepsTaken' to see what happened.");
-=======
         AddExecutionStatsToContext(stepsTaken, context, this.Config.MaxIterations);
         context.Variables.Update(NoFinalAnswerFoundMessage);
->>>>>>> 59f3346d
 
         return context;
     }
@@ -358,7 +334,7 @@
 
         var systemContext = this._kernel.CreateNewContext();
 
-        systemContext.Variables.Set("suffix", this._config.Suffix);
+        systemContext.Variables.Set("suffix", this.Config.Suffix);
         systemContext.Variables.Set("functionDescriptions", userManual);
         string systemMessage = await this.GetSystemMessageAsync(systemContext, cancellationToken).ConfigureAwait(false);
 
@@ -413,11 +389,7 @@
         string? originalThought = null;
 
         var tokenCount = chatHistory.GetTokenCount();
-<<<<<<< HEAD
-        while (tokenCount >= this._config.MaxTokens && chatHistory.Count > skipStart)
-=======
         while (tokenCount >= this.Config.MaxPromptTokens && chatHistory.Count > (skipStart + skipCount + messagesToKeep))
->>>>>>> 59f3346d
         {
             originalThought = $"{Thought} {stepsTaken.FirstOrDefault()?.Thought}";
             tokenCount = chatHistory.GetTokenCount($"{originalThought}\n{string.Format(CultureInfo.InvariantCulture, TrimMessageFormat, skipCount)}", skipStart, ++skipCount);
@@ -586,13 +558,8 @@
         {
             return this._kernel.Functions.GetFunction(pluginName, functionName);
         };
-<<<<<<< HEAD
-        var getSkillFunction = this._config.GetSkillFunction ?? getFunction;
-        var function = getSkillFunction(targetFunction.SkillName, targetFunction.Name);
-=======
         var getPluginFunction = this.Config.GetPluginFunction ?? getFunction;
         var function = getPluginFunction(targetFunction.PluginName, targetFunction.Name);
->>>>>>> 59f3346d
         return function;
     }
 
@@ -606,17 +573,12 @@
 
     private Task<IOrderedEnumerable<FunctionView>> GetAvailableFunctionsAsync(CancellationToken cancellationToken)
     {
-        if (this._config.GetAvailableFunctionsAsync is null)
+        if (this.Config.GetAvailableFunctionsAsync is null)
         {
             var functionsView = this._kernel.Functions!.GetFunctionViews();
 
-<<<<<<< HEAD
-            var excludedSkills = this._config.ExcludedSkills ?? new();
-            var excludedFunctions = this._config.ExcludedFunctions ?? new();
-=======
             var excludedPlugins = this.Config.ExcludedPlugins ?? new();
             var excludedFunctions = this.Config.ExcludedFunctions ?? new();
->>>>>>> 59f3346d
 
             var availableFunctions =
                 functionsView
@@ -627,11 +589,7 @@
             return Task.FromResult(availableFunctions);
         }
 
-<<<<<<< HEAD
-        return this._config.GetAvailableFunctionsAsync(this._config, null, CancellationToken.None);
-=======
         return this.Config.GetAvailableFunctionsAsync(this.Config, null, cancellationToken);
->>>>>>> 59f3346d
     }
 
     private ContextVariables CreateActionContextVariables(Dictionary<string, string> actionVariables)
@@ -724,7 +682,7 @@
     /// <summary>
     /// The configuration for the StepwisePlanner
     /// </summary>
-    private StepwisePlannerConfig _config { get; }
+    private StepwisePlannerConfig Config { get; }
 
     // Context used to access the list of functions in the kernel
     private readonly IKernel _kernel;
