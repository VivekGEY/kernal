--- conflicted
+++ resolved
@@ -154,13 +154,6 @@
                 // Add additional results to the context
                 AddExecutionStatsToContext(stepsTaken, context, iterations);
 
-<<<<<<< HEAD
-                var llmResponse = await this._systemStepFunction.InvokeAsync(context).ConfigureAwait(false);
-
-                string actionText = llmResponse.Result.Trim();
-
-                this._logger?.LogTrace("Response: {ActionText}", actionText);
-=======
                 return context;
             }
 
@@ -198,7 +191,6 @@
                 // No action or thought from LLM
                 return true;
             }
->>>>>>> cfebcaec
 
             return false;
         };
