﻿// Copyright (c) Microsoft. All rights reserved.

using System;
using System.Collections.Generic;
using System.ComponentModel;
using System.Linq;
using System.Text;
using System.Text.Json;
using System.Text.Json.Serialization;
using System.Text.RegularExpressions;
using System.Threading;
using System.Threading.Tasks;
using Microsoft.Extensions.Logging;
using Microsoft.SemanticKernel.AI;
using Microsoft.SemanticKernel.Diagnostics;
using Microsoft.SemanticKernel.Orchestration;
using Microsoft.SemanticKernel.Planning.Action;

#pragma warning disable IDE0130
// ReSharper disable once CheckNamespace - Using NS of Plan
namespace Microsoft.SemanticKernel.Planning;
#pragma warning restore IDE0130

/// <summary>
/// Action Planner allows to select one function out of many, to achieve a given goal.
/// The planner implement the Intent Detection pattern, uses the functions registered
/// in the kernel to see if there's a relevant one, providing instructions to call the
/// function and the rationale used to select it. The planner can also return
/// "no function" is nothing relevant is available.
/// The rationale is currently available only in the prompt, we might include it in
/// the Plan object in future.
/// </summary>
public sealed class ActionPlanner : IActionPlanner
{
    private const string StopSequence = "#END-OF-PLAN";
    private const string PluginName = "this";

    /// <summary>
    /// The regular expression for extracting serialized plan.
    /// </summary>
    private static readonly Regex s_planRegex = new("^[^{}]*(((?'Open'{)[^{}]*)+((?'Close-Open'})[^{}]*)+)*(?(Open)(?!))", RegexOptions.Singleline | RegexOptions.Compiled);

    // Planner semantic function
    private readonly ISKFunction _plannerFunction;

    // Context used to access the list of functions in the kernel
    private readonly SKContext _context;
    private readonly IKernel _kernel;
    private readonly ILogger _logger;

    // TODO: allow to inject plugin store
    /// <summary>
    /// Initialize a new instance of the <see cref="ActionPlanner"/> class.
    /// </summary>
    /// <param name="kernel">The semantic kernel instance.</param>
    /// <param name="config">The planner configuration.</param>
    public ActionPlanner(
        IKernel kernel,
        ActionPlannerConfig? config = null)
    {
        Verify.NotNull(kernel);
        this._kernel = kernel;

        // Set up Config with default values and excluded skills
        this._config = config ?? new();
        this._config.ExcludedSkills.Add(SkillName);

        string promptTemplate = this._config.GetPromptTemplate?.Invoke() ?? EmbeddedResource.Read("skprompt.txt");

        this._plannerFunction = kernel.CreateSemanticFunction(
            pluginName: PluginName,
            promptTemplate: promptTemplate,
            requestSettings: new AIRequestSettings()
            {
                ExtensionData = new Dictionary<string, object>()
                {
                    { "StopSequences", new[] { StopSequence } },
                    { "MaxTokens", 1024 },
                }
            });

        kernel.ImportPlugin(this, pluginName: PluginName);

        // Create context and logger
        this._context = kernel.CreateNewContext();
<<<<<<< HEAD
        this._logger = this._kernel.LoggerFactory.CreateLogger(this.GetType());
=======

        // Set up Config with default values and excluded plugins
        this._config = config ?? new();
        this._config.ExcludedPlugins.Add(PluginName);
>>>>>>> 59f3346d
    }

    /// <inheritdoc />
    public async Task<Plan> CreatePlanAsync(string goal, CancellationToken cancellationToken = default)
    {
        if (string.IsNullOrEmpty(goal))
        {
            throw new SKException("The goal specified is empty");
        }

        this._context.Variables.Update(goal);

        SKContext result = await this._plannerFunction.InvokeAsync(this._context, cancellationToken: cancellationToken).ConfigureAwait(false);
        ActionPlanResponse? planData = this.ParsePlannerResult(result);

        if (planData == null)
        {
            throw new SKException("The plan deserialized to a null object");
        }

        // Build and return plan
        Plan plan;
        if (planData.Plan.Function.Contains("."))
        {
            var parts = planData.Plan.Function.Split('.');
            plan = new Plan(goal, this._context.Functions!.GetFunction(parts[0], parts[1]));
        }
        else if (!string.IsNullOrWhiteSpace(planData.Plan.Function))
        {
            plan = new Plan(goal, this._context.Functions!.GetFunction(planData.Plan.Function));
        }
        else
        {
            // No function was found - return a plan with no steps.
            plan = new Plan(goal);
        }

        // Populate plan parameters using the function and the parameters suggested by the planner
        if (plan.Steps.Count > 0)
        {
            foreach (KeyValuePair<string, object> p in planData.Plan.Parameters)
            {
                if (p.Value != null)
                {
                    plan.Steps[0].Parameters[p.Key] = p.Value.ToString();
                }
            }
        }

        return plan;
    }

    // TODO: use goal to find relevant functions in a plugin store
    /// <summary>
    /// Native function returning a list of all the functions in the current context,
    /// excluding functions in the planner itself.
    /// </summary>
    /// <param name="goal">Currently unused. Will be used to handle long lists of functions.</param>
    /// <param name="context">Function execution context</param>
    /// <returns>List of functions, formatted accordingly to the prompt</returns>
    [SKFunction, Description("List all functions available in the kernel")]
    public string ListOfFunctions(
        [Description("The current goal processed by the planner")] string goal,
        SKContext context)
    {
        // Prepare list using the format used by skprompt.txt
        var list = new StringBuilder();
        var availableFunctions = this.GetAvailableFunctions(context);
        this.PopulateList(list, availableFunctions);

        return list.ToString();
    }

    // TODO: generate string programmatically
    // TODO: use goal to find relevant examples
    /// <summary>
    /// Native function that provides a list of good examples of plans to generate.
    /// </summary>
    /// <param name="goal">The current goal processed by the planner.</param>
    /// <param name="context">Function execution context.</param>
    /// <returns>List of good examples, formatted accordingly to the prompt.</returns>
    [SKFunction, Description("List a few good examples of plans to generate")]
    public string GoodExamples(
        [Description("The current goal processed by the planner")] string goal,
        SKContext context)
    {
        return @"
[EXAMPLE]
- List of functions:
// Read a file.
FileIOPlugin.ReadAsync
Parameter ""path"": Source file.
// Write a file.
FileIOPlugin.WriteAsync
Parameter ""path"": Destination file. (default value: sample.txt)
Parameter ""content"": File content.
// Get the current time.
TimePlugin.Time
No parameters.
// Makes a POST request to a uri.
HttpPlugin.PostAsync
Parameter ""body"": The body of the request.
- End list of functions.
Goal: create a file called ""something.txt"".
{""plan"":{
""rationale"": ""the list contains a function that allows to create files"",
""function"": ""FileIOPlugin.WriteAsync"",
""parameters"": {
""path"": ""something.txt"",
""content"": null
}}}
#END-OF-PLAN
";
    }

    // TODO: generate string programmatically
    /// <summary>
    /// Native function that provides a list of edge case examples of plans to handle.
    /// </summary>
    /// <param name="goal">The current goal processed by the planner.</param>
    /// <param name="context">Function execution context.</param>
    /// <returns>List of edge case examples, formatted accordingly to the prompt.</returns>
    [SKFunction, Description("List a few edge case examples of plans to handle")]
    public string EdgeCaseExamples(
        [Description("The current goal processed by the planner")] string goal,
        SKContext context)
    {
        return @"
[EXAMPLE]
- List of functions:
// Get the current time.
TimePlugin.Time
No parameters.
// Write a file.
FileIOPlugin.WriteAsync
Parameter ""path"": Destination file. (default value: sample.txt)
Parameter ""content"": File content.
// Makes a POST request to a uri.
HttpPlugin.PostAsync
Parameter ""body"": The body of the request.
// Read a file.
FileIOPlugin.ReadAsync
Parameter ""path"": Source file.
- End list of functions.
Goal: tell me a joke.
{""plan"":{
""rationale"": ""the list does not contain functions to tell jokes or something funny"",
""function"": """",
""parameters"": {
}}}
#END-OF-PLAN
";
    }

    #region private ================================================================================

    /// <summary>
    /// The configuration for the ActionPlanner
    /// </summary>
    private ActionPlannerConfig _config { get; }

    /// <summary>
    /// Native function that filters out good JSON from planner result in case additional text is present
    /// using a similar regex to the balancing group regex defined here: https://learn.microsoft.com/en-us/dotnet/standard/base-types/grouping-constructs-in-regular-expressions#balancing-group-definitions
    /// </summary>
    /// <param name="plannerResult">Result context of planner function.</param>
    /// <returns>Instance of <see cref="ActionPlanResponse"/> object deserialized from extracted JSON.</returns>
    private ActionPlanResponse? ParsePlannerResult(SKContext plannerResult)
    {
        Match match = s_planRegex.Match(plannerResult.ToString());

        if (match.Success && match.Groups["Close"].Length > 0)
        {
            string planJson = $"{{{match.Groups["Close"]}}}";
            try
            {
                return JsonSerializer.Deserialize<ActionPlanResponse?>(planJson, new JsonSerializerOptions
                {
                    AllowTrailingCommas = true,
                    DictionaryKeyPolicy = null,
                    DefaultIgnoreCondition = JsonIgnoreCondition.Never,
                    PropertyNameCaseInsensitive = true,
                });
            }
            catch (Exception e)
            {
                throw new SKException("Plan parsing error, invalid JSON", e);
            }
        }
        else
        {
            throw new SKException($"Failed to extract valid json string from planner result: '{plannerResult}'");
        }
    }

    private void PopulateList(StringBuilder list, IEnumerable<FunctionView> functions)
    {
        foreach (FunctionView func in functions)
        {
            // Function description
            if (func.Description != null)
            {
                list.AppendLine($"// {AddPeriod(func.Description)}");
            }
            else
            {
                this._logger.LogWarning("{0}.{1} is missing a description", func.PluginName, func.Name);
                list.AppendLine($"// Function {func.PluginName}.{func.Name}.");
            }

            // Function name
            list.AppendLine($"{func.PluginName}.{func.Name}");

            // Function parameters
            foreach (var p in func.Parameters)
            {
                var description = string.IsNullOrEmpty(p.Description) ? p.Name : p.Description!;
                var defaultValueString = string.IsNullOrEmpty(p.DefaultValue) ? string.Empty : $" (default value: {p.DefaultValue})";
                list.AppendLine($"Parameter \"{p.Name}\": {AddPeriod(description)} {defaultValueString}");
            }
        }
    }

    private static string AddPeriod(string x)
    {
        return x.EndsWith(".", StringComparison.Ordinal) ? x : $"{x}.";
    }

    private IOrderedEnumerable<FunctionView> GetAvailableFunctions(SKContext context)
    {
        Verify.NotNull(context.Functions);

        var excludedPlugins = this._config.ExcludedPlugins ?? new();
        var excludedFunctions = this._config.ExcludedFunctions ?? new();

        var availableFunctions = context.Functions.GetFunctionViews()
                .Where(s => !excludedPlugins.Contains(s.PluginName, StringComparer.CurrentCultureIgnoreCase)
                    && !excludedFunctions.Contains(s.Name, StringComparer.CurrentCultureIgnoreCase))
                .OrderBy(x => x.PluginName)
                .ThenBy(x => x.Name);

        return availableFunctions;
    }

    #endregion
}<|MERGE_RESOLUTION|>--- conflicted
+++ resolved
@@ -62,10 +62,10 @@
         this._kernel = kernel;
 
         // Set up Config with default values and excluded skills
-        this._config = config ?? new();
-        this._config.ExcludedSkills.Add(SkillName);
-
-        string promptTemplate = this._config.GetPromptTemplate?.Invoke() ?? EmbeddedResource.Read("skprompt.txt");
+        this.Config = config ?? new();
+        this.Config.ExcludedPlugins.Add(PluginName);
+
+        string promptTemplate = this.Config.GetPromptTemplate?.Invoke() ?? EmbeddedResource.Read("skprompt.txt");
 
         this._plannerFunction = kernel.CreateSemanticFunction(
             pluginName: PluginName,
@@ -83,14 +83,7 @@
 
         // Create context and logger
         this._context = kernel.CreateNewContext();
-<<<<<<< HEAD
         this._logger = this._kernel.LoggerFactory.CreateLogger(this.GetType());
-=======
-
-        // Set up Config with default values and excluded plugins
-        this._config = config ?? new();
-        this._config.ExcludedPlugins.Add(PluginName);
->>>>>>> 59f3346d
     }
 
     /// <inheritdoc />
@@ -250,7 +243,7 @@
     /// <summary>
     /// The configuration for the ActionPlanner
     /// </summary>
-    private ActionPlannerConfig _config { get; }
+    private ActionPlannerConfig Config { get; }
 
     /// <summary>
     /// Native function that filters out good JSON from planner result in case additional text is present
@@ -323,8 +316,8 @@
     {
         Verify.NotNull(context.Functions);
 
-        var excludedPlugins = this._config.ExcludedPlugins ?? new();
-        var excludedFunctions = this._config.ExcludedFunctions ?? new();
+        var excludedPlugins = this.Config.ExcludedPlugins ?? new();
+        var excludedFunctions = this.Config.ExcludedFunctions ?? new();
 
         var availableFunctions = context.Functions.GetFunctionViews()
                 .Where(s => !excludedPlugins.Contains(s.PluginName, StringComparer.CurrentCultureIgnoreCase)
