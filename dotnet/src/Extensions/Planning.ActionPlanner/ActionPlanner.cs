--- conflicted
+++ resolved
@@ -252,11 +252,7 @@
     /// <returns>Instance of <see cref="ActionPlanResponse"/> object deserialized from extracted JSON.</returns>
     private ActionPlanResponse? ParsePlannerResult(FunctionResult plannerResult)
     {
-<<<<<<< HEAD
-        Match match = PlanRegex.Match(plannerResult.GetValue<string>());
-=======
-        Match match = s_planRegex.Match(plannerResult.ToString());
->>>>>>> 9d638e55
+        Match match = s_planRegex.Match(plannerResult.GetValue<string>());
 
         if (match.Success && match.Groups["Close"].Length > 0)
         {
