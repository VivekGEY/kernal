--- conflicted
+++ resolved
@@ -42,11 +42,7 @@
             {
                 handlebars.RegisterHelper($"{plugin.Name}_{function.Name}", (writer, hcontext, parameters) =>
                 {
-<<<<<<< HEAD
-                    var result = skfunction.InvokeAsync(kernel, variables).GetAwaiter().GetResult();
-=======
-                    var result = function.InvokeAsync(kernel, executionContext).GetAwaiter().GetResult();
->>>>>>> ec57506c
+                    var result = function.InvokeAsync(kernel, variables).GetAwaiter().GetResult();
                     writer.WriteSafeString(result.GetValue<string>());
                 });
             }
