﻿// Copyright (c) Microsoft. All rights reserved.

using System.Collections.Generic;
using System.Threading;
using System.Threading.Tasks;
using HandlebarsDotNet;
using Microsoft.Extensions.Logging;
using Microsoft.Extensions.Logging.Abstractions;

namespace Microsoft.SemanticKernel.TemplateEngine.Handlebars;

internal class HandlebarsPromptTemplate : IPromptTemplate
{
    /// <summary>
    /// Constructor for PromptTemplate.
    /// </summary>
    /// <param name="promptConfig">Prompt template configuration</param>
    /// <param name="loggerFactory">Logger factory</param>
    public HandlebarsPromptTemplate(PromptTemplateConfig promptConfig, ILoggerFactory? loggerFactory = null)
    {
        this._loggerFactory = loggerFactory ?? NullLoggerFactory.Instance;
        this._logger = this._loggerFactory.CreateLogger(typeof(HandlebarsPromptTemplate));
        this._promptModel = promptConfig;
    }

    /// <inheritdoc/>
<<<<<<< HEAD
    public IReadOnlyList<KernelParameterMetadata> Parameters => this._parameters.Value;

    /// <inheritdoc/>
    public async Task<string> RenderAsync(Kernel kernel, IDictionary<string, string> arguments, CancellationToken cancellationToken = default)
=======
    public async Task<string> RenderAsync(Kernel kernel, ContextVariables variables, CancellationToken cancellationToken = default)
>>>>>>> 40b0af61
    {
        var handlebars = HandlebarsDotNet.Handlebars.Create();

        foreach (IKernelPlugin plugin in kernel.Plugins)
        {
            foreach (KernelFunction function in plugin)
            {
                handlebars.RegisterHelper($"{plugin.Name}_{function.Name}", (writer, hcontext, parameters) =>
                {
                    var result = function.InvokeAsync(kernel, new(arguments)).GetAwaiter().GetResult();
                    writer.WriteSafeString(result.ToString());
                });
            }
        }

        var template = handlebars.Compile(this._promptModel.Template);

        var prompt = template(this.GetVariables(arguments));

        return await Task.FromResult(prompt).ConfigureAwait(true);
    }

    #region private
    private readonly ILoggerFactory _loggerFactory;
    private readonly ILogger _logger;
    private readonly PromptTemplateConfig _promptModel;

    private Dictionary<string, string> GetVariables(IDictionary<string, string> arguments)
    {
        Dictionary<string, string> result = new();
        foreach (var p in this._promptModel.InputParameters)
        {
            if (!string.IsNullOrEmpty(p.DefaultValue))
            {
                result[p.Name] = p.DefaultValue;
            }
        }

        foreach (var kvp in arguments)
        {
            result[kvp.Key] = kvp.Value;
        }

        return result;
    }
    #endregion
}<|MERGE_RESOLUTION|>--- conflicted
+++ resolved
@@ -24,14 +24,7 @@
     }
 
     /// <inheritdoc/>
-<<<<<<< HEAD
-    public IReadOnlyList<KernelParameterMetadata> Parameters => this._parameters.Value;
-
-    /// <inheritdoc/>
     public async Task<string> RenderAsync(Kernel kernel, IDictionary<string, string> arguments, CancellationToken cancellationToken = default)
-=======
-    public async Task<string> RenderAsync(Kernel kernel, ContextVariables variables, CancellationToken cancellationToken = default)
->>>>>>> 40b0af61
     {
         var handlebars = HandlebarsDotNet.Handlebars.Create();
 
