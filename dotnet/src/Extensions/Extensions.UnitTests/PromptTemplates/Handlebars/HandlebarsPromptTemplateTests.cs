--- conflicted
+++ resolved
@@ -389,8 +389,6 @@
             c => c.Role = AuthorRole.User);
     }
 
-<<<<<<< HEAD
-=======
     // New Tests
 
     [Fact]
@@ -513,7 +511,6 @@
         Assert.Equal(expected, result);
     }
 
->>>>>>> 8b7e9247
     #region private
 
     private HandlebarsPromptTemplateFactory _factory;
