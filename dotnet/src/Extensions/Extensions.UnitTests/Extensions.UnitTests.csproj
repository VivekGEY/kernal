--- conflicted
+++ resolved
@@ -8,11 +8,7 @@
     <ImplicitUsings>disable</ImplicitUsings>
     <IsPackable>false</IsPackable>
     <LangVersion>12</LangVersion>
-<<<<<<< HEAD
-    <NoWarn>CA2007,VSTHRD111</NoWarn>
-=======
     <NoWarn>CA2007,VSTHRD111,SKEXP0001</NoWarn>
->>>>>>> 8b7e9247
   </PropertyGroup>
   <ItemGroup>
     <PackageReference Include="Microsoft.NET.Test.Sdk" />
