--- conflicted
+++ resolved
@@ -178,18 +178,13 @@
         // Mock Plugins
         kernel.Setup(x => x.Functions).Returns(functions.Object);
         kernel.Setup(x => x.RunAsync(It.IsAny<ISKFunction>(), It.IsAny<ContextVariables>(), It.IsAny<CancellationToken>()))
-<<<<<<< HEAD
-            .Returns<ISKFunction, ContextVariables, CancellationToken>((function, vars, cancellationToken) =>
-                function.InvokeAsync(kernel.Object, vars, cancellationToken: cancellationToken));
-        kernelContext.Setup(x => x.Functions).Returns(functions.Object);
-        kernel.Setup(x => x.CreateNewContext(It.IsAny<ContextVariables>(), It.IsAny<IReadOnlyFunctionCollection>())).Returns(context);
-=======
             .Returns<ISKFunction, ContextVariables, CancellationToken>(async (function, vars, cancellationToken) =>
             {
                 var functionResult = await function.InvokeAsync(kernel.Object, vars, cancellationToken: cancellationToken);
                 return KernelResult.FromFunctionResults(functionResult.GetValue<string>(), new List<FunctionResult> { functionResult });
             });
->>>>>>> 3451a4eb
+        kernelContext.Setup(x => x.Functions).Returns(functions.Object);
+        kernel.Setup(x => x.CreateNewContext(It.IsAny<ContextVariables>(), It.IsAny<IReadOnlyFunctionCollection>())).Returns(context);
 
         kernel.Setup(x => x.RegisterSemanticFunction(
             It.IsAny<string>(),
