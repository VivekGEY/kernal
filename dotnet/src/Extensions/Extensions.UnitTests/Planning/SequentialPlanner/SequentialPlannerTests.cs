--- conflicted
+++ resolved
@@ -58,20 +58,15 @@
             functions.Setup(x => x.TryGetFunction(It.Is<string>(s => s == pluginName), It.Is<string>(s => s == name), out outFunc)).Returns(true);
         }
 
-<<<<<<< HEAD
-        skills.Setup(x => x.GetFunctionViews()).Returns(functionsView);
+        functions.Setup(x => x.GetFunctionViews()).Returns(functionsView);
         var kernelContext = new Mock<IKernelExecutionContext>();
-        kernelContext.SetupGet(x => x.Skills).Returns(skills.Object);
+        kernelContext.SetupGet(x => x.Functions).Returns(functions.Object);
         kernel.Setup(x => x.LoggerFactory).Returns(new Mock<ILoggerFactory>().Object);
-=======
-        functions.Setup(x => x.GetFunctionViews()).Returns(functionsView);
->>>>>>> 59f3346d
 
         var expectedFunctions = input.Select(x => x.name).ToList();
         var expectedPlugins = input.Select(x => x.pluginName).ToList();
 
         var context = new SKContext(
-<<<<<<< HEAD
             kernelContext.Object,
             new ContextVariables());
 
@@ -79,18 +74,6 @@
             kernelContext.Object,
             new ContextVariables());
 
-=======
-            kernel.Object,
-            new ContextVariables(),
-            functions.Object
-        );
-
-        var returnContext = new SKContext(
-            kernel.Object,
-            new ContextVariables(),
-            functions.Object
-        );
->>>>>>> 59f3346d
         var planString =
             @"
 <plan>
@@ -111,15 +94,9 @@
             (c, s, ct) => c.Variables.Update("Hello world!")
         ).Returns(() => Task.FromResult(returnContext));
 
-<<<<<<< HEAD
-        // Mock Skills
-        kernel.Setup(x => x.Skills).Returns(skills.Object);
-        kernel.Setup(x => x.CreateNewContext(It.IsAny<ContextVariables>(), It.IsAny<IReadOnlySkillCollection>())).Returns(context);
-=======
         // Mock Plugins
         kernel.Setup(x => x.Functions).Returns(functions.Object);
-        kernel.Setup(x => x.CreateNewContext()).Returns(context);
->>>>>>> 59f3346d
+        kernel.Setup(x => x.CreateNewContext(It.IsAny<ContextVariables>(), It.IsAny<IReadOnlySkillCollection>())).Returns(context);
 
         kernel.Setup(x => x.RegisterSemanticFunction(
             It.IsAny<string>(),
@@ -174,35 +151,17 @@
         // Arrange
         var kernelContext = new Mock<IKernelExecutionContext>();
         var kernel = new Mock<IKernel>();
-<<<<<<< HEAD
+        var functions = new Mock<IFunctionCollection>();
 
         var skills = new Mock<ISkillCollection>();
 
-        skills.Setup(x => x.GetFunctionViews()).Returns(new List<FunctionView>());
-        kernelContext.SetupGet(x => x.Skills).Returns(skills.Object);
+        functions.Setup(x => x.GetFunctionViews()).Returns(new List<FunctionView>());
+        kernelContext.SetupGet(x => x.Functions).Returns(functions.Object);
 
         var planString = "<plan>notvalid<</plan>";
         var returnContext = new SKContext(kernelContext.Object, new ContextVariables(planString));
 
         var context = new SKContext(kernelContext.Object, new ContextVariables());
-=======
-        var functions = new Mock<IFunctionCollection>();
-
-        functions.Setup(x => x.GetFunctionViews()).Returns(new List<FunctionView>());
-
-        var planString = "<plan>notvalid<</plan>";
-        var returnContext = new SKContext(
-            kernel.Object,
-            new ContextVariables(planString),
-            functions.Object
-        );
-
-        var context = new SKContext(
-            kernel.Object,
-            new ContextVariables(),
-            functions.Object
-        );
->>>>>>> 59f3346d
 
         var mockFunctionFlowFunction = new Mock<ISKFunction>();
         mockFunctionFlowFunction.Setup(x => x.InvokeAsync(
@@ -213,18 +172,12 @@
             (c, s, ct) => c.Variables.Update("Hello world!")
         ).Returns(() => Task.FromResult(returnContext));
 
-<<<<<<< HEAD
-        // Mock Skills
-=======
         // Mock Plugins
         kernel.Setup(x => x.Functions).Returns(functions.Object);
-        kernel.Setup(x => x.CreateNewContext()).Returns(context);
->>>>>>> 59f3346d
         kernel.Setup(x => x.RunAsync(It.IsAny<ISKFunction>(), It.IsAny<ContextVariables>(), It.IsAny<CancellationToken>()))
             .Returns<ISKFunction, ContextVariables, CancellationToken>((function, vars, cancellationToken) =>
                 function.InvokeAsync(kernel.Object, vars, cancellationToken: cancellationToken));
         kernelContext.Setup(x => x.Skills).Returns(skills.Object);
-        kernel.SetupGet(x => x.Skills).Returns(skills.Object);
         kernel.Setup(x => x.CreateNewContext(It.IsAny<ContextVariables>(), It.IsAny<IReadOnlySkillCollection>())).Returns(context);
 
         kernel.Setup(x => x.RegisterSemanticFunction(
