﻿// Copyright (c) Microsoft. All rights reserved.

using System.Collections.Generic;
using System.Linq;
using System.Threading;
using System.Threading.Tasks;
using Microsoft.Extensions.Logging;
using Microsoft.SemanticKernel;
using Microsoft.SemanticKernel.AI;
using Microsoft.SemanticKernel.Diagnostics;
using Microsoft.SemanticKernel.Orchestration;
using Microsoft.SemanticKernel.SemanticFunctions;
using Moq;
using Xunit;

namespace SemanticKernel.Extensions.UnitTests.Planning.SequentialPlanner;

public sealed class SequentialPlannerTests
{
    [Theory]
    [InlineData("Write a poem or joke and send it in an e-mail to Kai.")]
    public async Task ItCanCreatePlanAsync(string goal)
    {
        // Arrange
        var kernel = new Mock<IKernel>();
        kernel.Setup(x => x.LoggerFactory).Returns(new Mock<ILoggerFactory>().Object);
        kernel.Setup(x => x.RunAsync(It.IsAny<ISKFunction>(), It.IsAny<ContextVariables>(), It.IsAny<CancellationToken>()))
            .Returns<ISKFunction, ContextVariables, CancellationToken>((function, vars, cancellationToken) =>
                function.InvokeAsync(kernel.Object, vars, cancellationToken: cancellationToken));

        var input = new List<(string name, string pluginName, string description, bool isSemantic)>()
        {
            ("SendEmail", "email", "Send an e-mail", false),
            ("GetEmailAddress", "email", "Get an e-mail address", false),
            ("Translate", "WriterPlugin", "Translate something", true),
            ("Summarize", "SummarizePlugin", "Summarize something", true)
        };

        var functionsView = new List<FunctionView>();
        var functions = new Mock<IFunctionCollection>();
        foreach (var (name, pluginName, description, isSemantic) in input)
        {
<<<<<<< HEAD
            var functionView = new FunctionView(name, pluginName, description, new List<ParameterView>(), isSemantic, true);
=======
            var functionView = new FunctionView(name, skillName, description);
>>>>>>> 4c7df67d
            var mockFunction = CreateMockFunction(functionView);
            functionsView.Add(functionView);

            mockFunction.Setup(x =>
                    x.InvokeAsync(It.IsAny<SKContext>(), It.IsAny<AIRequestSettings>(), It.IsAny<CancellationToken>()))
                .Returns<SKContext, object, CancellationToken>((context, settings, cancellationToken) =>
                {
                    context.Variables.Update("MOCK FUNCTION CALLED");
                    return Task.FromResult(context);
                });

            functions.Setup(x => x.GetFunction(It.Is<string>(s => s == pluginName), It.Is<string>(s => s == name)))
                .Returns(mockFunction.Object);
            ISKFunction? outFunc = mockFunction.Object;
            functions.Setup(x => x.TryGetFunction(It.Is<string>(s => s == pluginName), It.Is<string>(s => s == name), out outFunc)).Returns(true);
        }

        functions.Setup(x => x.GetFunctionViews()).Returns(functionsView);

        var expectedFunctions = input.Select(x => x.name).ToList();
        var expectedPlugins = input.Select(x => x.pluginName).ToList();

        var context = new SKContext(
            kernel.Object,
            new ContextVariables(),
            functions.Object
        );

        var returnContext = new SKContext(
            kernel.Object,
            new ContextVariables(),
            functions.Object
        );
        var planString =
            @"
<plan>
    <function.SummarizePlugin.Summarize/>
    <function.WriterPlugin.Translate language=""French"" setContextVariable=""TRANSLATED_SUMMARY""/>
    <function.email.GetEmailAddress input=""John Doe"" setContextVariable=""EMAIL_ADDRESS""/>
    <function.email.SendEmail input=""$TRANSLATED_SUMMARY"" email_address=""$EMAIL_ADDRESS""/>
</plan>";

        returnContext.Variables.Update(planString);

        var mockFunctionFlowFunction = new Mock<ISKFunction>();
        mockFunctionFlowFunction.Setup(x => x.InvokeAsync(
            It.IsAny<SKContext>(),
            null,
            default
        )).Callback<SKContext, object, CancellationToken>(
            (c, s, ct) => c.Variables.Update("Hello world!")
        ).Returns(() => Task.FromResult(returnContext));

        // Mock Plugins
        kernel.Setup(x => x.Functions).Returns(functions.Object);
        kernel.Setup(x => x.CreateNewContext()).Returns(context);

        kernel.Setup(x => x.RegisterSemanticFunction(
            It.IsAny<string>(),
            It.IsAny<string>(),
            It.IsAny<SemanticFunctionConfig>()
        )).Returns(mockFunctionFlowFunction.Object);

        var planner = new Microsoft.SemanticKernel.Planning.SequentialPlanner(kernel.Object);

        // Act
        var plan = await planner.CreatePlanAsync(goal, default);

        // Assert
        Assert.Equal(goal, plan.Description);

        Assert.Contains(
            plan.Steps,
            step =>
                expectedFunctions.Contains(step.Name) &&
                expectedPlugins.Contains(step.PluginName));

        foreach (var expectedFunction in expectedFunctions)
        {
            Assert.Contains(
                plan.Steps,
                step => step.Name == expectedFunction);
        }

        foreach (var expectedPlugin in expectedPlugins)
        {
            Assert.Contains(
                plan.Steps,
                step => step.PluginName == expectedPlugin);
        }
    }

    [Fact]
    public async Task EmptyGoalThrowsAsync()
    {
        // Arrange
        var kernel = new Mock<IKernel>();

        var planner = new Microsoft.SemanticKernel.Planning.SequentialPlanner(kernel.Object);

        // Act
        await Assert.ThrowsAsync<SKException>(async () => await planner.CreatePlanAsync(""));
    }

    [Fact]
    public async Task InvalidXMLThrowsAsync()
    {
        // Arrange
        var kernel = new Mock<IKernel>();
        var functions = new Mock<IFunctionCollection>();

        functions.Setup(x => x.GetFunctionViews()).Returns(new List<FunctionView>());

        var planString = "<plan>notvalid<</plan>";
        var returnContext = new SKContext(
            kernel.Object,
            new ContextVariables(planString),
            functions.Object
        );

        var context = new SKContext(
            kernel.Object,
            new ContextVariables(),
            functions.Object
        );

        var mockFunctionFlowFunction = new Mock<ISKFunction>();
        mockFunctionFlowFunction.Setup(x => x.InvokeAsync(
            It.IsAny<SKContext>(),
            null,
            default
        )).Callback<SKContext, object, CancellationToken>(
            (c, s, ct) => c.Variables.Update("Hello world!")
        ).Returns(() => Task.FromResult(returnContext));

        // Mock Plugins
        kernel.Setup(x => x.Functions).Returns(functions.Object);
        kernel.Setup(x => x.CreateNewContext()).Returns(context);
        kernel.Setup(x => x.RunAsync(It.IsAny<ISKFunction>(), It.IsAny<ContextVariables>(), It.IsAny<CancellationToken>()))
            .Returns<ISKFunction, ContextVariables, CancellationToken>((function, vars, cancellationToken) =>
                function.InvokeAsync(kernel.Object, vars, cancellationToken: cancellationToken));

        kernel.Setup(x => x.RegisterSemanticFunction(
            It.IsAny<string>(),
            It.IsAny<string>(),
            It.IsAny<SemanticFunctionConfig>()
        )).Returns(mockFunctionFlowFunction.Object);

        var planner = new Microsoft.SemanticKernel.Planning.SequentialPlanner(kernel.Object);

        // Act
        await Assert.ThrowsAsync<SKException>(async () => await planner.CreatePlanAsync("goal"));
    }

    // Method to create Mock<ISKFunction> objects
    private static Mock<ISKFunction> CreateMockFunction(FunctionView functionView)
    {
        var mockFunction = new Mock<ISKFunction>();
        mockFunction.Setup(x => x.Describe()).Returns(functionView);
        mockFunction.Setup(x => x.Name).Returns(functionView.Name);
        mockFunction.Setup(x => x.PluginName).Returns(functionView.PluginName);
        return mockFunction;
    }
}<|MERGE_RESOLUTION|>--- conflicted
+++ resolved
@@ -40,11 +40,7 @@
         var functions = new Mock<IFunctionCollection>();
         foreach (var (name, pluginName, description, isSemantic) in input)
         {
-<<<<<<< HEAD
-            var functionView = new FunctionView(name, pluginName, description, new List<ParameterView>(), isSemantic, true);
-=======
-            var functionView = new FunctionView(name, skillName, description);
->>>>>>> 4c7df67d
+            var functionView = new FunctionView(name, pluginName, description);
             var mockFunction = CreateMockFunction(functionView);
             functionsView.Add(functionView);
 
