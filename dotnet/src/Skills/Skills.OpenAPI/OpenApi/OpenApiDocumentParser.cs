--- conflicted
+++ resolved
@@ -75,15 +75,8 @@
         "text/plain"
     };
 
-<<<<<<< HEAD
-    /// <summary>
-    /// An instance of the OpenApiStreamReader class.
-    /// </summary>
-    private readonly OpenApiStreamReader _openApiReader = new();
-=======
     private readonly OpenApiStreamReader _openApiReader = new();
     private readonly ILogger _logger;
->>>>>>> f8a8d884
 
     /// <summary>
     /// Downgrades the version of an OpenAPI document to the latest supported one - 3.0.1.
@@ -386,8 +379,6 @@
         }
     }
 
-<<<<<<< HEAD
-=======
     /// <summary>
     /// Asserts the successful reading of OpenAPI document.
     /// </summary>
@@ -411,6 +402,5 @@
         }
     }
 
->>>>>>> f8a8d884
     #endregion
 }