--- conflicted
+++ resolved
@@ -43,11 +43,7 @@
         Verify.ValidSkillName(skillName);
 
 #pragma warning disable CA2000 // Dispose objects before losing scope. No need to dispose the Http client here. It can either be an internal client using NonDisposableHttpClientHandler or an external client managed by the calling code, which should handle its disposal.
-<<<<<<< HEAD
-        var httpClient = HttpClientProvider.GetHttpClient(kernel.Config, executionParameters?.HttpClient, kernel.Logger);
-=======
-        var internalHttpClient = HttpClientProvider.GetHttpClient(kernel.Config, executionParameters?.HttpClient, kernel.LoggerFactory);
->>>>>>> 98d2d9fa
+        var httpClient = HttpClientProvider.GetHttpClient(kernel.Config, executionParameters?.HttpClient, kernel.LoggerFactory);
 #pragma warning restore CA2000
 
         var pluginContents = await LoadDocumentFromFilePath(
@@ -86,11 +82,7 @@
         Verify.ValidSkillName(skillName);
 
 #pragma warning disable CA2000 // Dispose objects before losing scope. No need to dispose the Http client here. It can either be an internal client using NonDisposableHttpClientHandler or an external client managed by the calling code, which should handle its disposal.
-<<<<<<< HEAD
-        var httpClient = HttpClientProvider.GetHttpClient(kernel.Config, executionParameters?.HttpClient, kernel.Logger);
-=======
-        var internalHttpClient = HttpClientProvider.GetHttpClient(kernel.Config, executionParameters?.HttpClient, kernel.LoggerFactory);
->>>>>>> 98d2d9fa
+        var httpClient = HttpClientProvider.GetHttpClient(kernel.Config, executionParameters?.HttpClient, kernel.LoggerFactory);
 #pragma warning restore CA2000
 
         var pluginContents = await LoadDocumentFromUri(
@@ -129,11 +121,7 @@
         Verify.ValidSkillName(skillName);
 
 #pragma warning disable CA2000 // Dispose objects before losing scope. No need to dispose the Http client here. It can either be an internal client using NonDisposableHttpClientHandler or an external client managed by the calling code, which should handle its disposal.
-<<<<<<< HEAD
-        var httpClient = HttpClientProvider.GetHttpClient(kernel.Config, executionParameters?.HttpClient, kernel.Logger);
-=======
-        var internalHttpClient = HttpClientProvider.GetHttpClient(kernel.Config, executionParameters?.HttpClient, kernel.LoggerFactory);
->>>>>>> 98d2d9fa
+        var httpClient = HttpClientProvider.GetHttpClient(kernel.Config, executionParameters?.HttpClient, kernel.LoggerFactory);
 #pragma warning restore CA2000
 
         var pluginContents = await LoadDocumentFromStream(kernel, stream).ConfigureAwait(false);
@@ -205,13 +193,8 @@
             {
                 try
                 {
-<<<<<<< HEAD
-                    kernel.Logger.LogTrace("Registering Rest function {0}.{1}", skillName, operation.Id);
+                    logger.LogTrace("Registering Rest function {0}.{1}", skillName, operation.Id);
                     var function = kernel.RegisterRestApiFunction(skillName, runner, operation, executionParameters, cancellationToken);
-=======
-                    logger.LogTrace("Registering Rest function {0}.{1}", skillName, operation.Id);
-                    var function = kernel.RegisterRestApiFunction(skillName, runner, operation, executionParameters?.ServerUrlOverride, cancellationToken);
->>>>>>> 98d2d9fa
                     skill[function.Name] = function;
                 }
                 catch (Exception ex) when (!ex.IsCriticalException())
