--- conflicted
+++ resolved
@@ -53,19 +53,7 @@
         string gptPluginJson = await response.Content.ReadAsStringAsync().ConfigureAwait(false);
         string? openApiUrl = ParseOpenApiUrl(gptPluginJson);
 
-<<<<<<< HEAD
         return await kernel.ImportOpenApiSkillFromUrlAsync(skillName, new Uri(openApiUrl), httpClient, authCallback, cancellationToken).ConfigureAwait(false);
-=======
-            return await kernel.ImportOpenApiSkillFromUrlAsync(skillName, new Uri(openApiUrl), httpClient, authCallback, retryConfiguration, cancellationToken).ConfigureAwait(false);
-        }
-        finally
-        {
-            if (response != null)
-            {
-                response.Dispose();
-            }
-        }
->>>>>>> fa3de545
     }
 
     /// <summary>
