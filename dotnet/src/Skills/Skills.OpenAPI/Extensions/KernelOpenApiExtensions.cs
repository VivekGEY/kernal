﻿// Copyright (c) Microsoft. All rights reserved.

using System;
using System.Collections.Generic;
using System.Globalization;
using System.IO;
using System.Linq;
using System.Net.Http;
using System.Resources;
using System.Text.RegularExpressions;
using System.Threading;
using System.Threading.Tasks;
using Microsoft.Extensions.Logging;
using Microsoft.Extensions.Logging.Abstractions;
using Microsoft.SemanticKernel.Diagnostics;
using Microsoft.SemanticKernel.Orchestration;
using Microsoft.SemanticKernel.SkillDefinition;
using Microsoft.SemanticKernel.Skills.OpenAPI;
using Microsoft.SemanticKernel.Skills.OpenAPI.Extensions;
using Microsoft.SemanticKernel.Skills.OpenAPI.Model;
using Microsoft.SemanticKernel.Skills.OpenAPI.OpenApi;
using Microsoft.SemanticKernel.Skills.OpenAPI.Skills;

#pragma warning disable IDE0130
// ReSharper disable once CheckNamespace
namespace Microsoft.SemanticKernel;
#pragma warning restore IDE0130

/// <summary>
/// Class for extensions methods for <see cref="IKernel"/> interface.
/// </summary>
public static class KernelOpenApiExtensions
{
    /// <summary>
    /// Imports OpenAPI document from a URL.
    /// </summary>
    /// <param name="kernel">Semantic Kernel instance.</param>
    /// <param name="skillName">Skill name.</param>
    /// <param name="url">Url to in which to retrieve the OpenAPI definition.</param>
    /// <param name="executionParameters">Skill execution parameters.</param>
    /// <param name="cancellationToken">The cancellation token.</param>
    /// <returns>A list of all the semantic functions representing the skill.</returns>
    public static async Task<IDictionary<string, ISKFunction>> ImportOpenApiSkillFromUrlAsync(
        this IKernel kernel,
        string skillName,
        Uri url,
        OpenApiSkillExecutionParameters? executionParameters = null,
        CancellationToken cancellationToken = default)
    {
        Verify.ValidSkillName(skillName);

#pragma warning disable CA2000 // Dispose objects before losing scope. No need to dispose the Http client here. It can either be an internal client using NonDisposableHttpClientHandler or an external client managed by the calling code, which should handle its disposal.
        var internalHttpClient = HttpClientProvider.GetHttpClient(kernel.Config, executionParameters?.HttpClient, kernel.Log);
#pragma warning restore CA2000 // Dispose objects before losing scope. No need to dispose the Http client here. It can either be an internal client using NonDisposableHttpClientHandler or an external client managed by the calling code, which should handle its disposal.

        using HttpResponseMessage response = await internalHttpClient.GetAsync(url, cancellationToken).ConfigureAwait(false);
        response.EnsureSuccessStatusCode();

        var stream = await response.Content.ReadAsStreamAsync().ConfigureAwait(false);
        if (stream == null)
        {
            throw new MissingManifestResourceException($"Unable to load OpenApi skill from url '{url}'.");
        }

        return await kernel.RegisterOpenApiSkillAsync(stream, skillName, executionParameters, cancellationToken).ConfigureAwait(false);
    }

    /// <summary>
    /// Imports OpenApi document from assembly resource.
    /// </summary>
    /// <param name="kernel">Semantic Kernel instance.</param>
    /// <param name="skillName">Skill name.</param>
    /// <param name="executionParameters">Skill execution parameters.</param>
    /// <param name="cancellationToken">The cancellation token.</param>
    /// <returns>A list of all the semantic functions representing the skill.</returns>
    public static Task<IDictionary<string, ISKFunction>> ImportOpenApiSkillFromResourceAsync(
        this IKernel kernel,
        string skillName,
        OpenApiSkillExecutionParameters? executionParameters = null,
        CancellationToken cancellationToken = default)
    {
        Verify.ValidSkillName(skillName);

        var type = typeof(SkillResourceNames);

        var resourceName = $"{skillName}.openapi.json";

        var stream = type.Assembly.GetManifestResourceStream(type, resourceName); //TODO: support yaml resources
        if (stream == null)
        {
            throw new MissingManifestResourceException($"Unable to load OpenApi skill from assembly resource '{resourceName}'.");
        }

        return kernel.RegisterOpenApiSkillAsync(stream, skillName, executionParameters, cancellationToken);
    }

    /// <summary>
    /// Imports OpenApi document from a directory.
    /// </summary>
    /// <param name="kernel">Semantic Kernel instance.</param>
    /// <param name="parentDirectory">Directory containing the skill directory.</param>
    /// <param name="skillDirectoryName">Name of the directory containing the selected skill.</param>
<<<<<<< HEAD
    /// <param name="authCallback">Optional callback for adding auth data to the API requests.</param>
    /// <param name="userAgent">Optional user agent header value.</param>
    /// <param name="retryConfiguration">Optional retry configuration.</param>
    /// <param name="serverUrlOverride">Optional override for REST API server URL if user input required</param>
    /// <param name="cancellationToken"></param>
=======
    /// <param name="executionParameters">Skill execution parameters.</param>
    /// <param name="cancellationToken">The cancellation token.</param>
>>>>>>> f8a8d884
    /// <returns>A list of all the semantic functions representing the skill.</returns>
    public static async Task<IDictionary<string, ISKFunction>> ImportOpenApiSkillFromDirectoryAsync(
        this IKernel kernel,
        string parentDirectory,
        string skillDirectoryName,
        OpenApiSkillExecutionParameters? executionParameters = null,
        CancellationToken cancellationToken = default)
    {
        const string OpenApiFile = "openapi.json";

        Verify.ValidSkillName(skillDirectoryName);

        var skillDir = Path.Combine(parentDirectory, skillDirectoryName);
        Verify.DirectoryExists(skillDir);

        var openApiDocumentPath = Path.Combine(skillDir, OpenApiFile);
        if (!File.Exists(openApiDocumentPath))
        {
            throw new FileNotFoundException($"No OpenApi document for the specified path - {openApiDocumentPath} is found.");
        }

        kernel.Log.LogTrace("Registering Rest functions from {0} OpenApi document", openApiDocumentPath);

        var skill = new Dictionary<string, ISKFunction>();

        using var stream = File.OpenRead(openApiDocumentPath);

        return await kernel.RegisterOpenApiSkillAsync(stream, skillDirectoryName, executionParameters, cancellationToken).ConfigureAwait(false);
    }

    /// <summary>
    /// Imports OpenApi document from a file.
    /// </summary>
    /// <param name="kernel">Semantic Kernel instance.</param>
    /// <param name="skillName">Name of the skill to register.</param>
    /// <param name="filePath">File path to the OpenAPI document.</param>
    /// <param name="executionParameters">Skill execution parameters.</param>
    /// <param name="cancellationToken">The cancellation token.</param>
    /// <returns>A list of all the semantic functions representing the skill.</returns>
    public static async Task<IDictionary<string, ISKFunction>> ImportOpenApiSkillFromFileAsync(
        this IKernel kernel,
        string skillName,
        string filePath,
        OpenApiSkillExecutionParameters? executionParameters = null,
        CancellationToken cancellationToken = default)
    {
        if (!File.Exists(filePath))
        {
            throw new FileNotFoundException($"No OpenApi document for the specified path - {filePath} is found.");
        }

        kernel.Log.LogTrace("Registering Rest functions from {0} OpenApi document", filePath);

        using var stream = File.OpenRead(filePath);

        return await kernel.RegisterOpenApiSkillAsync(stream, skillName, executionParameters, cancellationToken).ConfigureAwait(false);
    }

    /// <summary>
    /// Registers an OpenApi skill.
    /// </summary>
    /// <param name="kernel">Semantic Kernel instance.</param>
    /// <param name="documentStream">OpenApi document stream.</param>
    /// <param name="skillName">Skill name.</param>
    /// <param name="executionParameters">Skill execution parameters.</param>
    /// <param name="cancellationToken">The cancellation token.</param>
    /// <returns>A list of all the semantic functions representing the skill.</returns>
    public static async Task<IDictionary<string, ISKFunction>> RegisterOpenApiSkillAsync(
        this IKernel kernel,
        Stream documentStream,
        string skillName,
        OpenApiSkillExecutionParameters? executionParameters = null,
        CancellationToken cancellationToken = default)
    {
        Verify.NotNull(kernel);
        Verify.ValidSkillName(skillName);

        // Parse
        var parser = new OpenApiDocumentParser(kernel.Log);

        var operations = await parser.ParseAsync(documentStream, executionParameters?.IgnoreNonCompliantErrors ?? false, cancellationToken).ConfigureAwait(false);

        var internalHttpClient = HttpClientProvider.GetHttpClient(kernel.Config, executionParameters?.HttpClient, kernel.Log);

        var runner = new RestApiOperationRunner(internalHttpClient, executionParameters?.AuthCallback);

        var skill = new Dictionary<string, ISKFunction>();

        foreach (var operation in operations)
        {
            try
            {
                kernel.Log.LogTrace("Registering Rest function {0}.{1}", skillName, operation.Id);
                var function = kernel.RegisterRestApiFunction(skillName, runner, operation, executionParameters?.ServerUrlOverride, cancellationToken);
                skill[function.Name] = function;
            }
            catch (Exception ex) when (!ex.IsCriticalException())
            {
                //Logging the exception and keep registering other Rest functions
                kernel.Log.LogWarning(ex, "Something went wrong while rendering the Rest function. Function: {0}.{1}. Error: {2}",
                    skillName, operation.Id, ex.Message);
            }
        }

        return skill;
    }

    #region private

    /// <summary>
    /// Registers SKFunction for a REST API operation.
    /// </summary>
    /// <param name="kernel">Semantic Kernel instance.</param>
    /// <param name="skillName">Skill name.</param>
    /// <param name="runner">The REST API operation runner.</param>
    /// <param name="operation">The REST API operation.</param>
    /// <param name="serverUrlOverride">Optional override for REST API server URL if user input required</param>
    /// <param name="cancellationToken">The cancellation token.</param>
    /// <returns>An instance of <see cref="SKFunction"/> class.</returns>
    private static ISKFunction RegisterRestApiFunction(
        this IKernel kernel,
        string skillName,
        RestApiOperationRunner runner,
        RestApiOperation operation,
        Uri? serverUrlOverride = null,
        CancellationToken cancellationToken = default)
    {
        var restOperationParameters = operation.GetParameters(serverUrlOverride);

        var logger = kernel.Log ?? NullLogger.Instance;

        async Task<SKContext> ExecuteAsync(SKContext context)
        {
            try
            {
                // Extract function arguments from context
                var arguments = new Dictionary<string, string>();
                foreach (var parameter in restOperationParameters)
                {
                    // A try to resolve argument by alternative parameter name
                    if (!string.IsNullOrEmpty(parameter.AlternativeName) && context.Variables.TryGetValue(parameter.AlternativeName!, out string? value))
                    {
                        arguments.Add(parameter.Name, value);
                        continue;
                    }

                    // A try to resolve argument by original parameter name
                    if (context.Variables.TryGetValue(parameter.Name, out value))
                    {
                        arguments.Add(parameter.Name, value);
                        continue;
                    }

                    if (parameter.IsRequired)
                    {
                        throw new KeyNotFoundException(
                            $"No variable found in context to use as an argument for the '{parameter.Name}' parameter of the '{skillName}.{operation.Id}' Rest function.");
                    }
                }

                var result = await runner.RunAsync(operation, arguments, cancellationToken).ConfigureAwait(false);
                if (result != null)
                {
                    context.Variables.Update(result.ToString());
                }
            }
            catch (Exception ex) when (!ex.IsCriticalException())
            {
                logger.LogWarning(ex, "Something went wrong while rendering the Rest function. Function: {0}.{1}. Error: {2}", skillName, operation.Id,
                    ex.Message);
                context.Fail(ex.Message, ex);
            }

            return context;
        }

        var parameters = restOperationParameters
            .Select(p => new ParameterView
            {
                Name = p.AlternativeName ?? p.Name,
                Description = $"{p.Description ?? p.Name}{(p.IsRequired ? " (required)" : string.Empty)}",
                DefaultValue = p.DefaultValue ?? string.Empty
            })
            .ToList();

        var function = SKFunction.FromNativeFunction(
            nativeFunction: ExecuteAsync,
            parameters: parameters,
            description: operation.Description,
            skillName: skillName,
            functionName: ConvertOperationIdToValidFunctionName(operation.Id, logger),
            isSensitive: false,
            log: logger);

        return kernel.RegisterCustomFunction(function);
    }

    /// <summary>
    /// Converts operation id to valid SK Function name.
    /// A function name can contain only ASCII letters, digits, and underscores.
    /// </summary>
    /// <param name="operationId">The operation id.</param>
    /// <param name="logger">The logger.</param>
    /// <returns>Valid SK Function name.</returns>
    private static string ConvertOperationIdToValidFunctionName(string operationId, ILogger logger)
    {
        try
        {
            Verify.ValidFunctionName(operationId);
            return operationId;
        }
        catch (KernelException)
        {
        }

        // Tokenize operation id on forward and back slashes
        string[] tokens = operationId.Split('/', '\\');
        string result = string.Empty;

        foreach (string token in tokens)
        {
            // Removes all characters that are not ASCII letters, digits, and underscores.
            string formattedToken = s_removeInvalidCharsRegex.Replace(token, "");
            result += CultureInfo.CurrentCulture.TextInfo.ToTitleCase(formattedToken.ToLower(CultureInfo.CurrentCulture));
        }

        logger.LogInformation("Operation name \"{0}\" converted to \"{1}\" to comply with SK Function name requirements. Use \"{2}\" when invoking function.", operationId, result, result);

        return result;
    }

    /// <summary>
    /// Used to convert operationId to SK function names.
    /// </summary>
    private static readonly Regex s_removeInvalidCharsRegex = new("[^0-9A-Za-z_]");

    #endregion
}<|MERGE_RESOLUTION|>--- conflicted
+++ resolved
@@ -100,16 +100,8 @@
     /// <param name="kernel">Semantic Kernel instance.</param>
     /// <param name="parentDirectory">Directory containing the skill directory.</param>
     /// <param name="skillDirectoryName">Name of the directory containing the selected skill.</param>
-<<<<<<< HEAD
-    /// <param name="authCallback">Optional callback for adding auth data to the API requests.</param>
-    /// <param name="userAgent">Optional user agent header value.</param>
-    /// <param name="retryConfiguration">Optional retry configuration.</param>
-    /// <param name="serverUrlOverride">Optional override for REST API server URL if user input required</param>
-    /// <param name="cancellationToken"></param>
-=======
-    /// <param name="executionParameters">Skill execution parameters.</param>
-    /// <param name="cancellationToken">The cancellation token.</param>
->>>>>>> f8a8d884
+    /// <param name="executionParameters">Skill execution parameters.</param>
+    /// <param name="cancellationToken">The cancellation token.</param>
     /// <returns>A list of all the semantic functions representing the skill.</returns>
     public static async Task<IDictionary<string, ISKFunction>> ImportOpenApiSkillFromDirectoryAsync(
         this IKernel kernel,
