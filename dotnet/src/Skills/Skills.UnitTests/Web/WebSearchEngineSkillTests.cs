--- conflicted
+++ resolved
@@ -7,11 +7,8 @@
 using Microsoft.SemanticKernel.Skills.Web;
 using Moq;
 using Xunit;
-<<<<<<< HEAD
 using Xunit.Abstractions;
 using static Microsoft.SemanticKernel.Skills.Web.Bing.BingConnector;
-=======
->>>>>>> cba89b8a
 
 namespace SemanticKernel.Skills.UnitTests.Web;
 
@@ -37,7 +34,6 @@
         // Assert
         connectorMock.VerifyAll();
     }
-<<<<<<< HEAD
 
 
 
@@ -67,6 +63,4 @@
     {
         this._logger.Dispose();
     }
-=======
->>>>>>> cba89b8a
 }