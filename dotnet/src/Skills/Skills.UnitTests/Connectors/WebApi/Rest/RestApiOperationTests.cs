﻿// Copyright (c) Microsoft. All rights reserved.

using System;
using System.Collections.Generic;
using System.Net.Http;
using Microsoft.SemanticKernel.Diagnostics;
using Microsoft.SemanticKernel.Skills.OpenAPI.Model;
using Xunit;

namespace SemanticKernel.Skills.UnitTests.Connectors.WebApi.Rest;

public class RestApiOperationTests
{
    [Fact]
    public void ShouldUseHostUrlIfNoOverrideProvided()
    {
        // Arrange
        var sut = new RestApiOperation(
            "fake_id",
            new Uri("https://fake-random-test-host"),
            "/",
            HttpMethod.Get,
            "fake_description",
            new List<RestApiOperationParameter>(),
            new Dictionary<string, string>()
        );

        var arguments = new Dictionary<string, string>();

        // Act
        var url = sut.BuildOperationUrl(arguments);

        // Assert
        Assert.Equal("https://fake-random-test-host/", url.OriginalString);
    }

    [Fact]
    public void ShouldUseHostUrlOverrideIfProvided()
    {
        // Arrange
        var sut = new RestApiOperation(
            "fake_id",
            new Uri("https://fake-random-test-host"),
            "/",
            HttpMethod.Get,
            "fake_description",
            new List<RestApiOperationParameter>(),
            new Dictionary<string, string>()
        );

        var arguments = new Dictionary<string, string>
        {
            { "server-url", "https://fake-random-test-host-override" }
        };

        // Act
        var url = sut.BuildOperationUrl(arguments);

        // Assert
        Assert.Equal("https://fake-random-test-host-override/", url.OriginalString);
    }

    [Fact]
    public void ShouldReplacePathParametersByValuesFromArguments()
    {
        // Arrange
        var sut = new RestApiOperation(
            "fake_id",
            new Uri("https://fake-random-test-host"),
            "/{fake-path-parameter}/other_fake_path_section",
            HttpMethod.Get,
            "fake_description",
            new List<RestApiOperationParameter>(),
            new Dictionary<string, string>()
        );

        var arguments = new Dictionary<string, string>
        {
            { "fake-path-parameter", "fake-path-value" }
        };

        // Act
        var url = sut.BuildOperationUrl(arguments);

        // Assert
        Assert.Equal("https://fake-random-test-host/fake-path-value/other_fake_path_section", url.OriginalString);
    }

    [Fact]
    public void ShouldReplacePathParametersByDefaultValues()
    {
        // Arrange
        var parameterMetadata = new RestApiOperationParameter(
            "fake-path-parameter",
            "fake_type",
            true,
            false,
            RestApiOperationParameterLocation.Path,
            defaultValue: "fake-default-path");

        var sut = new RestApiOperation(
            "fake_id",
            new Uri("https://fake-random-test-host"),
            "/{fake-path-parameter}/other_fake_path_section",
            HttpMethod.Get,
            "fake_description",
            new List<RestApiOperationParameter> { parameterMetadata },
            new Dictionary<string, string>());

        var arguments = new Dictionary<string, string>();

        // Act
        var url = sut.BuildOperationUrl(arguments);

        // Assert
        Assert.Equal("https://fake-random-test-host/fake-default-path/other_fake_path_section", url.OriginalString);
    }

    [Fact]
<<<<<<< HEAD
    public void ShouldAddQueryStringParametersAndUseValuesFromArguments()
    {
        // Arrange
        var firstParameterMetadata = new RestApiOperationParameter(
            "p1",
            "fake_type",
            true,
            false,
            RestApiOperationParameterLocation.Query);

        var secondParameterMetadata = new RestApiOperationParameter(
            "p2",
            "fake_type",
            true,
            false,
            RestApiOperationParameterLocation.Query);

        var sut = new RestApiOperation(
            "fake_id",
            new Uri("https://fake-random-test-host"),
            "/",
            HttpMethod.Get,
            "fake_description",
            new List<RestApiOperationParameter> { firstParameterMetadata, secondParameterMetadata },
            new Dictionary<string, string>());

        var arguments = new Dictionary<string, string>
        {
            { "p1", "v1" },
            { "p2", "v2" }
        };

        // Act
        var url = sut.BuildOperationUrl(arguments);

        // Assert
        Assert.Equal("https://fake-random-test-host/?p1=v1&p2=v2", url.OriginalString);
    }

    [Fact]
    public void ShouldAddQueryStringParametersAndUseTheirDefaultValues()
    {
        // Arrange
        var firstParameterMetadata = new RestApiOperationParameter(
            "p1",
            "fake_type",
            true,
            false,
            RestApiOperationParameterLocation.Query,
            defaultValue: "dv1");

        var secondParameterMetadata = new RestApiOperationParameter(
            "p2",
            "fake_type",
            true,
            false,
            RestApiOperationParameterLocation.Query,
            defaultValue: "dv2");

        var sut = new RestApiOperation(
            "fake_id",
            new Uri("https://fake-random-test-host"),
            "/",
            HttpMethod.Get,
            "fake_description",
            new List<RestApiOperationParameter> { firstParameterMetadata, secondParameterMetadata },
            new Dictionary<string, string>());

        var arguments = new Dictionary<string, string>();

        // Act
        var url = sut.BuildOperationUrl(arguments);

        // Assert
        Assert.Equal("https://fake-random-test-host/?p1=dv1&p2=dv2", url.OriginalString);
    }

    [Fact]
    public void ShouldSkipNotRequiredQueryStringParametersIfTheirValuesMissing()
    {
        // Arrange
        var firstParameterMetadata = new RestApiOperationParameter(
            "p1",
            "fake_type",
            false,
            false,
            RestApiOperationParameterLocation.Query);

        var secondParameterMetadata = new RestApiOperationParameter(
            "p2",
            "fake_type",
            false,
            false,
            RestApiOperationParameterLocation.Query);

        var sut = new RestApiOperation(
            "fake_id",
            new Uri("https://fake-random-test-host"),
            "/",
            HttpMethod.Get,
            "fake_description",
            new List<RestApiOperationParameter> { firstParameterMetadata, secondParameterMetadata },
            new Dictionary<string, string>());

        var arguments = new Dictionary<string, string>
        {
            { "p2", "v2" }
        };

        // Act
        var url = sut.BuildOperationUrl(arguments);

        // Assert
        Assert.Equal("https://fake-random-test-host/?p2=v2", url.OriginalString);
    }

    [Fact]
    public void ShouldThrowExceptionIfNoValueIsProvideForRequiredQueryStringParameter()
    {
        // Arrange
        var firstParameterMetadata = new RestApiOperationParameter(
            "p1",
            "fake_type",
            true,
            false,
            RestApiOperationParameterLocation.Query);

        var secondParameterMetadata = new RestApiOperationParameter(
            "p2",
            "fake_type",
            false,
            false,
            RestApiOperationParameterLocation.Query);

        var sut = new RestApiOperation(
            "fake_id",
            new Uri("https://fake-random-test-host"),
            "/",
            HttpMethod.Get,
            "fake_description",
            new List<RestApiOperationParameter> { firstParameterMetadata, secondParameterMetadata },
            new Dictionary<string, string>());

        var arguments = new Dictionary<string, string>
        {
            { "p2", "v2" }
        };

        //Act and assert
        Assert.Throws<SKException>(() => sut.BuildOperationUrl(arguments));
    }

    [Theory]
    [InlineData(":", "%3a")]
    [InlineData("/", "%2f")]
    [InlineData("?", "%3f")]
    [InlineData("#", "%23")]
    public void ItShouldEncodeSpecialSymbolsInQueryStringValues(string specialSymbol, string encodedEquivalent)
    {
        // Arrange
        var metadata = new List<RestApiOperationParameter>
        {
            new RestApiOperationParameter("fake_query_param", "string", false, false, RestApiOperationParameterLocation.Query, RestApiOperationParameterStyle.Simple)
        };

        var arguments = new Dictionary<string, string>
        {
            { "fake_query_param", $"fake_query_param_value{specialSymbol}" }
        };

        var sut = new RestApiOperation("fake_id", new Uri("https://fake-random-test-host"), "fake_path", HttpMethod.Get, "fake_description", metadata, new Dictionary<string, string>());

        // Act
        var url = sut.BuildOperationUrl(arguments);

        // Assert
        Assert.NotNull(url);

        Assert.EndsWith(encodedEquivalent, url.OriginalString, StringComparison.Ordinal);
    }

    [Fact]
    public void ShouldBuildResourceUrlThatIncludesAllUrlComponents()
=======
    public void ShouldBuildResourceUrlWithoutQueryString()
>>>>>>> cbbfc881
    {
        // Arrange
        var firstParameterMetadata = new RestApiOperationParameter(
            "p1",
            "fake_type",
            false,
            false,
            RestApiOperationParameterLocation.Query,
            defaultValue: "dv1");

        var secondParameterMetadata = new RestApiOperationParameter(
            "p2",
            "fake_type",
            false,
            false,
            RestApiOperationParameterLocation.Query);

        var sut = new RestApiOperation(
            "fake_id",
            new Uri("https://fake-random-test-host"),
            "{fake-path}/",
            HttpMethod.Get,
            "fake_description",
            new List<RestApiOperationParameter> { firstParameterMetadata, secondParameterMetadata },
            new Dictionary<string, string>());

        var arguments = new Dictionary<string, string>
        {
            { "server-url", "https://fake-random-test-host-override" },
            { "fake-path", "fake-path-value" },
        };

        // Act
        var url = sut.BuildOperationUrl(arguments);

        // Assert
        Assert.Equal("https://fake-random-test-host-override/fake-path-value/", url.OriginalString);
    }

    [Fact]
    public void ItShouldRenderHeaderValuesFromArguments()
    {
        // Arrange
        var rawHeaders = new Dictionary<string, string>
        {
            { "fake_header_one", string.Empty },
            { "fake_header_two", string.Empty }
        };

        var arguments = new Dictionary<string, string>
        {
            { "fake_header_one", "fake_header_one_value" },
            { "fake_header_two", "fake_header_two_value" }
        };

        var sut = new RestApiOperation("fake_id", new Uri("http://fake_url"), "fake_path", HttpMethod.Get, "fake_description", new List<RestApiOperationParameter>(), rawHeaders);

        // Act
        var headers = sut.RenderHeaders(arguments);

        // Assert
        Assert.Equal(2, headers.Count);

        var headerOne = headers["fake_header_one"];
        Assert.Equal("fake_header_one_value", headerOne);

        var headerTwo = headers["fake_header_two"];
        Assert.Equal("fake_header_two_value", headerTwo);
    }

    [Fact]
    public void ItShouldUseHeaderValuesIfTheyAreAlreadyProvided()
    {
        // Arrange
        var rawHeaders = new Dictionary<string, string>
        {
            { "fake_header_one", "fake_header_one_value" },
            { "fake_header_two", "fake_header_two_value" }
        };

        var sut = new RestApiOperation("fake_id", new Uri("http://fake_url"), "fake_path", HttpMethod.Get, "fake_description", new List<RestApiOperationParameter>(),
            rawHeaders);

        // Act
        var headers = sut.RenderHeaders(new Dictionary<string, string>());

        // Assert
        Assert.Equal(2, headers.Count);

        var headerOne = headers["fake_header_one"];
        Assert.Equal("fake_header_one_value", headerOne);

        var headerTwo = headers["fake_header_two"];
        Assert.Equal("fake_header_two_value", headerTwo);
    }

    [Fact]
    public void ItShouldThrowExceptionIfHeadersHaveNoValuesAndHeadersMetadataNotSupplied()
    {
        // Arrange
        var rawHeaders = new Dictionary<string, string>
        {
            { "fake_header_one", string.Empty },
            { "fake_header_two", string.Empty }
        };

        var metadata = new List<RestApiOperationParameter>();

        var sut = new RestApiOperation("fake_id", new Uri("http://fake_url"), "fake_path", HttpMethod.Get, "fake_description", metadata, rawHeaders);

        // Act
        void Act() => sut.RenderHeaders(new Dictionary<string, string>());

        // Assert
        Assert.Throws<SKException>(Act);
    }

    [Fact]
    public void ShouldThrowExceptionIfNoValueProvidedForRequiredHeader()
    {
        // Arrange
        var rawHeaders = new Dictionary<string, string>
        {
            { "fake_header_one", string.Empty },
            { "fake_header_two", string.Empty }
        };

        var metadata = new List<RestApiOperationParameter>
        {
            new RestApiOperationParameter("fake_header_one", "string", true, false, RestApiOperationParameterLocation.Header, RestApiOperationParameterStyle.Simple),
            new RestApiOperationParameter("fake_header_two", "string", false, false, RestApiOperationParameterLocation.Header, RestApiOperationParameterStyle.Simple)
        };

        var sut = new RestApiOperation("fake_id", new Uri("http://fake_url"), "fake_path", HttpMethod.Get, "fake_description", metadata, rawHeaders);

        // Act
        void Act() => sut.RenderHeaders(new Dictionary<string, string>());

        // Assert
        Assert.Throws<SKException>(Act);
    }

    [Fact]
    public void ItShouldSkipOptionalHeaderHavingNeitherValueNorDefaultValue()
    {
        // Arrange
        var rawHeaders = new Dictionary<string, string>
        {
            { "fake_header_one", string.Empty },
            { "fake_header_two", string.Empty }
        };

        var metadata = new List<RestApiOperationParameter>
        {
            new RestApiOperationParameter("fake_header_one", "string", true, false, RestApiOperationParameterLocation.Header, RestApiOperationParameterStyle.Simple),
            new RestApiOperationParameter("fake_header_two", "string", false, false, RestApiOperationParameterLocation.Header, RestApiOperationParameterStyle.Simple)
        };

        var arguments = new Dictionary<string, string>
        {
            { "fake_header_one", "fake_header_one_value" }
        };

        var sut = new RestApiOperation("fake_id", new Uri("http://fake_url"), "fake_path", HttpMethod.Get, "fake_description", metadata, rawHeaders);

        // Act
        var headers = sut.RenderHeaders(arguments);

        // Assert
        Assert.Equal(1, headers.Count);

        var headerOne = headers["fake_header_one"];
        Assert.Equal("fake_header_one_value", headerOne);
    }

    [Fact]
    public void ShouldUseDefaultValueForOptionalHeaderIfNoValueProvided()
    {
        // Arrange
        var rawHeaders = new Dictionary<string, string>
        {
            { "fake_header_one", string.Empty },
            { "fake_header_two", string.Empty }
        };

        var metadata = new List<RestApiOperationParameter>
        {
            new RestApiOperationParameter("fake_header_one", "string", true, false, RestApiOperationParameterLocation.Header, RestApiOperationParameterStyle.Simple),
            new RestApiOperationParameter("fake_header_two", "string", false, false, RestApiOperationParameterLocation.Header, RestApiOperationParameterStyle.Simple, defaultValue: "fake_header_two_default_value")
        };

        var arguments = new Dictionary<string, string>
        {
            { "fake_header_one", "fake_header_one_value" } //Argument is only provided for the first parameter and not for the second one
        };

        var sut = new RestApiOperation("fake_id", new Uri("http://fake_url"), "fake_path", HttpMethod.Get, "fake_description", metadata, rawHeaders);

        // Act
        var headers = sut.RenderHeaders(arguments);

        // Assert
        Assert.Equal(2, headers.Count);

        var headerOne = headers["fake_header_one"];
        Assert.Equal("fake_header_one_value", headerOne);

        var headerTwo = headers["fake_header_two"];
        Assert.Equal("fake_header_two_default_value", headerTwo);
    }
<<<<<<< HEAD

    [Fact]
    public void ItShouldNotWrapQueryStringValuesOfStringTypeIntoSingleQuotes()
    {
        // Arrange
        var metadata = new List<RestApiOperationParameter>
        {
            new RestApiOperationParameter("fake_query_string_param", "string", false, false, RestApiOperationParameterLocation.Query, RestApiOperationParameterStyle.Simple)
        };

        var arguments = new Dictionary<string, string>
        {
            { "fake_query_string_param", "fake_query_string_param_value" }
        };

        var sut = new RestApiOperation("fake_id", new Uri("https://fake-random-test-host"), "fake_path", HttpMethod.Get, "fake_description", metadata, new Dictionary<string, string>());

        // Act
        var url = sut.BuildOperationUrl(arguments);

        // Assert
        Assert.NotNull(url);

        var parameterValue = HttpUtility.ParseQueryString(url.Query)["fake_query_string_param"];
        Assert.NotNull(parameterValue);
        Assert.Equal("fake_query_string_param_value", parameterValue); // Making sure that query string value of string type is not wrapped with quotes.
    }
=======
>>>>>>> cbbfc881
}<|MERGE_RESOLUTION|>--- conflicted
+++ resolved
@@ -117,28 +117,28 @@
     }
 
     [Fact]
-<<<<<<< HEAD
-    public void ShouldAddQueryStringParametersAndUseValuesFromArguments()
+    public void ShouldBuildResourceUrlWithoutQueryString()
     {
         // Arrange
         var firstParameterMetadata = new RestApiOperationParameter(
             "p1",
             "fake_type",
-            true,
-            false,
-            RestApiOperationParameterLocation.Query);
+            false,
+            false,
+            RestApiOperationParameterLocation.Query,
+            defaultValue: "dv1");
 
         var secondParameterMetadata = new RestApiOperationParameter(
             "p2",
             "fake_type",
-            true,
+            false,
             false,
             RestApiOperationParameterLocation.Query);
 
         var sut = new RestApiOperation(
             "fake_id",
             new Uri("https://fake-random-test-host"),
-            "/",
+            "{fake-path}/",
             HttpMethod.Get,
             "fake_description",
             new List<RestApiOperationParameter> { firstParameterMetadata, secondParameterMetadata },
@@ -146,192 +146,6 @@
 
         var arguments = new Dictionary<string, string>
         {
-            { "p1", "v1" },
-            { "p2", "v2" }
-        };
-
-        // Act
-        var url = sut.BuildOperationUrl(arguments);
-
-        // Assert
-        Assert.Equal("https://fake-random-test-host/?p1=v1&p2=v2", url.OriginalString);
-    }
-
-    [Fact]
-    public void ShouldAddQueryStringParametersAndUseTheirDefaultValues()
-    {
-        // Arrange
-        var firstParameterMetadata = new RestApiOperationParameter(
-            "p1",
-            "fake_type",
-            true,
-            false,
-            RestApiOperationParameterLocation.Query,
-            defaultValue: "dv1");
-
-        var secondParameterMetadata = new RestApiOperationParameter(
-            "p2",
-            "fake_type",
-            true,
-            false,
-            RestApiOperationParameterLocation.Query,
-            defaultValue: "dv2");
-
-        var sut = new RestApiOperation(
-            "fake_id",
-            new Uri("https://fake-random-test-host"),
-            "/",
-            HttpMethod.Get,
-            "fake_description",
-            new List<RestApiOperationParameter> { firstParameterMetadata, secondParameterMetadata },
-            new Dictionary<string, string>());
-
-        var arguments = new Dictionary<string, string>();
-
-        // Act
-        var url = sut.BuildOperationUrl(arguments);
-
-        // Assert
-        Assert.Equal("https://fake-random-test-host/?p1=dv1&p2=dv2", url.OriginalString);
-    }
-
-    [Fact]
-    public void ShouldSkipNotRequiredQueryStringParametersIfTheirValuesMissing()
-    {
-        // Arrange
-        var firstParameterMetadata = new RestApiOperationParameter(
-            "p1",
-            "fake_type",
-            false,
-            false,
-            RestApiOperationParameterLocation.Query);
-
-        var secondParameterMetadata = new RestApiOperationParameter(
-            "p2",
-            "fake_type",
-            false,
-            false,
-            RestApiOperationParameterLocation.Query);
-
-        var sut = new RestApiOperation(
-            "fake_id",
-            new Uri("https://fake-random-test-host"),
-            "/",
-            HttpMethod.Get,
-            "fake_description",
-            new List<RestApiOperationParameter> { firstParameterMetadata, secondParameterMetadata },
-            new Dictionary<string, string>());
-
-        var arguments = new Dictionary<string, string>
-        {
-            { "p2", "v2" }
-        };
-
-        // Act
-        var url = sut.BuildOperationUrl(arguments);
-
-        // Assert
-        Assert.Equal("https://fake-random-test-host/?p2=v2", url.OriginalString);
-    }
-
-    [Fact]
-    public void ShouldThrowExceptionIfNoValueIsProvideForRequiredQueryStringParameter()
-    {
-        // Arrange
-        var firstParameterMetadata = new RestApiOperationParameter(
-            "p1",
-            "fake_type",
-            true,
-            false,
-            RestApiOperationParameterLocation.Query);
-
-        var secondParameterMetadata = new RestApiOperationParameter(
-            "p2",
-            "fake_type",
-            false,
-            false,
-            RestApiOperationParameterLocation.Query);
-
-        var sut = new RestApiOperation(
-            "fake_id",
-            new Uri("https://fake-random-test-host"),
-            "/",
-            HttpMethod.Get,
-            "fake_description",
-            new List<RestApiOperationParameter> { firstParameterMetadata, secondParameterMetadata },
-            new Dictionary<string, string>());
-
-        var arguments = new Dictionary<string, string>
-        {
-            { "p2", "v2" }
-        };
-
-        //Act and assert
-        Assert.Throws<SKException>(() => sut.BuildOperationUrl(arguments));
-    }
-
-    [Theory]
-    [InlineData(":", "%3a")]
-    [InlineData("/", "%2f")]
-    [InlineData("?", "%3f")]
-    [InlineData("#", "%23")]
-    public void ItShouldEncodeSpecialSymbolsInQueryStringValues(string specialSymbol, string encodedEquivalent)
-    {
-        // Arrange
-        var metadata = new List<RestApiOperationParameter>
-        {
-            new RestApiOperationParameter("fake_query_param", "string", false, false, RestApiOperationParameterLocation.Query, RestApiOperationParameterStyle.Simple)
-        };
-
-        var arguments = new Dictionary<string, string>
-        {
-            { "fake_query_param", $"fake_query_param_value{specialSymbol}" }
-        };
-
-        var sut = new RestApiOperation("fake_id", new Uri("https://fake-random-test-host"), "fake_path", HttpMethod.Get, "fake_description", metadata, new Dictionary<string, string>());
-
-        // Act
-        var url = sut.BuildOperationUrl(arguments);
-
-        // Assert
-        Assert.NotNull(url);
-
-        Assert.EndsWith(encodedEquivalent, url.OriginalString, StringComparison.Ordinal);
-    }
-
-    [Fact]
-    public void ShouldBuildResourceUrlThatIncludesAllUrlComponents()
-=======
-    public void ShouldBuildResourceUrlWithoutQueryString()
->>>>>>> cbbfc881
-    {
-        // Arrange
-        var firstParameterMetadata = new RestApiOperationParameter(
-            "p1",
-            "fake_type",
-            false,
-            false,
-            RestApiOperationParameterLocation.Query,
-            defaultValue: "dv1");
-
-        var secondParameterMetadata = new RestApiOperationParameter(
-            "p2",
-            "fake_type",
-            false,
-            false,
-            RestApiOperationParameterLocation.Query);
-
-        var sut = new RestApiOperation(
-            "fake_id",
-            new Uri("https://fake-random-test-host"),
-            "{fake-path}/",
-            HttpMethod.Get,
-            "fake_description",
-            new List<RestApiOperationParameter> { firstParameterMetadata, secondParameterMetadata },
-            new Dictionary<string, string>());
-
-        var arguments = new Dictionary<string, string>
-        {
             { "server-url", "https://fake-random-test-host-override" },
             { "fake-path", "fake-path-value" },
         };
@@ -514,34 +328,4 @@
         var headerTwo = headers["fake_header_two"];
         Assert.Equal("fake_header_two_default_value", headerTwo);
     }
-<<<<<<< HEAD
-
-    [Fact]
-    public void ItShouldNotWrapQueryStringValuesOfStringTypeIntoSingleQuotes()
-    {
-        // Arrange
-        var metadata = new List<RestApiOperationParameter>
-        {
-            new RestApiOperationParameter("fake_query_string_param", "string", false, false, RestApiOperationParameterLocation.Query, RestApiOperationParameterStyle.Simple)
-        };
-
-        var arguments = new Dictionary<string, string>
-        {
-            { "fake_query_string_param", "fake_query_string_param_value" }
-        };
-
-        var sut = new RestApiOperation("fake_id", new Uri("https://fake-random-test-host"), "fake_path", HttpMethod.Get, "fake_description", metadata, new Dictionary<string, string>());
-
-        // Act
-        var url = sut.BuildOperationUrl(arguments);
-
-        // Assert
-        Assert.NotNull(url);
-
-        var parameterValue = HttpUtility.ParseQueryString(url.Query)["fake_query_string_param"];
-        Assert.NotNull(parameterValue);
-        Assert.Equal("fake_query_string_param_value", parameterValue); // Making sure that query string value of string type is not wrapped with quotes.
-    }
-=======
->>>>>>> cbbfc881
 }