--- conflicted
+++ resolved
@@ -4,11 +4,6 @@
 using System.IO;
 using System.Threading;
 using System.Threading.Tasks;
-<<<<<<< HEAD
-using Microsoft.Extensions.Logging.Abstractions;
-using Microsoft.SemanticKernel.Orchestration;
-=======
->>>>>>> 55dc7942
 using Microsoft.SemanticKernel.Skills.Document;
 using Microsoft.SemanticKernel.Skills.Document.FileSystem;
 using Moq;
@@ -18,11 +13,6 @@
 
 public class DocumentSkillTests
 {
-<<<<<<< HEAD
-    private readonly SKContext _context = new(new ContextVariables(), null, NullLogger.Instance);
-
-=======
->>>>>>> 55dc7942
     [Fact]
     public async Task ReadTextAsyncSucceedsAsync()
     {
