﻿// Copyright (c) Microsoft. All rights reserved.

using System.IO;
using System.Threading.Tasks;
using Microsoft.Extensions.Logging;
using Microsoft.Extensions.Logging.Abstractions;
using Microsoft.SemanticKernel.Orchestration;
using Microsoft.SemanticKernel.SkillDefinition;
using Microsoft.SemanticKernel.Skills.MsGraph.Diagnostics;

namespace Microsoft.SemanticKernel.Skills.MsGraph;

/// <summary>
/// Cloud drive skill (e.g. OneDrive).
/// </summary>
public class CloudDriveSkill
{
    /// <summary>
    /// <see cref="ContextVariables"/> parameter names.
    /// </summary>
    public static class Parameters
    {
        /// <summary>
        /// Document file path.
        /// </summary>
        public const string DestinationPath = "destinationPath";
    }

    private readonly ICloudDriveConnector _connector;
    private readonly ILogger<CloudDriveSkill> _logger;

    public CloudDriveSkill(ICloudDriveConnector connector, ILogger<CloudDriveSkill>? logger = null)
    {
        Ensure.NotNull(connector, nameof(connector));

        this._connector = connector;
        this._logger = logger ?? new NullLogger<CloudDriveSkill>();
    }

    /// <summary>
    /// Get the contents of a file stored in a cloud drive.
    /// </summary>
    [SKFunction("Get the contents of a file in a cloud drive.")]
    [SKFunctionInput(Description = "Path to file")]
    public async Task<string> GetFileContentAsync(string filePath, SKContext context)
    {
<<<<<<< HEAD
        if (this._logger.IsEnabled(LogLevel.Debug))
        {
            this._logger.LogDebug("Getting file content for '{0}'", filePath);
        }
        Stream fileContentStream = await this._connector.GetFileContentStreamAsync(filePath, context.CancellationToken);

        using StreamReader sr = new StreamReader(fileContentStream);
        string content = await sr.ReadToEndAsync();
        if (this._logger.IsEnabled(LogLevel.Debug))
        {
            this._logger.LogDebug("File content: {0}", content);
        }
=======
        this._logger.LogDebug("Getting file content for '{0}'", filePath);
        Stream fileContentStream = await this._connector.GetFileContentStreamAsync(filePath, context.CancellationToken).ConfigureAwait(false);

        using StreamReader sr = new StreamReader(fileContentStream);
        string content = await sr.ReadToEndAsync().ConfigureAwait(false);
        this._logger.LogDebug("File content: {0}", content);
>>>>>>> 87bd0b4b
        return content;
    }

    /// <summary>
    /// Upload a small file to OneDrive (less than 4MB).
    /// </summary>
    [SKFunction("Upload a small file to OneDrive (less than 4MB).")]
    public async Task UploadFileAsync(string filePath, SKContext context)
    {
        if (!context.Variables.Get(Parameters.DestinationPath, out string destinationPath))
        {
            context.Fail($"Missing variable {Parameters.DestinationPath}.");
            return;
        }

        if (this._logger.IsEnabled(LogLevel.Debug))
        {
            this._logger.LogDebug("Uploading file '{0}'", filePath);
        }

        // TODO Add support for large file uploads (i.e. upload sessions)

        try
        {
            await this._connector.UploadSmallFileAsync(filePath, destinationPath, context.CancellationToken).ConfigureAwait(false);
        }
        catch (IOException ex)
        {
            context.Fail(ex.Message, ex);
        }
    }

    /// <summary>
    /// Create a sharable link to a file stored in a cloud drive.
    /// </summary>
    [SKFunction("Create a sharable link to a file stored in a cloud drive.")]
    [SKFunctionInput(Description = "Path to file")]
    public async Task<string> CreateLinkAsync(string filePath, SKContext context)
    {
        if (this._logger.IsEnabled(LogLevel.Debug))
        {
            this._logger.LogDebug("Creating link for '{0}'", filePath);
        }
        const string type = "view"; // TODO expose this as an SK variable
        const string scope = "anonymous"; // TODO expose this as an SK variable

        return await this._connector.CreateShareLinkAsync(filePath, type, scope, context.CancellationToken).ConfigureAwait(false);
    }
}<|MERGE_RESOLUTION|>--- conflicted
+++ resolved
@@ -44,27 +44,19 @@
     [SKFunctionInput(Description = "Path to file")]
     public async Task<string> GetFileContentAsync(string filePath, SKContext context)
     {
-<<<<<<< HEAD
         if (this._logger.IsEnabled(LogLevel.Debug))
         {
             this._logger.LogDebug("Getting file content for '{0}'", filePath);
         }
-        Stream fileContentStream = await this._connector.GetFileContentStreamAsync(filePath, context.CancellationToken);
+        Stream fileContentStream = await this._connector.GetFileContentStreamAsync(filePath, context.CancellationToken).ConfigureAwait(false);
 
         using StreamReader sr = new StreamReader(fileContentStream);
-        string content = await sr.ReadToEndAsync();
+        string content = await sr.ReadToEndAsync().ConfigureAwait(false);
         if (this._logger.IsEnabled(LogLevel.Debug))
         {
             this._logger.LogDebug("File content: {0}", content);
         }
-=======
-        this._logger.LogDebug("Getting file content for '{0}'", filePath);
-        Stream fileContentStream = await this._connector.GetFileContentStreamAsync(filePath, context.CancellationToken).ConfigureAwait(false);
 
-        using StreamReader sr = new StreamReader(fileContentStream);
-        string content = await sr.ReadToEndAsync().ConfigureAwait(false);
-        this._logger.LogDebug("File content: {0}", content);
->>>>>>> 87bd0b4b
         return content;
     }
 
