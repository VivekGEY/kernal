﻿// Copyright (c) Microsoft. All rights reserved.

using System;
using System.Collections.Generic;
using System.IO;
using System.Net.Http;
using System.Threading.Tasks;
using Microsoft.Extensions.Logging;
using Microsoft.Extensions.Logging.Abstractions;
using Microsoft.SemanticKernel.Orchestration;
using Microsoft.SemanticKernel.SkillDefinition;

namespace Microsoft.SemanticKernel.Skills.Web;

/// <summary>
/// Skill to download web files.
/// </summary>
public class WebFileDownloadSkill : IDisposable
{
    /// <summary>
    /// Parameter names.
    /// <see cref="ContextVariables"/>
    /// </summary>
    public static class Parameters
    {
        /// <summary>
        /// Where to save file.
        /// </summary>
        public const string FilePath = "filePath";
    }

    private readonly ILogger _logger;
    private readonly HttpClientHandler _httpClientHandler;
    private readonly HttpClient _httpClient;

    /// <summary>
    /// Constructor for WebFileDownloadSkill.
    /// </summary>
    /// <param name="logger">Optional logger.</param>
    public WebFileDownloadSkill(ILogger<WebFileDownloadSkill>? logger = null)
    {
        this._logger = logger ?? NullLogger<WebFileDownloadSkill>.Instance;
        this._httpClientHandler = new() { CheckCertificateRevocationList = true };
        this._httpClient = new HttpClient(this._httpClientHandler);
    }

    /// <summary>
    /// Downloads a file to a local file path.
    /// </summary>
    /// <param name="source">URI of file to download</param>
    /// <param name="context">Semantic Kernel context</param>
    /// <returns>Task.</returns>
    /// <exception cref="KeyNotFoundException">Thrown when the location where to download the file is not provided</exception>
    [SKFunction("Downloads a file to local storage")]
    [SKFunctionName("DownloadToFile")]
    [SKFunctionInput(Description = "URL of file to download")]
    [SKFunctionContextParameter(Name = Parameters.FilePath, Description = "Path where to save file locally")]
    public async Task DownloadToFileAsync(string source, SKContext context)
    {
        if (this._logger.IsEnabled(LogLevel.Debug))
        {
            this._logger.LogDebug($"{nameof(this.DownloadToFileAsync)} got called");
        }

        if (!context.Variables.Get(Parameters.FilePath, out string filePath))
        {
            if (this._logger.IsEnabled(LogLevel.Error))
            {
                this._logger.LogError($"Missing context variable in {nameof(this.DownloadToFileAsync)}");
            }
            string errorMessage = $"Missing variable {Parameters.FilePath}";
            context.Fail(errorMessage);

            return;
        }

<<<<<<< HEAD
        if (this._logger.IsEnabled(LogLevel.Debug))
        {
            this._logger.LogDebug("Sending GET request for {0}", source);
        }
        using HttpResponseMessage response = await this._httpClient.GetAsync(new Uri(source), HttpCompletionOption.ResponseHeadersRead, context.CancellationToken);
=======
        this._logger.LogDebug("Sending GET request for {0}", source);
        using HttpResponseMessage response = await this._httpClient.GetAsync(new Uri(source), HttpCompletionOption.ResponseHeadersRead, context.CancellationToken).ConfigureAwait(false);
>>>>>>> 87bd0b4b
        response.EnsureSuccessStatusCode();
        if (this._logger.IsEnabled(LogLevel.Debug))
        {
            this._logger.LogDebug("Response received: {0}", response.StatusCode);
        }

        using Stream webStream = await response.Content.ReadAsStreamAsync().ConfigureAwait(false);
        using FileStream outputFileStream = new(Environment.ExpandEnvironmentVariables(filePath), FileMode.Create);

        await webStream.CopyToAsync(outputFileStream, 81920 /*same value used by default*/, cancellationToken: context.CancellationToken).ConfigureAwait(false);
    }

    /// <summary>
    /// Implementation of IDisposable.
    /// </summary>
    public void Dispose()
    {
        // Do not change this code. Put cleanup code in 'Dispose(bool disposing)' method
        this.Dispose(disposing: true);
        GC.SuppressFinalize(this);
    }

    /// <summary>
    /// Code that does the actual disposal of resources.
    /// </summary>
    /// <param name="disposing">Dispose of resources only if this is true.</param>
    protected virtual void Dispose(bool disposing)
    {
        if (disposing)
        {
            this._httpClient.Dispose();
            this._httpClientHandler.Dispose();
        }
    }
}<|MERGE_RESOLUTION|>--- conflicted
+++ resolved
@@ -74,16 +74,11 @@
             return;
         }
 
-<<<<<<< HEAD
         if (this._logger.IsEnabled(LogLevel.Debug))
         {
             this._logger.LogDebug("Sending GET request for {0}", source);
         }
-        using HttpResponseMessage response = await this._httpClient.GetAsync(new Uri(source), HttpCompletionOption.ResponseHeadersRead, context.CancellationToken);
-=======
-        this._logger.LogDebug("Sending GET request for {0}", source);
         using HttpResponseMessage response = await this._httpClient.GetAsync(new Uri(source), HttpCompletionOption.ResponseHeadersRead, context.CancellationToken).ConfigureAwait(false);
->>>>>>> 87bd0b4b
         response.EnsureSuccessStatusCode();
         if (this._logger.IsEnabled(LogLevel.Debug))
         {
