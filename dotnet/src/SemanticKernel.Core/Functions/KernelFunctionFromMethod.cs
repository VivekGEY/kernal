--- conflicted
+++ resolved
@@ -55,11 +55,6 @@
             throw new ArgumentNullException(nameof(target), "Target must not be null for an instance method.");
         }
 
-<<<<<<< HEAD
-=======
-        ILogger logger = loggerFactory?.CreateLogger(method.DeclaringType ?? typeof(KernelFunctionFromPrompt)) ?? NullLogger.Instance;
-
->>>>>>> 13a4b4e9
         MethodDetails methodDetails = GetMethodDetails(functionName, method, target);
         var result = new KernelFunctionFromMethod(
             methodDetails.Function,
@@ -284,19 +279,12 @@
 
         if (type == typeof(ILogger))
         {
-<<<<<<< HEAD
-            TrackUniqueParameterType(ref hasLoggerParam, method, $"At most one {nameof(ILogger)}/{nameof(ILoggerFactory)} parameter is permitted.");
-            return type == typeof(ILogger) ?
-                ((KernelFunction _, Kernel kernel, KernelArguments _, CancellationToken _) => kernel.LoggerFactory.CreateLogger(method?.DeclaringType ?? typeof(KernelFunctionFromPrompt)) ?? NullLogger.Instance, null) :
-                ((KernelFunction _, Kernel kernel, KernelArguments _, CancellationToken _) => kernel.LoggerFactory, null);
-=======
             return ((KernelFunction _, Kernel kernel, KernelArguments _, CancellationToken _) => kernel.LoggerFactory.CreateLogger(method?.DeclaringType ?? typeof(KernelFunctionFromPrompt)) ?? NullLogger.Instance, null);
         }
 
         if (type == typeof(IAIServiceSelector))
         {
             return ((KernelFunction _, Kernel kernel, KernelArguments _, CancellationToken _) => kernel.ServiceSelector, null);
->>>>>>> 13a4b4e9
         }
 
         if (type == typeof(CultureInfo) || type == typeof(IFormatProvider))
