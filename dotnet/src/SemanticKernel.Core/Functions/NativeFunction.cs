--- conflicted
+++ resolved
@@ -416,10 +416,7 @@
         return new MethodDetails
         {
             Function = Function,
-<<<<<<< HEAD
             StreamingFunc = StreamingFunction,
-=======
->>>>>>> 6f7cd6a9
             Name = functionName!,
             Description = method.GetCustomAttribute<DescriptionAttribute>(inherit: true)?.Description ?? "",
             Parameters = stringParameterViews,
