﻿// Copyright (c) Microsoft. All rights reserved.

using System;
using System.Collections.Generic;
using System.Diagnostics;
using System.Linq;
using System.Runtime.CompilerServices;
using System.Text.Json;
using System.Threading;
using System.Threading.Tasks;
using Microsoft.Extensions.Logging;
using Microsoft.Extensions.Logging.Abstractions;
using Microsoft.SemanticKernel.AI;
using Microsoft.SemanticKernel.AI.TextCompletion;
using Microsoft.SemanticKernel.Events;
using Microsoft.SemanticKernel.Orchestration;

#pragma warning disable IDE0130
// ReSharper disable once CheckNamespace - Using the main namespace
namespace Microsoft.SemanticKernel;
#pragma warning restore IDE0130

/// <summary>
/// A Semantic Kernel "Semantic" prompt function.
/// </summary>
[DebuggerDisplay("{DebuggerDisplay,nq}")]
internal sealed class KernelFunctionFromPrompt : KernelFunction
{
    // TODO: Revise these Create method XML comments

    /// <summary>
    /// Creates a string-to-string semantic function, with no direct support for input context.
    /// The function can be referenced in templates and will receive the context, but when invoked programmatically you
    /// can only pass in a string in input and receive a string in output.
    /// </summary>
    /// <param name="promptTemplate">Plain language definition of the semantic function, using SK template language</param>
    /// <param name="executionSettings">Optional LLM request settings</param>
    /// <param name="functionName">A name for the given function. The name can be referenced in templates and used by the pipeline planner.</param>
    /// <param name="description">Optional description, useful for the planner</param>
    /// <param name="promptTemplateFactory">Optional: Prompt template factory</param>
    /// <param name="loggerFactory">Logger factory</param>
    /// <returns>A function ready to use</returns>
    public static KernelFunction Create(
        string promptTemplate,
        PromptExecutionSettings? executionSettings = null,
        string? functionName = null,
        string? description = null,
        IPromptTemplateFactory? promptTemplateFactory = null,
        ILoggerFactory? loggerFactory = null)
    {
        var promptConfig = new PromptTemplateConfig
        {
            Name = functionName ?? RandomFunctionName(),
            Description = description ?? "Generic function, unknown purpose",
            Template = promptTemplate
        };

        if (executionSettings is not null)
        {
            promptConfig.ExecutionSettings.Add(executionSettings);
        }

        var factory = promptTemplateFactory ?? new KernelPromptTemplateFactory(loggerFactory);

        return Create(
            promptTemplate: factory.Create(promptConfig),
            promptConfig: promptConfig,
            loggerFactory: loggerFactory);
    }

    /// <summary>
    /// Creates a string-to-string semantic function, with no direct support for input context.
    /// The function can be referenced in templates and will receive the context, but when invoked programmatically you
    /// can only pass in a string in input and receive a string in output.
    /// </summary>
    /// <param name="promptConfig">Prompt template configuration</param>
    /// <param name="promptTemplateFactory">Optional: Prompt template factory</param>
    /// <param name="loggerFactory">Logger factory</param>
    /// <returns>A function ready to use</returns>
    public static KernelFunction Create(
        PromptTemplateConfig promptConfig,
        IPromptTemplateFactory? promptTemplateFactory = null,
        ILoggerFactory? loggerFactory = null)
    {
        var factory = promptTemplateFactory ?? new KernelPromptTemplateFactory(loggerFactory);

        return Create(
            promptTemplate: factory.Create(promptConfig),
            promptConfig: promptConfig,
            loggerFactory: loggerFactory);
    }

    /// <summary>
    /// Allow to define a semantic function passing in the definition in natural language, i.e. the prompt template.
    /// </summary>
    /// <param name="promptTemplate">Plain language definition of the semantic function, using SK template language</param>
    /// <param name="promptConfig">Prompt template configuration.</param>
    /// <param name="loggerFactory">Logger factory</param>
    /// <returns>A function ready to use</returns>
    public static KernelFunction Create(
        IPromptTemplate promptTemplate,
        PromptTemplateConfig promptConfig,
        ILoggerFactory? loggerFactory = null)
    {
        Verify.NotNull(promptTemplate);
        Verify.NotNull(promptConfig);

        if (string.IsNullOrEmpty(promptConfig.Name))
        {
            promptConfig.Name = RandomFunctionName();
        }
        Verify.ValidFunctionName(promptConfig.Name);

        return new KernelFunctionFromPrompt(
            template: promptTemplate,
            promptConfig: promptConfig,
            loggerFactory: loggerFactory);
    }

    /// <inheritdoc/>
    protected override async Task<FunctionResult> InvokeCoreAsync(
        Kernel kernel,
<<<<<<< HEAD
        KernelFunctionArguments arguments,
=======
        ContextVariables variables,
        PromptExecutionSettings? executionSettings = null,
>>>>>>> 40b0af61
        CancellationToken cancellationToken = default)
    {
        this.AddDefaultValues(arguments);

        try
        {
<<<<<<< HEAD
            (var textCompletion, var renderedPrompt, var renderedEventArgs) = await this.RenderPromptAsync(kernel, arguments, cancellationToken).ConfigureAwait(false);
=======
            (var textCompletion, var defaultRequestSettings, var renderedPrompt, var renderedEventArgs) = await this.RenderPromptAsync(kernel, variables, executionSettings, cancellationToken).ConfigureAwait(false);
>>>>>>> 40b0af61
            if (renderedEventArgs?.CancelToken.IsCancellationRequested ?? false)
            {
                return new FunctionResult(this.Name)
                {
                    IsCancellationRequested = true
                };
            }

<<<<<<< HEAD
            IReadOnlyList<ITextResult> completionResults = await textCompletion.GetCompletionsAsync(renderedPrompt, arguments.ExecutionSettings, cancellationToken).ConfigureAwait(false);
=======
            IReadOnlyList<ITextResult> completionResults = await textCompletion.GetCompletionsAsync(renderedPrompt, executionSettings ?? defaultRequestSettings, cancellationToken).ConfigureAwait(false);
            string completion = await GetCompletionsResultContentAsync(completionResults, cancellationToken).ConfigureAwait(false);
>>>>>>> 40b0af61

            string completion = await GetCompletionsResultContentAsync(completionResults, cancellationToken).ConfigureAwait(false);

            var modelResults = completionResults.Select(c => c.ModelResult).ToArray();

            var result = new FunctionResult(this.Name, completion, kernel.Culture);
            result.Metadata.Add(AIFunctionResultExtensions.ModelResultsMetadataKey, modelResults);
            result.Metadata.Add(KernelEventArgsExtensions.RenderedPromptMetadataKey, renderedPrompt);

            return result;
        }
        catch (Exception ex) when (!ex.IsCriticalException())
        {
            this._logger?.LogError(ex, "Prompt function {Name} execution failed with error {Error}", this.Name, ex.Message);
            throw;
        }
    }

    protected override async IAsyncEnumerable<T> InvokeCoreStreamingAsync<T>(
        Kernel kernel,
<<<<<<< HEAD
        KernelFunctionArguments arguments,
=======
        ContextVariables variables,
        PromptExecutionSettings? executionSettings = null,
>>>>>>> 40b0af61
        [EnumeratorCancellation] CancellationToken cancellationToken = default)
    {
        this.AddDefaultValues(arguments);

<<<<<<< HEAD
        (var textCompletion, var renderedPrompt, var renderedEventArgs) = await this.RenderPromptAsync(kernel, arguments, cancellationToken).ConfigureAwait(false);
=======
        (var textCompletion, var defaultRequestSettings, var renderedPrompt, var renderedEventArgs) = await this.RenderPromptAsync(kernel, variables, executionSettings, cancellationToken).ConfigureAwait(false);
>>>>>>> 40b0af61
        if (renderedEventArgs?.CancelToken.IsCancellationRequested ?? false)
        {
            yield break;
        }

<<<<<<< HEAD
        await foreach (T genericChunk in textCompletion.GetStreamingContentAsync<T>(renderedPrompt, arguments.ExecutionSettings, cancellationToken))
=======
        await foreach (T genericChunk in textCompletion.GetStreamingContentAsync<T>(renderedPrompt, executionSettings ?? defaultRequestSettings, cancellationToken))
>>>>>>> 40b0af61
        {
            cancellationToken.ThrowIfCancellationRequested();
            yield return genericChunk;
        }

        // There is no post cancellation check to override the result as the stream data was already sent.
    }

    /// <summary>
    /// JSON serialized string representation of the function.
    /// </summary>
    public override string ToString() => JsonSerializer.Serialize(this);

    private KernelFunctionFromPrompt(
        IPromptTemplate template,
        PromptTemplateConfig promptConfig,
        ILoggerFactory? loggerFactory = null) : base(promptConfig.Name, promptConfig.Description, promptConfig.GetKernelParametersMetadata(), null, promptConfig.ExecutionSettings)
    {
        this._logger = loggerFactory is not null ? loggerFactory.CreateLogger(typeof(KernelFunctionFactory)) : NullLogger.Instance;

        this._promptTemplate = template;
        this._promptConfig = promptConfig;
    }

    #region private

    private readonly ILogger _logger;
    private readonly PromptTemplateConfig _promptConfig;
    private readonly IPromptTemplate _promptTemplate;

    private static async Task<string> GetCompletionsResultContentAsync(IReadOnlyList<ITextResult> completions, CancellationToken cancellationToken = default)
    {
        // To avoid any unexpected behavior we only take the first completion result (when running from the Kernel)
        return await completions[0].GetCompletionAsync(cancellationToken).ConfigureAwait(false);
    }

    [DebuggerBrowsable(DebuggerBrowsableState.Never)]
    private string DebuggerDisplay => string.IsNullOrWhiteSpace(this.Description) ? this.Name : $"{this.Name} ({this.Description})";

    /// <summary>Add default values to the context variables if the variable is not defined</summary>
    private void AddDefaultValues(KernelFunctionArguments arguments)
    {
        foreach (var parameter in this._promptConfig.InputParameters)
        {
            if (!arguments.ContainsKey(parameter.Name) && parameter.DefaultValue != null)
            {
                arguments[parameter.Name] = parameter.DefaultValue;
            }
        }
    }

<<<<<<< HEAD
    private async Task<(ITextCompletion, string, PromptRenderedEventArgs?)> RenderPromptAsync(Kernel kernel, KernelFunctionArguments arguments, CancellationToken cancellationToken)
    {
        var serviceSelector = kernel.ServiceSelector;
        (var textCompletion, var defaultRequestSettings) = serviceSelector.SelectAIService<ITextCompletion>(kernel, this, new KernelFunctionArguments());
        Verify.NotNull(textCompletion);

        arguments.ExecutionSettings ??= defaultRequestSettings;

        kernel.OnPromptRendering(this, arguments);
=======
    private async Task<(ITextCompletion, PromptExecutionSettings?, string, PromptRenderedEventArgs?)> RenderPromptAsync(Kernel kernel, ContextVariables variables, PromptExecutionSettings? executionSettings, CancellationToken cancellationToken)
    {
        var serviceSelector = kernel.GetService<IAIServiceSelector>();
        (var textCompletion, var defaultRequestSettings) = serviceSelector.SelectAIService<ITextCompletion>(kernel, variables, this);
        Verify.NotNull(textCompletion);

        kernel.OnPromptRendering(this, variables, executionSettings ?? defaultRequestSettings);
>>>>>>> 40b0af61

        var renderedPrompt = await this._promptTemplate.RenderAsync(kernel, arguments, cancellationToken).ConfigureAwait(false);

        var renderedEventArgs = kernel.OnPromptRendered(this, arguments, renderedPrompt);

        return (textCompletion, renderedPrompt, renderedEventArgs);
    }

    /// <summary>Create a random, valid function name.</summary>
    private static string RandomFunctionName() => $"func{Guid.NewGuid():N}";

    #endregion
}<|MERGE_RESOLUTION|>--- conflicted
+++ resolved
@@ -120,23 +120,14 @@
     /// <inheritdoc/>
     protected override async Task<FunctionResult> InvokeCoreAsync(
         Kernel kernel,
-<<<<<<< HEAD
         KernelFunctionArguments arguments,
-=======
-        ContextVariables variables,
-        PromptExecutionSettings? executionSettings = null,
->>>>>>> 40b0af61
         CancellationToken cancellationToken = default)
     {
         this.AddDefaultValues(arguments);
 
         try
         {
-<<<<<<< HEAD
             (var textCompletion, var renderedPrompt, var renderedEventArgs) = await this.RenderPromptAsync(kernel, arguments, cancellationToken).ConfigureAwait(false);
-=======
-            (var textCompletion, var defaultRequestSettings, var renderedPrompt, var renderedEventArgs) = await this.RenderPromptAsync(kernel, variables, executionSettings, cancellationToken).ConfigureAwait(false);
->>>>>>> 40b0af61
             if (renderedEventArgs?.CancelToken.IsCancellationRequested ?? false)
             {
                 return new FunctionResult(this.Name)
@@ -145,12 +136,7 @@
                 };
             }
 
-<<<<<<< HEAD
             IReadOnlyList<ITextResult> completionResults = await textCompletion.GetCompletionsAsync(renderedPrompt, arguments.ExecutionSettings, cancellationToken).ConfigureAwait(false);
-=======
-            IReadOnlyList<ITextResult> completionResults = await textCompletion.GetCompletionsAsync(renderedPrompt, executionSettings ?? defaultRequestSettings, cancellationToken).ConfigureAwait(false);
-            string completion = await GetCompletionsResultContentAsync(completionResults, cancellationToken).ConfigureAwait(false);
->>>>>>> 40b0af61
 
             string completion = await GetCompletionsResultContentAsync(completionResults, cancellationToken).ConfigureAwait(false);
 
@@ -171,31 +157,18 @@
 
     protected override async IAsyncEnumerable<T> InvokeCoreStreamingAsync<T>(
         Kernel kernel,
-<<<<<<< HEAD
         KernelFunctionArguments arguments,
-=======
-        ContextVariables variables,
-        PromptExecutionSettings? executionSettings = null,
->>>>>>> 40b0af61
         [EnumeratorCancellation] CancellationToken cancellationToken = default)
     {
         this.AddDefaultValues(arguments);
 
-<<<<<<< HEAD
         (var textCompletion, var renderedPrompt, var renderedEventArgs) = await this.RenderPromptAsync(kernel, arguments, cancellationToken).ConfigureAwait(false);
-=======
-        (var textCompletion, var defaultRequestSettings, var renderedPrompt, var renderedEventArgs) = await this.RenderPromptAsync(kernel, variables, executionSettings, cancellationToken).ConfigureAwait(false);
->>>>>>> 40b0af61
         if (renderedEventArgs?.CancelToken.IsCancellationRequested ?? false)
         {
             yield break;
         }
 
-<<<<<<< HEAD
         await foreach (T genericChunk in textCompletion.GetStreamingContentAsync<T>(renderedPrompt, arguments.ExecutionSettings, cancellationToken))
-=======
-        await foreach (T genericChunk in textCompletion.GetStreamingContentAsync<T>(renderedPrompt, executionSettings ?? defaultRequestSettings, cancellationToken))
->>>>>>> 40b0af61
         {
             cancellationToken.ThrowIfCancellationRequested();
             yield return genericChunk;
@@ -247,25 +220,15 @@
         }
     }
 
-<<<<<<< HEAD
     private async Task<(ITextCompletion, string, PromptRenderedEventArgs?)> RenderPromptAsync(Kernel kernel, KernelFunctionArguments arguments, CancellationToken cancellationToken)
     {
-        var serviceSelector = kernel.ServiceSelector;
-        (var textCompletion, var defaultRequestSettings) = serviceSelector.SelectAIService<ITextCompletion>(kernel, this, new KernelFunctionArguments());
+        var serviceSelector = kernel.GetService<IAIServiceSelector>();
+        (var textCompletion, var defaultRequestSettings) = serviceSelector.SelectAIService<ITextCompletion>(kernel, this, arguments);
         Verify.NotNull(textCompletion);
 
         arguments.ExecutionSettings ??= defaultRequestSettings;
 
         kernel.OnPromptRendering(this, arguments);
-=======
-    private async Task<(ITextCompletion, PromptExecutionSettings?, string, PromptRenderedEventArgs?)> RenderPromptAsync(Kernel kernel, ContextVariables variables, PromptExecutionSettings? executionSettings, CancellationToken cancellationToken)
-    {
-        var serviceSelector = kernel.GetService<IAIServiceSelector>();
-        (var textCompletion, var defaultRequestSettings) = serviceSelector.SelectAIService<ITextCompletion>(kernel, variables, this);
-        Verify.NotNull(textCompletion);
-
-        kernel.OnPromptRendering(this, variables, executionSettings ?? defaultRequestSettings);
->>>>>>> 40b0af61
 
         var renderedPrompt = await this._promptTemplate.RenderAsync(kernel, arguments, cancellationToken).ConfigureAwait(false);
 
