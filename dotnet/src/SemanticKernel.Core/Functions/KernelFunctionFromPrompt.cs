﻿// Copyright (c) Microsoft. All rights reserved.

using System;
using System.Collections.Generic;
using System.Diagnostics;
using System.Linq;
using System.Runtime.CompilerServices;
using System.Text.Json;
using System.Threading;
using System.Threading.Tasks;
using Microsoft.Extensions.Logging;
using Microsoft.Extensions.Logging.Abstractions;
using Microsoft.SemanticKernel.AI;
using Microsoft.SemanticKernel.AI.TextCompletion;
using Microsoft.SemanticKernel.Events;

#pragma warning disable IDE0130
// ReSharper disable once CheckNamespace - Using the main namespace
namespace Microsoft.SemanticKernel;
#pragma warning restore IDE0130

/// <summary>
/// A Semantic Kernel "Semantic" prompt function.
/// </summary>
[DebuggerDisplay("{DebuggerDisplay,nq}")]
internal sealed class KernelFunctionFromPrompt : KernelFunction
{
    // TODO: Revise these Create method XML comments

    /// <summary>
    /// Creates a string-to-string semantic function, with no direct support for input context.
    /// The function can be referenced in templates and will receive the context, but when invoked programmatically you
    /// can only pass in a string in input and receive a string in output.
    /// </summary>
    /// <param name="promptTemplate">Plain language definition of the semantic function, using SK template language</param>
    /// <param name="executionSettings">Optional LLM request settings</param>
    /// <param name="functionName">A name for the given function. The name can be referenced in templates and used by the pipeline planner.</param>
    /// <param name="description">Optional description, useful for the planner</param>
    /// <param name="promptTemplateFactory">Optional: Prompt template factory</param>
    /// <param name="loggerFactory">Logger factory</param>
    /// <returns>A function ready to use</returns>
    public static KernelFunction Create(
        string promptTemplate,
        PromptExecutionSettings? executionSettings = null,
        string? functionName = null,
        string? description = null,
        IPromptTemplateFactory? promptTemplateFactory = null,
        ILoggerFactory? loggerFactory = null)
    {
        var promptConfig = new PromptTemplateConfig
        {
            Name = functionName ?? RandomFunctionName(),
            Description = description ?? "Generic function, unknown purpose",
            Template = promptTemplate
        };

        if (executionSettings is not null)
        {
            promptConfig.ExecutionSettings.Add(executionSettings);
        }

        var factory = promptTemplateFactory ?? new KernelPromptTemplateFactory(loggerFactory);

        return Create(
            promptTemplate: factory.Create(promptConfig),
            promptConfig: promptConfig,
            loggerFactory: loggerFactory);
    }

    /// <summary>
    /// Creates a string-to-string semantic function, with no direct support for input context.
    /// The function can be referenced in templates and will receive the context, but when invoked programmatically you
    /// can only pass in a string in input and receive a string in output.
    /// </summary>
    /// <param name="promptConfig">Prompt template configuration</param>
    /// <param name="promptTemplateFactory">Optional: Prompt template factory</param>
    /// <param name="loggerFactory">Logger factory</param>
    /// <returns>A function ready to use</returns>
    public static KernelFunction Create(
        PromptTemplateConfig promptConfig,
        IPromptTemplateFactory? promptTemplateFactory = null,
        ILoggerFactory? loggerFactory = null)
    {
        var factory = promptTemplateFactory ?? new KernelPromptTemplateFactory(loggerFactory);

        return Create(
            promptTemplate: factory.Create(promptConfig),
            promptConfig: promptConfig,
            loggerFactory: loggerFactory);
    }

    /// <summary>
    /// Allow to define a semantic function passing in the definition in natural language, i.e. the prompt template.
    /// </summary>
    /// <param name="promptTemplate">Plain language definition of the semantic function, using SK template language</param>
    /// <param name="promptConfig">Prompt template configuration.</param>
    /// <param name="loggerFactory">Logger factory</param>
    /// <returns>A function ready to use</returns>
    public static KernelFunction Create(
        IPromptTemplate promptTemplate,
        PromptTemplateConfig promptConfig,
        ILoggerFactory? loggerFactory = null)
    {
        Verify.NotNull(promptTemplate);
        Verify.NotNull(promptConfig);

        if (string.IsNullOrEmpty(promptConfig.Name))
        {
            promptConfig.Name = RandomFunctionName();
        }
        Verify.ValidFunctionName(promptConfig.Name);

        return new KernelFunctionFromPrompt(
            template: promptTemplate,
            promptConfig: promptConfig,
            loggerFactory: loggerFactory);
    }

    /// <inheritdoc/>
    protected override async Task<FunctionResult> InvokeCoreAsync(
        Kernel kernel,
        KernelFunctionArguments arguments,
        CancellationToken cancellationToken = default)
    {
        this.AddDefaultValues(arguments);

        try
        {
            (var textCompletion, var renderedPrompt, var renderedEventArgs) = await this.RenderPromptAsync(kernel, arguments, cancellationToken).ConfigureAwait(false);
            if (renderedEventArgs?.CancelToken.IsCancellationRequested ?? false)
            {
                return new FunctionResult(this.Name)
                {
                    IsCancellationRequested = true
                };
            }

<<<<<<< HEAD
            IReadOnlyList<ITextResult> completionResults = await textCompletion.GetCompletionsAsync(renderedPrompt, executionSettings ?? defaultRequestSettings, kernel, cancellationToken).ConfigureAwait(false);
            string completion = await GetCompletionsResultContentAsync(completionResults, cancellationToken).ConfigureAwait(false);
=======
            IReadOnlyList<ITextResult> completionResults = await textCompletion.GetCompletionsAsync(renderedPrompt, arguments.ExecutionSettings, cancellationToken).ConfigureAwait(false);
>>>>>>> e8ed55bc

            string completion = await GetCompletionsResultContentAsync(completionResults, cancellationToken).ConfigureAwait(false);

            var modelResults = completionResults.Select(c => c.ModelResult).ToArray();

            var result = new FunctionResult(this.Name, completion, kernel.Culture);
            result.Metadata.Add(AIFunctionResultExtensions.ModelResultsMetadataKey, modelResults);
            result.Metadata.Add(KernelEventArgsExtensions.RenderedPromptMetadataKey, renderedPrompt);

            return result;
        }
        catch (Exception ex) when (!ex.IsCriticalException())
        {
            this._logger?.LogError(ex, "Prompt function {Name} execution failed with error {Error}", this.Name, ex.Message);
            throw;
        }
    }

    protected override async IAsyncEnumerable<T> InvokeCoreStreamingAsync<T>(
        Kernel kernel,
        KernelFunctionArguments arguments,
        [EnumeratorCancellation] CancellationToken cancellationToken = default)
    {
        this.AddDefaultValues(arguments);

        (var textCompletion, var renderedPrompt, var renderedEventArgs) = await this.RenderPromptAsync(kernel, arguments, cancellationToken).ConfigureAwait(false);
        if (renderedEventArgs?.CancelToken.IsCancellationRequested ?? false)
        {
            yield break;
        }

<<<<<<< HEAD
        await foreach (T genericChunk in textCompletion.GetStreamingContentAsync<T>(renderedPrompt, executionSettings ?? defaultRequestSettings, kernel, cancellationToken))
=======
        await foreach (T genericChunk in textCompletion.GetStreamingContentAsync<T>(renderedPrompt, arguments.ExecutionSettings, cancellationToken))
>>>>>>> e8ed55bc
        {
            cancellationToken.ThrowIfCancellationRequested();
            yield return genericChunk;
        }

        // There is no post cancellation check to override the result as the stream data was already sent.
    }

    /// <summary>
    /// JSON serialized string representation of the function.
    /// </summary>
    public override string ToString() => JsonSerializer.Serialize(this);

    private KernelFunctionFromPrompt(
        IPromptTemplate template,
        PromptTemplateConfig promptConfig,
        ILoggerFactory? loggerFactory = null) : base(promptConfig.Name, promptConfig.Description, promptConfig.GetKernelParametersMetadata(), null, promptConfig.ExecutionSettings)
    {
        this._logger = loggerFactory is not null ? loggerFactory.CreateLogger(typeof(KernelFunctionFactory)) : NullLogger.Instance;

        this._promptTemplate = template;
        this._promptConfig = promptConfig;
    }

    #region private

    private readonly ILogger _logger;
    private readonly PromptTemplateConfig _promptConfig;
    private readonly IPromptTemplate _promptTemplate;

    private static async Task<string> GetCompletionsResultContentAsync(IReadOnlyList<ITextResult> completions, CancellationToken cancellationToken = default)
    {
        // To avoid any unexpected behavior we only take the first completion result (when running from the Kernel)
        return await completions[0].GetCompletionAsync(cancellationToken).ConfigureAwait(false);
    }

    [DebuggerBrowsable(DebuggerBrowsableState.Never)]
    private string DebuggerDisplay => string.IsNullOrWhiteSpace(this.Description) ? this.Name : $"{this.Name} ({this.Description})";

    /// <summary>Add default values to the arguments if an argument is not defined</summary>
    private void AddDefaultValues(KernelFunctionArguments arguments)
    {
        foreach (var parameter in this._promptConfig.InputParameters)
        {
            if (!arguments.ContainsKey(parameter.Name) && parameter.DefaultValue != null)
            {
                arguments[parameter.Name] = parameter.DefaultValue;
            }
        }
    }

    private async Task<(ITextCompletion, string, PromptRenderedEventArgs?)> RenderPromptAsync(Kernel kernel, KernelFunctionArguments arguments, CancellationToken cancellationToken)
    {
        var serviceSelector = kernel.GetService<IAIServiceSelector>();
        (var textCompletion, var defaultRequestSettings) = serviceSelector.SelectAIService<ITextCompletion>(kernel, this, arguments);
        Verify.NotNull(textCompletion);

        arguments.ExecutionSettings ??= defaultRequestSettings;

        kernel.OnPromptRendering(this, arguments);

        var renderedPrompt = await this._promptTemplate.RenderAsync(kernel, arguments, cancellationToken).ConfigureAwait(false);

        var renderedEventArgs = kernel.OnPromptRendered(this, arguments, renderedPrompt);

        return (textCompletion, renderedPrompt, renderedEventArgs);
    }

    /// <summary>Create a random, valid function name.</summary>
    private static string RandomFunctionName() => $"func{Guid.NewGuid():N}";

    #endregion
}<|MERGE_RESOLUTION|>--- conflicted
+++ resolved
@@ -135,12 +135,7 @@
                 };
             }
 
-<<<<<<< HEAD
-            IReadOnlyList<ITextResult> completionResults = await textCompletion.GetCompletionsAsync(renderedPrompt, executionSettings ?? defaultRequestSettings, kernel, cancellationToken).ConfigureAwait(false);
-            string completion = await GetCompletionsResultContentAsync(completionResults, cancellationToken).ConfigureAwait(false);
-=======
-            IReadOnlyList<ITextResult> completionResults = await textCompletion.GetCompletionsAsync(renderedPrompt, arguments.ExecutionSettings, cancellationToken).ConfigureAwait(false);
->>>>>>> e8ed55bc
+            IReadOnlyList<ITextResult> completionResults = await textCompletion.GetCompletionsAsync(renderedPrompt, arguments.ExecutionSettings, kernel, cancellationToken).ConfigureAwait(false);
 
             string completion = await GetCompletionsResultContentAsync(completionResults, cancellationToken).ConfigureAwait(false);
 
@@ -172,11 +167,7 @@
             yield break;
         }
 
-<<<<<<< HEAD
-        await foreach (T genericChunk in textCompletion.GetStreamingContentAsync<T>(renderedPrompt, executionSettings ?? defaultRequestSettings, kernel, cancellationToken))
-=======
-        await foreach (T genericChunk in textCompletion.GetStreamingContentAsync<T>(renderedPrompt, arguments.ExecutionSettings, cancellationToken))
->>>>>>> e8ed55bc
+        await foreach (T genericChunk in textCompletion.GetStreamingContentAsync<T>(renderedPrompt, arguments.ExecutionSettings, kernel, cancellationToken))
         {
             cancellationToken.ThrowIfCancellationRequested();
             yield return genericChunk;
