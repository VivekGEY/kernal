--- conflicted
+++ resolved
@@ -25,6 +25,7 @@
     /// <param name="functionName">Optional function name. If null, it will default to one derived from the method represented by <paramref name="method"/>.</param>
     /// <param name="description">Optional description of the method. If null, it will default to one derived from the method represented by <paramref name="method"/>, if possible (e.g. via a <see cref="DescriptionAttribute"/> on the method).</param>
     /// <param name="parameters">Optional parameter descriptions. If null, it will default to one derived from the method represented by <paramref name="method"/>.</param>
+    /// <param name="returnParameter">Optional return parameter description. If null, it will default to one derived from the method represented by <paramref name="method"/>.</param>
     /// <param name="loggerFactory">The <see cref="ILoggerFactory"/> to use for logging. If null, no logging will be performed.</param>
     /// <returns>The created <see cref="ISKFunction"/> wrapper for <paramref name="method"/>.</returns>
     public static ISKFunction Create(
@@ -33,8 +34,9 @@
         string? functionName = null,
         string? description = null,
         IEnumerable<ParameterView>? parameters = null,
+        ReturnParameterView? returnParameter = null,
         ILoggerFactory? loggerFactory = null) =>
-        Create(method.Method, method.Target, pluginName, functionName, description, parameters, loggerFactory);
+        Create(method.Method, method.Target, pluginName, functionName, description, parameters, returnParameter, loggerFactory);
 
     /// <summary>
     /// Creates an <see cref="ISKFunction"/> instance for a method, specified via an <see cref="MethodInfo"/> instance
@@ -46,6 +48,7 @@
     /// <param name="functionName">Optional function name. If null, it will default to one derived from the method represented by <paramref name="method"/>.</param>
     /// <param name="description">Optional description of the method. If null, it will default to one derived from the method represented by <paramref name="method"/>, if possible (e.g. via a <see cref="DescriptionAttribute"/> on the method).</param>
     /// <param name="parameters">Optional parameter descriptions. If null, it will default to one derived from the method represented by <paramref name="method"/>.</param>
+    /// <param name="returnParameter">Optional return parameter description. If null, it will default to one derived from the method represented by <paramref name="method"/>.</param>
     /// <param name="loggerFactory">The <see cref="ILoggerFactory"/> to use for logging. If null, no logging will be performed.</param>
     /// <returns>The created <see cref="ISKFunction"/> wrapper for <paramref name="method"/>.</returns>
     public static ISKFunction Create(
@@ -55,8 +58,9 @@
         string? functionName = null,
         string? description = null,
         IEnumerable<ParameterView>? parameters = null,
+        ReturnParameterView? returnParameter = null,
         ILoggerFactory? loggerFactory = null) =>
-        NativeFunction.Create(method, target, pluginName, functionName, description, parameters, loggerFactory);
+        NativeFunction.Create(method, target, pluginName, functionName, description, parameters, returnParameter, loggerFactory);
 
     /// <summary>
     /// Create a native function instance, wrapping a native object method
@@ -83,7 +87,6 @@
     /// <param name="functionName">SK function name</param>
     /// <param name="description">SK function description</param>
     /// <param name="parameters">SK function parameters</param>
-    /// <param name="returnParameter">SK function return parameter</param>
     /// <param name="loggerFactory">The <see cref="ILoggerFactory"/> to use for logging. If null, no logging will be performed.</param>
     /// <returns>SK function instance</returns>
     [EditorBrowsable(EditorBrowsableState.Never)]
@@ -94,14 +97,8 @@
         string? functionName = null,
         string? description = null,
         IEnumerable<ParameterView>? parameters = null,
-<<<<<<< HEAD
         ILoggerFactory? loggerFactory = null) =>
-        Create(nativeFunction, pluginName, functionName, description, parameters, loggerFactory);
-=======
-        ReturnParameterView? returnParameter = null,
-        ILoggerFactory? loggerFactory = null)
-            => NativeFunction.FromNativeFunction(nativeFunction, pluginName, functionName, description, parameters, returnParameter, loggerFactory);
->>>>>>> e3ff3e38
+        Create(nativeFunction, pluginName, functionName, description, parameters, null, loggerFactory);
 
     /// <summary>
     /// Default implementation to identify if a function was cancelled or skipped.
