﻿// Copyright (c) Microsoft. All rights reserved.

using System;
using System.Collections.Generic;
using System.ComponentModel;
using System.Linq;
using System.Reflection;
using System.Threading;
using System.Threading.Tasks;
using Microsoft.Extensions.Logging;
<<<<<<< HEAD
using Microsoft.SemanticKernel.AI;
using Microsoft.SemanticKernel.AI.TextCompletion;
=======
>>>>>>> 1fad7a12
using Microsoft.SemanticKernel.Diagnostics;
using Microsoft.SemanticKernel.Events;
using Microsoft.SemanticKernel.Http;
using Microsoft.SemanticKernel.Memory;
using Microsoft.SemanticKernel.Orchestration;
using Microsoft.SemanticKernel.Services;
using Microsoft.SemanticKernel.TemplateEngine;

namespace Microsoft.SemanticKernel;

/// <summary>
/// Semantic kernel class.
/// The kernel provides a function collection to define native and semantic functions, an orchestrator to execute a list of functions.
/// Semantic functions are automatically rendered and executed using an internal prompt template rendering engine.
/// Future versions will allow to:
/// * customize the rendering engine
/// * include branching logic in the functions pipeline
/// * persist execution state for long running pipelines
/// * distribute pipelines over a network
/// * RPC functions and secure environments, e.g. sandboxing and credentials management
/// * auto-generate pipelines given a higher level goal
/// </summary>
public sealed class Kernel : IKernel, IDisposable
{
    /// <inheritdoc/>
    public ILoggerFactory LoggerFactory { get; }

    /// <inheritdoc/>
    public ISemanticTextMemory Memory => this._memory;

    /// <inheritdoc/>
    public IReadOnlyFunctionCollection Functions => this._functionCollection;

    [Obsolete("Methods, properties and classes which include Skill in the name have been renamed. Use Kernel.Functions instead. This will be removed in a future release.")]
    [EditorBrowsable(EditorBrowsableState.Never)]
#pragma warning disable CS1591
    public IReadOnlyFunctionCollection Skills => this._functionCollection;
#pragma warning restore CS1591

    /// <inheritdoc/>
    public IPromptTemplateEngine PromptTemplateEngine { get; }

    /// <summary>
    /// Return a new instance of the kernel builder, used to build and configure kernel instances.
    /// </summary>
    public static KernelBuilder Builder => new();

    /// <inheritdoc/>
    public IDelegatingHandlerFactory HttpHandlerFactory => this._httpHandlerFactory;

    /// <inheritdoc/>
    public event EventHandler<FunctionInvokingEventArgs>? FunctionInvoking;

    /// <inheritdoc/>
    public event EventHandler<FunctionInvokedEventArgs>? FunctionInvoked;

    /// <summary>
    /// Kernel constructor. See KernelBuilder for an easier and less error prone approach to create kernel instances.
    /// </summary>
    /// <param name="functionCollection">function collection</param>
    /// <param name="aiServiceProvider">AI Service Provider</param>
    /// <param name="promptTemplateEngine">Prompt template engine</param>
    /// <param name="memory">Semantic text Memory</param>
    /// <param name="httpHandlerFactory"></param>
    /// <param name="loggerFactory">The <see cref="ILoggerFactory"/> to use for logging. If null, no logging will be performed.</param>
    public Kernel(
        IFunctionCollection functionCollection,
        IAIServiceProvider aiServiceProvider,
        IPromptTemplateEngine promptTemplateEngine,
        ISemanticTextMemory memory,
        IDelegatingHandlerFactory httpHandlerFactory,
        ILoggerFactory loggerFactory)
    {
        this.LoggerFactory = loggerFactory;
        this._httpHandlerFactory = httpHandlerFactory;
        this.PromptTemplateEngine = promptTemplateEngine;
        this._memory = memory;
        this._aiServiceProvider = aiServiceProvider;
        this._promptTemplateEngine = promptTemplateEngine;
        this._functionCollection = functionCollection;

        this._logger = loggerFactory.CreateLogger(typeof(Kernel));
    }

    /// <inheritdoc/>
    public IDictionary<string, ISKFunction> ImportFunctions(object functionsInstance, string? pluginName = null)
    {
        Verify.NotNull(functionsInstance);

        if (string.IsNullOrWhiteSpace(pluginName))
        {
            pluginName = FunctionCollection.GlobalFunctionsPluginName;
            this._logger.LogTrace("Importing functions from {0} to the global plugin namespace", functionsInstance.GetType().FullName);
        }
        else
        {
            this._logger.LogTrace("Importing functions from {0} to the {1} namespace", functionsInstance.GetType().FullName, pluginName);
        }

        Dictionary<string, ISKFunction> functions = ImportFunctions(
            functionsInstance,
            pluginName!,
            this._logger,
            this.LoggerFactory
        );
        foreach (KeyValuePair<string, ISKFunction> f in functions)
        {
            f.Value.SetDefaultFunctionCollection(this.Functions);
            this._functionCollection.AddFunction(f.Value);
        }

        return functions;
    }

    [Obsolete("Methods, properties and classes which include Skill in the name have been renamed. Use Kernel.ImportPlugin instead. This will be removed in a future release.")]
    [EditorBrowsable(EditorBrowsableState.Never)]
#pragma warning disable CS1591
    public IDictionary<string, ISKFunction> ImportSkill(object functionsInstance, string? pluginName = null)
    {
        return this.ImportFunctions(functionsInstance, pluginName);
    }
#pragma warning restore CS1591

    /// <inheritdoc/>
    public ISKFunction RegisterCustomFunction(ISKFunction customFunction)
    {
        Verify.NotNull(customFunction);

        customFunction.SetDefaultFunctionCollection(this.Functions);
        this._functionCollection.AddFunction(customFunction);

        return customFunction;
    }

    /// <inheritdoc/>
    public void RegisterMemory(ISemanticTextMemory memory)
    {
        this._memory = memory;
    }

    /// <inheritdoc/>
    public Task<KernelResult> RunAsync(ISKFunction skFunction,
        ContextVariables? variables = null,
        CancellationToken cancellationToken = default)
        => this.RunAsync(variables ?? new(), cancellationToken, skFunction);

    /// <inheritdoc/>
    public Task<KernelResult> RunAsync(params ISKFunction[] pipeline)
        => this.RunAsync(new ContextVariables(), pipeline);

    /// <inheritdoc/>
    public Task<KernelResult> RunAsync(string input, params ISKFunction[] pipeline)
        => this.RunAsync(new ContextVariables(input), pipeline);

    /// <inheritdoc/>
    public Task<KernelResult> RunAsync(ContextVariables variables, params ISKFunction[] pipeline)
        => this.RunAsync(variables, CancellationToken.None, pipeline);

    /// <inheritdoc/>
    public Task<KernelResult> RunAsync(CancellationToken cancellationToken, params ISKFunction[] pipeline)
        => this.RunAsync(new ContextVariables(), cancellationToken, pipeline);

    /// <inheritdoc/>
    public Task<KernelResult> RunAsync(string input, CancellationToken cancellationToken, params ISKFunction[] pipeline)
        => this.RunAsync(new ContextVariables(input), cancellationToken, pipeline);

    /// <inheritdoc/>
    public async Task<KernelResult> RunAsync(ContextVariables variables, CancellationToken cancellationToken, params ISKFunction[] pipeline)
    {
        var context = new SKContext(this, variables);

        FunctionResult? functionResult = null;

        int pipelineStepCount = 0;
        var allFunctionResults = new List<FunctionResult>();

        foreach (ISKFunction skFunction in pipeline)
        {
        repeat:
            cancellationToken.ThrowIfCancellationRequested();

            try
            {
                var functionDetails = skFunction.Describe();

                var functionInvokingArgs = this.OnFunctionInvoking(functionDetails, context);
                if (functionInvokingArgs?.CancelToken.IsCancellationRequested ?? false)
                {
                    this._logger.LogInformation("Execution was cancelled on function invoking event of pipeline step {StepCount}: {PluginName}.{FunctionName}.", pipelineStepCount, skFunction.PluginName, skFunction.Name);
                    break;
                }

                if (functionInvokingArgs?.IsSkipRequested ?? false)
                {
                    this._logger.LogInformation("Execution was skipped on function invoking event of pipeline step {StepCount}: {PluginName}.{FunctionName}.", pipelineStepCount, skFunction.PluginName, skFunction.Name);
                    continue;
                }

                functionResult = await skFunction.InvokeAsync(context, cancellationToken: cancellationToken).ConfigureAwait(false);

                context = functionResult.Context;

                allFunctionResults.Add(functionResult);

                var functionInvokedArgs = this.OnFunctionInvoked(functionDetails, functionResult);
                if (functionInvokedArgs?.CancelToken.IsCancellationRequested ?? false)
                {
                    this._logger.LogInformation("Execution was cancelled on function invoked event of pipeline step {StepCount}: {PluginName}.{FunctionName}.", pipelineStepCount, skFunction.PluginName, skFunction.Name);
                    break;
                }

                if (functionInvokedArgs?.IsRepeatRequested ?? false)
                {
                    this._logger.LogInformation("Execution repeat request on function invoked event of pipeline step {StepCount}: {PluginName}.{FunctionName}.", pipelineStepCount, skFunction.PluginName, skFunction.Name);
                    goto repeat;
                }
            }
            catch (Exception ex)
            {
                this._logger.LogError("Plugin {Plugin} function {Function} call fail during pipeline step {Step} with error {Error}:", skFunction.PluginName, skFunction.Name, pipelineStepCount, ex.Message);
                throw;
            }

            pipelineStepCount++;
        }

        return KernelResult.FromFunctionResults(functionResult?.Value, allFunctionResults);
    }

    /// <inheritdoc/>
    public SKContext CreateNewContext()
    {
        return new SKContext(
            this,
            functions: this._functionCollection);
    }

    /// <inheritdoc/>
    public T GetService<T>(string? name = null) where T : IAIService
    {
        var service = this._aiServiceProvider.GetService<T>(name);
        if (service != null)
        {
            return service;
        }

        throw new SKException($"Service of type {typeof(T)} and name {name ?? "<NONE>"} not registered.");
    }

    /// <summary>
    /// Dispose of resources.
    /// </summary>
    public void Dispose()
    {
        // ReSharper disable once SuspiciousTypeConversion.Global
        if (this._memory is IDisposable mem) { mem.Dispose(); }

        // ReSharper disable once SuspiciousTypeConversion.Global
        if (this._functionCollection is IDisposable reg) { reg.Dispose(); }
    }

    #region private ================================================================================

    private readonly IFunctionCollection _functionCollection;
    private ISemanticTextMemory _memory;
    private readonly IPromptTemplateEngine _promptTemplateEngine;
    private readonly IAIServiceProvider _aiServiceProvider;
    private readonly ILogger _logger;
    private readonly IDelegatingHandlerFactory _httpHandlerFactory;

    /// <summary>
    /// Execute the OnFunctionInvoking event handlers.
    /// </summary>
    /// <param name="functionView">Function view details</param>
    /// <param name="context">SKContext before function invocation</param>
    /// <returns>FunctionInvokingEventArgs if the event was handled, null otherwise</returns>
    private FunctionInvokingEventArgs? OnFunctionInvoking(FunctionView functionView, SKContext context)
    {
        if (this.FunctionInvoking is not null)
        {
            var args = new FunctionInvokingEventArgs(functionView, context);
            this.FunctionInvoking.Invoke(this, args);

            return args;
        }

        return null;
    }

    /// <summary>
    /// Execute the OnFunctionInvoked event handlers.
    /// </summary>
    /// <param name="functionView">Function view details</param>
    /// <param name="result">Function result after invocation</param>
    /// <returns>FunctionInvokedEventArgs if the event was handled, null otherwise</returns>
    private FunctionInvokedEventArgs? OnFunctionInvoked(FunctionView functionView, FunctionResult result)
    {
        if (this.FunctionInvoked is not null)
        {
            var args = new FunctionInvokedEventArgs(functionView, result);
            this.FunctionInvoked.Invoke(this, args);

            return args;
        }

        return null;
    }

<<<<<<< HEAD
    private ISKFunction CreateSemanticFunction(
        string pluginName,
        string functionName,
        SemanticFunctionConfig functionConfig)
    {
        ISKFunction func = SemanticFunction.FromSemanticConfig(
            pluginName,
            functionName,
            functionConfig,
            this.LoggerFactory
        );

        // Connect the function to the current kernel function collection, in case the function
        // is invoked manually without a context and without a way to find other functions.
        func.SetDefaultFunctionCollection(this.Functions);

        func.SetAIConfiguration(functionConfig.PromptTemplateConfig.DefaultRequestSettings());

        // Note: the service is instantiated using the kernel configuration state when the function is invoked
        func.SetAIService(() => this.GetService<ITextCompletion>(functionConfig.PromptTemplateConfig.DefaultRequestSettings()?.ServiceId ?? null));

        return func;
    }

=======
>>>>>>> 1fad7a12
    /// <summary>
    /// Import a native functions into the kernel function collection, so that semantic functions and pipelines can consume its functions.
    /// </summary>
    /// <param name="pluginInstance">Class instance from which to import available native functions</param>
    /// <param name="pluginName">Plugin name, used to group functions under a shared namespace</param>
    /// <param name="logger">Application logger</param>
    /// <param name="loggerFactory">The <see cref="ILoggerFactory"/> to use for logging. If null, no logging will be performed.</param>
    /// <returns>Dictionary of functions imported from the given class instance, case-insensitively indexed by name.</returns>
    private static Dictionary<string, ISKFunction> ImportFunctions(object pluginInstance, string pluginName, ILogger logger, ILoggerFactory loggerFactory)
    {
        MethodInfo[] methods = pluginInstance.GetType().GetMethods(BindingFlags.Static | BindingFlags.Instance | BindingFlags.Public);
        logger.LogTrace("Importing plugin name: {0}. Potential methods found: {1}", pluginName, methods.Length);

        // Filter out non-SKFunctions and fail if two functions have the same name
        Dictionary<string, ISKFunction> result = new(StringComparer.OrdinalIgnoreCase);
        foreach (MethodInfo method in methods)
        {
            if (method.GetCustomAttribute<SKFunctionAttribute>() is not null)
            {
                ISKFunction function = SKFunction.FromNativeMethod(method, pluginInstance, pluginName, loggerFactory);
                if (result.ContainsKey(function.Name))
                {
                    throw new SKException("Function overloads are not supported, please differentiate function names");
                }

                result.Add(function.Name, function);
            }
        }

        logger.LogTrace("Methods imported {0}", result.Count);

        return result;
    }

    #endregion

    #region Obsolete ===============================================================================

    /// <inheritdoc/>
    [Obsolete("Func shorthand no longer no longer supported. Use Kernel.Functions collection instead. This will be removed in a future release.")]
    [EditorBrowsable(EditorBrowsableState.Never)]
    public ISKFunction Func(string pluginName, string functionName)
    {
        return this.Functions.GetFunction(pluginName, functionName);
    }

    #endregion
}<|MERGE_RESOLUTION|>--- conflicted
+++ resolved
@@ -8,11 +8,6 @@
 using System.Threading;
 using System.Threading.Tasks;
 using Microsoft.Extensions.Logging;
-<<<<<<< HEAD
-using Microsoft.SemanticKernel.AI;
-using Microsoft.SemanticKernel.AI.TextCompletion;
-=======
->>>>>>> 1fad7a12
 using Microsoft.SemanticKernel.Diagnostics;
 using Microsoft.SemanticKernel.Events;
 using Microsoft.SemanticKernel.Http;
@@ -321,33 +316,6 @@
         return null;
     }
 
-<<<<<<< HEAD
-    private ISKFunction CreateSemanticFunction(
-        string pluginName,
-        string functionName,
-        SemanticFunctionConfig functionConfig)
-    {
-        ISKFunction func = SemanticFunction.FromSemanticConfig(
-            pluginName,
-            functionName,
-            functionConfig,
-            this.LoggerFactory
-        );
-
-        // Connect the function to the current kernel function collection, in case the function
-        // is invoked manually without a context and without a way to find other functions.
-        func.SetDefaultFunctionCollection(this.Functions);
-
-        func.SetAIConfiguration(functionConfig.PromptTemplateConfig.DefaultRequestSettings());
-
-        // Note: the service is instantiated using the kernel configuration state when the function is invoked
-        func.SetAIService(() => this.GetService<ITextCompletion>(functionConfig.PromptTemplateConfig.DefaultRequestSettings()?.ServiceId ?? null));
-
-        return func;
-    }
-
-=======
->>>>>>> 1fad7a12
     /// <summary>
     /// Import a native functions into the kernel function collection, so that semantic functions and pipelines can consume its functions.
     /// </summary>
