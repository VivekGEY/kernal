﻿// Copyright (c) Microsoft. All rights reserved.

using System;
using System.Collections.Generic;
using System.ComponentModel;
using System.Reflection;
using System.Threading;
using System.Threading.Tasks;
using Microsoft.Extensions.Logging;
using Microsoft.SemanticKernel.Diagnostics;
using Microsoft.SemanticKernel.Events;
using Microsoft.SemanticKernel.Http;
using Microsoft.SemanticKernel.Memory;
using Microsoft.SemanticKernel.Orchestration;
using Microsoft.SemanticKernel.Services;
using Microsoft.SemanticKernel.TemplateEngine;

namespace Microsoft.SemanticKernel;

/// <summary>
/// Semantic kernel class.
/// The kernel provides a function collection to define native and semantic functions, an orchestrator to execute a list of functions.
/// Semantic functions are automatically rendered and executed using an internal prompt template rendering engine.
/// Future versions will allow to:
/// * customize the rendering engine
/// * include branching logic in the functions pipeline
/// * persist execution state for long running pipelines
/// * distribute pipelines over a network
/// * RPC functions and secure environments, e.g. sandboxing and credentials management
/// * auto-generate pipelines given a higher level goal
/// </summary>
public sealed class Kernel : IKernel, IDisposable
{
    /// <inheritdoc/>
    public ILoggerFactory LoggerFactory { get; }

    /// <inheritdoc/>
    public ISemanticTextMemory Memory => this._memory;

    /// <inheritdoc/>
    public IReadOnlyFunctionCollection Functions => this._functionCollection;

    [Obsolete("Methods, properties and classes which include Skill in the name have been renamed. Use Kernel.Functions instead. This will be removed in a future release.")]
    [EditorBrowsable(EditorBrowsableState.Never)]
#pragma warning disable CS1591
    public IReadOnlyFunctionCollection Skills => this._functionCollection;
#pragma warning restore CS1591

    /// <inheritdoc/>
    public IPromptTemplateEngine PromptTemplateEngine { get; }

    /// <summary>
    /// Return a new instance of the kernel builder, used to build and configure kernel instances.
    /// </summary>
    public static KernelBuilder Builder => new();

    /// <inheritdoc/>
    public IDelegatingHandlerFactory HttpHandlerFactory => this._httpHandlerFactory;

    /// <inheritdoc/>
    public event EventHandler<FunctionInvokingEventArgs>? FunctionInvoking;

    /// <inheritdoc/>
    public event EventHandler<FunctionInvokedEventArgs>? FunctionInvoked;

    /// <summary>
    /// Kernel constructor. See KernelBuilder for an easier and less error prone approach to create kernel instances.
    /// </summary>
    /// <param name="functionCollection">function collection</param>
    /// <param name="aiServiceProvider">AI Service Provider</param>
    /// <param name="promptTemplateEngine">Prompt template engine</param>
    /// <param name="memory">Semantic text Memory</param>
    /// <param name="httpHandlerFactory"></param>
    /// <param name="loggerFactory">The <see cref="ILoggerFactory"/> to use for logging. If null, no logging will be performed.</param>
    public Kernel(
        IFunctionCollection functionCollection,
        IAIServiceProvider aiServiceProvider,
        IPromptTemplateEngine promptTemplateEngine,
        ISemanticTextMemory memory,
        IDelegatingHandlerFactory httpHandlerFactory,
        ILoggerFactory loggerFactory)
    {
        this.LoggerFactory = loggerFactory;
        this._httpHandlerFactory = httpHandlerFactory;
        this.PromptTemplateEngine = promptTemplateEngine;
        this._memory = memory;
        this._aiServiceProvider = aiServiceProvider;
        this._promptTemplateEngine = promptTemplateEngine;
        this._functionCollection = functionCollection;

        this._logger = loggerFactory.CreateLogger(typeof(Kernel));
    }

    /// <inheritdoc/>
<<<<<<< HEAD
    public IDictionary<string, ISKFunction> ImportPlugin(object pluginInstance, string? pluginName = null)
=======
    public ISKFunction RegisterSemanticFunction(string functionName, SemanticFunctionConfig functionConfig)
    {
        return this.RegisterSemanticFunction(FunctionCollection.GlobalFunctionsCollectionName, functionName, functionConfig);
    }

    /// <inheritdoc/>
    public ISKFunction RegisterSemanticFunction(string pluginName, string functionName, SemanticFunctionConfig functionConfig)
    {
        // Future-proofing the name not to contain special chars
        Verify.ValidPluginName(pluginName);
        Verify.ValidFunctionName(functionName);

        ISKFunction function = this.CreateSemanticFunction(pluginName, functionName, functionConfig);
        this._functionCollection.AddFunction(function);

        return function;
    }

    /// <inheritdoc/>
    public IDictionary<string, ISKFunction> ImportFunctions(object functionsInstance, string? pluginName = null)
>>>>>>> 3451a4eb
    {
        Verify.NotNull(functionsInstance);

        if (string.IsNullOrWhiteSpace(pluginName))
        {
            pluginName = FunctionCollection.GlobalFunctionsCollectionName;
            this._logger.LogTrace("Importing functions from {0} to the global plugin namespace", functionsInstance.GetType().FullName);
        }
        else
        {
            this._logger.LogTrace("Importing functions from {0} to the {1} namespace", functionsInstance.GetType().FullName, pluginName);
        }

        Dictionary<string, ISKFunction> functions = ImportFunctions(
            functionsInstance,
            pluginName!,
            this._logger,
            this.LoggerFactory
        );
        foreach (KeyValuePair<string, ISKFunction> f in functions)
        {
            f.Value.SetDefaultFunctionCollection(this.Functions);
            this._functionCollection.AddFunction(f.Value);
        }

        return functions;
    }

    [Obsolete("Methods, properties and classes which include Skill in the name have been renamed. Use Kernel.ImportPlugin instead. This will be removed in a future release.")]
    [EditorBrowsable(EditorBrowsableState.Never)]
#pragma warning disable CS1591
    public IDictionary<string, ISKFunction> ImportSkill(object functionsInstance, string? pluginName = null)
    {
        return this.ImportFunctions(functionsInstance, pluginName);
    }
#pragma warning restore CS1591

    /// <inheritdoc/>
    public ISKFunction RegisterCustomFunction(ISKFunction customFunction)
    {
        Verify.NotNull(customFunction);

        customFunction.SetDefaultFunctionCollection(this.Functions);
        this._functionCollection.AddFunction(customFunction);

        return customFunction;
    }

    /// <inheritdoc/>
    public void RegisterMemory(ISemanticTextMemory memory)
    {
        this._memory = memory;
    }

    /// <inheritdoc/>
    public Task<KernelResult> RunAsync(ISKFunction skFunction,
        ContextVariables? variables = null,
        CancellationToken cancellationToken = default)
        => this.RunAsync(variables ?? new(), cancellationToken, skFunction);

    /// <inheritdoc/>
    public Task<KernelResult> RunAsync(params ISKFunction[] pipeline)
        => this.RunAsync(new ContextVariables(), pipeline);

    /// <inheritdoc/>
    public Task<KernelResult> RunAsync(string input, params ISKFunction[] pipeline)
        => this.RunAsync(new ContextVariables(input), pipeline);

    /// <inheritdoc/>
    public Task<KernelResult> RunAsync(ContextVariables variables, params ISKFunction[] pipeline)
        => this.RunAsync(variables, CancellationToken.None, pipeline);

    /// <inheritdoc/>
    public Task<KernelResult> RunAsync(CancellationToken cancellationToken, params ISKFunction[] pipeline)
        => this.RunAsync(new ContextVariables(), cancellationToken, pipeline);

    /// <inheritdoc/>
    public Task<KernelResult> RunAsync(string input, CancellationToken cancellationToken, params ISKFunction[] pipeline)
        => this.RunAsync(new ContextVariables(input), cancellationToken, pipeline);

    /// <inheritdoc/>
    public async Task<KernelResult> RunAsync(ContextVariables variables, CancellationToken cancellationToken, params ISKFunction[] pipeline)
    {
        var context = new SKContext(this, variables);

        FunctionResult? functionResult = null;

        int pipelineStepCount = 0;
        var allFunctionResults = new List<FunctionResult>();

        foreach (ISKFunction skFunction in pipeline)
        {
repeat:
            cancellationToken.ThrowIfCancellationRequested();

            try
            {
                var functionDetails = skFunction.Describe();

                var functionInvokingArgs = this.OnFunctionInvoking(functionDetails, context);
                if (functionInvokingArgs?.CancelToken.IsCancellationRequested ?? false)
                {
                    this._logger.LogInformation("Execution was cancelled on function invoking event of pipeline step {StepCount}: {PluginName}.{FunctionName}.", pipelineStepCount, skFunction.PluginName, skFunction.Name);
                    break;
                }

                if (functionInvokingArgs?.IsSkipRequested ?? false)
                {
                    this._logger.LogInformation("Execution was skipped on function invoking event of pipeline step {StepCount}: {PluginName}.{FunctionName}.", pipelineStepCount, skFunction.PluginName, skFunction.Name);
                    continue;
                }

                functionResult = await skFunction.InvokeAsync(context, cancellationToken: cancellationToken).ConfigureAwait(false);

                context = functionResult.Context;

                allFunctionResults.Add(functionResult);

                var functionInvokedArgs = this.OnFunctionInvoked(functionDetails, functionResult);
                if (functionInvokedArgs?.CancelToken.IsCancellationRequested ?? false)
                {
                    this._logger.LogInformation("Execution was cancelled on function invoked event of pipeline step {StepCount}: {PluginName}.{FunctionName}.", pipelineStepCount, skFunction.PluginName, skFunction.Name);
                    break;
                }

                if (functionInvokedArgs?.IsRepeatRequested ?? false)
                {
                    this._logger.LogInformation("Execution repeat request on function invoked event of pipeline step {StepCount}: {PluginName}.{FunctionName}.", pipelineStepCount, skFunction.PluginName, skFunction.Name);
                    goto repeat;
                }
            }
            catch (Exception ex)
            {
                this._logger.LogError("Plugin {Plugin} function {Function} call fail during pipeline step {Step} with error {Error}:", skFunction.PluginName, skFunction.Name, pipelineStepCount, ex.Message);
                throw;
            }

            pipelineStepCount++;
        }

        return KernelResult.FromFunctionResults(functionResult?.Value, allFunctionResults);
    }

    /// <inheritdoc/>
    public SKContext CreateNewContext()
    {
        return new SKContext(
            this,
            functions: this._functionCollection);
    }

    /// <inheritdoc/>
    public T GetService<T>(string? name = null) where T : IAIService
    {
        var service = this._aiServiceProvider.GetService<T>(name);
        if (service != null)
        {
            return service;
        }

        throw new SKException($"Service of type {typeof(T)} and name {name ?? "<NONE>"} not registered.");
    }

    /// <summary>
    /// Dispose of resources.
    /// </summary>
    public void Dispose()
    {
        // ReSharper disable once SuspiciousTypeConversion.Global
        if (this._memory is IDisposable mem) { mem.Dispose(); }

        // ReSharper disable once SuspiciousTypeConversion.Global
        if (this._functionCollection is IDisposable reg) { reg.Dispose(); }
    }

    #region private ================================================================================

    private readonly IFunctionCollection _functionCollection;
    private ISemanticTextMemory _memory;
    private readonly IPromptTemplateEngine _promptTemplateEngine;
    private readonly IAIServiceProvider _aiServiceProvider;
    private readonly ILogger _logger;
    private readonly IDelegatingHandlerFactory _httpHandlerFactory;

    /// <summary>
    /// Execute the OnFunctionInvoking event handlers.
    /// </summary>
    /// <param name="functionView">Function view details</param>
    /// <param name="context">SKContext before function invocation</param>
    /// <returns>FunctionInvokingEventArgs if the event was handled, null otherwise</returns>
    private FunctionInvokingEventArgs? OnFunctionInvoking(FunctionView functionView, SKContext context)
    {
        if (this.FunctionInvoking is not null)
        {
            var args = new FunctionInvokingEventArgs(functionView, context);
            this.FunctionInvoking.Invoke(this, args);

            return args;
        }

        return null;
    }

    /// <summary>
    /// Execute the OnFunctionInvoked event handlers.
    /// </summary>
    /// <param name="functionView">Function view details</param>
    /// <param name="result">Function result after invocation</param>
    /// <returns>FunctionInvokedEventArgs if the event was handled, null otherwise</returns>
    private FunctionInvokedEventArgs? OnFunctionInvoked(FunctionView functionView, FunctionResult result)
    {
        if (this.FunctionInvoked is not null)
        {
            var args = new FunctionInvokedEventArgs(functionView, result);
            this.FunctionInvoked.Invoke(this, args);

            return args;
        }

        return null;
    }

    /// <summary>
    /// Import a native functions into the kernel function collection, so that semantic functions and pipelines can consume its functions.
    /// </summary>
    /// <param name="pluginInstance">Class instance from which to import available native functions</param>
    /// <param name="pluginName">Plugin name, used to group functions under a shared namespace</param>
    /// <param name="logger">Application logger</param>
    /// <param name="loggerFactory">The <see cref="ILoggerFactory"/> to use for logging. If null, no logging will be performed.</param>
    /// <returns>Dictionary of functions imported from the given class instance, case-insensitively indexed by name.</returns>
    private static Dictionary<string, ISKFunction> ImportFunctions(object pluginInstance, string pluginName, ILogger logger, ILoggerFactory loggerFactory)
    {
        MethodInfo[] methods = pluginInstance.GetType().GetMethods(BindingFlags.Static | BindingFlags.Instance | BindingFlags.Public);
        logger.LogTrace("Importing plugin name: {0}. Potential methods found: {1}", pluginName, methods.Length);

        // Filter out non-SKFunctions and fail if two functions have the same name
        Dictionary<string, ISKFunction> result = new(StringComparer.OrdinalIgnoreCase);
        foreach (MethodInfo method in methods)
        {
            if (method.GetCustomAttribute<SKFunctionAttribute>() is not null)
            {
                ISKFunction function = SKFunction.FromNativeMethod(method, pluginInstance, pluginName, loggerFactory);
                if (result.ContainsKey(function.Name))
                {
                    throw new SKException("Function overloads are not supported, please differentiate function names");
                }

                result.Add(function.Name, function);
            }
        }

        logger.LogTrace("Methods imported {0}", result.Count);

        return result;
    }

    #endregion

    #region Obsolete ===============================================================================

    /// <inheritdoc/>
    [Obsolete("Func shorthand no longer no longer supported. Use Kernel.Functions collection instead. This will be removed in a future release.")]
    [EditorBrowsable(EditorBrowsableState.Never)]
    public ISKFunction Func(string pluginName, string functionName)
    {
        return this.Functions.GetFunction(pluginName, functionName);
    }

    #endregion
}<|MERGE_RESOLUTION|>--- conflicted
+++ resolved
@@ -92,30 +92,7 @@
     }
 
     /// <inheritdoc/>
-<<<<<<< HEAD
-    public IDictionary<string, ISKFunction> ImportPlugin(object pluginInstance, string? pluginName = null)
-=======
-    public ISKFunction RegisterSemanticFunction(string functionName, SemanticFunctionConfig functionConfig)
-    {
-        return this.RegisterSemanticFunction(FunctionCollection.GlobalFunctionsCollectionName, functionName, functionConfig);
-    }
-
-    /// <inheritdoc/>
-    public ISKFunction RegisterSemanticFunction(string pluginName, string functionName, SemanticFunctionConfig functionConfig)
-    {
-        // Future-proofing the name not to contain special chars
-        Verify.ValidPluginName(pluginName);
-        Verify.ValidFunctionName(functionName);
-
-        ISKFunction function = this.CreateSemanticFunction(pluginName, functionName, functionConfig);
-        this._functionCollection.AddFunction(function);
-
-        return function;
-    }
-
-    /// <inheritdoc/>
     public IDictionary<string, ISKFunction> ImportFunctions(object functionsInstance, string? pluginName = null)
->>>>>>> 3451a4eb
     {
         Verify.NotNull(functionsInstance);
 
@@ -208,7 +185,7 @@
 
         foreach (ISKFunction skFunction in pipeline)
         {
-repeat:
+        repeat:
             cancellationToken.ThrowIfCancellationRequested();
 
             try
