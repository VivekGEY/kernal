--- conflicted
+++ resolved
@@ -61,11 +61,7 @@
    "outputs": [],
    "source": [
     "// Import Semantic Kernel\n",
-<<<<<<< HEAD
-    "#r \"nuget: Microsoft.SemanticKernel, 0.19.230804.2-preview\""
-=======
     "#r \"nuget: Microsoft.SemanticKernel, 0.21.230828.2-preview\""
->>>>>>> 8611a1a4
    ]
   },
   {
