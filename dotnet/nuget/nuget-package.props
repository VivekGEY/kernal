--- conflicted
+++ resolved
@@ -10,11 +10,7 @@
     <IsPackable>true</IsPackable>
 
     <!-- Package validation. Baseline Version should be lower than current version. -->
-<<<<<<< HEAD
-    <PackageValidationBaselineVersion>1.3.0</PackageValidationBaselineVersion>
-=======
     <PackageValidationBaselineVersion>1.4.0</PackageValidationBaselineVersion>
->>>>>>> 3b14d7ce
     <!-- Validate assembly attributes only for Publish builds -->
     <NoWarn Condition="'$(Configuration)' != 'Publish'">$(NoWarn);CP0003</NoWarn>
     <!-- Do not validate reference assemblies -->
