# Experiments

The following capabilities are marked experimental in the .NET SDK. Once the APIs for these features are stable, the experimental attribute will be removed. In the meantime, these features are subject to change.

You can use the following diagnostic IDs to ignore warnings or errors for a particular experimental feature. For example, to ignore warnings for the embedding services, add `SKEXP0001` to your list of ignored warnings in your .NET project file as well as the ID for the embedding service you want to use. For example:

```xml
<PropertyGroup>
  <NoWarn>SKEXP0001,SKEXP0011</NoWarn>
</PropertyGroup>
```

## Core

- SKEXP0001: Embedding services
- SKEXP0002: Image services
- SKEXP0003: Memory connectors
- SKEXP0004: Kernel Filters

## OpenAI and Azure OpenAI services

- SKEXP0010: Azure OpenAI with your data service
- SKEXP0011: OpenAI embedding service
- SKEXP0012: OpenAI image service
- SKEXP0013: OpenAI parameters
- SKEXP0014: OpenAI chat history extension
<<<<<<< HEAD
- SKEXP0016: OpenAI tool call filters
=======
- SKEXP0015: OpenAI file service
>>>>>>> 6652ce61

## Memory connectors

- SKEXP0020: Hugging Face AI connector
- SKEXP0021: Azure AI Search memory connector
- SKEXP0022: Chroma memory connector
- SKEXP0023: DuckDB memory connector
- SKEXP0024: Kusto memory connector
- SKEXP0025: Milvus memory connector
- SKEXP0026: Qdrant memory connector
- SKEXP0027: Redis memory connector
- SKEXP0028: Sqlite memory connector
- SKEXP0029: Weaviate memory connector
- SKEXP0030: MongoDB memory connector
- SKEXP0031: Pinecone memory connector
- SKEXP0032: Postgres memory connector

## Functions

- SKEXP0040: GRPC functions
- SKEXP0041: Markdown functions
- SKEXP0042: OpenAPI functions

## Out-of-the-box plugins

- SKEXP0050: Core plugins
- SKEXP0051: Document plugins
- SKEXP0052: Memory plugins
- SKEXP0053: Microsoft 365 plugins
- SKEXP0054: Web plugins
- SKEXP0055: Text chunkcer plugin

## Planners

- SKEXP0060: Handlebars planner
- SKEXP0061: OpenAI Stepwise planner

## Experiments

- SKEXP0101: Experiment with Assistants
- SKEXP0102: Experiment with Flow Orchestration<|MERGE_RESOLUTION|>--- conflicted
+++ resolved
@@ -24,11 +24,8 @@
 - SKEXP0012: OpenAI image service
 - SKEXP0013: OpenAI parameters
 - SKEXP0014: OpenAI chat history extension
-<<<<<<< HEAD
+- SKEXP0015: OpenAI file service
 - SKEXP0016: OpenAI tool call filters
-=======
-- SKEXP0015: OpenAI file service
->>>>>>> 6652ce61
 
 ## Memory connectors
 
