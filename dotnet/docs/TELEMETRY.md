--- conflicted
+++ resolved
@@ -66,7 +66,6 @@
 
 Available meters:
 
-<<<<<<< HEAD
 - _Microsoft.SemanticKernel.Planning_ - contains all metrics related to planning. List of metrics:
   - `sk.planning.create_plan.duration` (Histogram) - execution time of plan creation (in seconds)
   - `sk.planning.invoke_plan.duration` (Histogram) - execution time of plan execution (in seconds)
@@ -75,32 +74,10 @@
   - `sk.function.streaming.duration` (Histogram) - function streaming execution time (in seconds)
   - `sk.function.invocation.token_usage.prompt` (Histogram) - number of prompt token usage (only for `KernelFunctionFromPrompt`)
   - `sk.function.invocation.token_usage.completion` (Histogram) - number of completion token usage (only for `KernelFunctionFromPrompt`)
-- _Microsoft.SemanticKernel.Connectors.AI.OpenAI_ - captures metrics for OpenAI functionality. List of metrics:
+- _Microsoft.SemanticKernel.Connectors.OpenAI_ - captures metrics for OpenAI functionality. List of metrics:
   - `sk.connectors.openai.tokens.prompt` (Counter) - number of prompt tokens used.
   - `sk.connectors.openai.tokens.completion` (Counter) - number of completion tokens used.
   - `sk.connectors.openai.tokens.total` (Counter) - total number of tokens used.
-=======
-- _Microsoft.SemanticKernel.Planning.Action.InstrumentedActionPlanner_ - captures metrics for `ActionPlanner`. List of metrics:
-  - `SK.ActionPlanner.CreatePlan.ExecutionTime` - execution time of plan creation (in milliseconds)
-- _Microsoft.SemanticKernel.Planning.Sequential.InstrumentedSequentialPlanner_ - captures metrics for `SequentialPlanner`. List of metrics:
-  - `SK.SequentialPlanner.CreatePlan.ExecutionTime` - execution time of plan creation (in milliseconds)
-- _Microsoft.SemanticKernel.Planning.Stepwise.StepwisePlanner_ - captures metrics for `StepwisePlanner`. List of metrics:
-  - `SK.StepwisePlanner.CreatePlan.ExecutionTime` - execution time of plan creation (in milliseconds)
-- _Microsoft.SemanticKernel.Planning.Plan_ - captures metrics for `Plan`. List of metrics:
-  - `SK.Plan.Execution.ExecutionTime` - plan execution time (in milliseconds)
-  - `SK.Plan.Execution.ExecutionTotal` - total number of plan executions
-  - `SK.Plan.Execution.ExecutionSuccess` - number of successful plan executions
-  - `SK.Plan.Execution.ExecutionFailure` - number of failed plan executions
-- _Microsoft.SemanticKernel.SKFunction_ - captures metrics for `SKFunction`. List of metrics:
-  - `SK.<PluginName><FunctionName>.ExecutionTime` - function execution time (in milliseconds)
-  - `SK.<PluginName><FunctionName>.ExecutionTotal` - total number of function executions
-  - `SK.<PluginName><FunctionName>.ExecutionSuccess` - number of successful function executions
-  - `SK.<PluginName><FunctionName>.ExecutionFailure` - number of failed function executions
-- _Microsoft.SemanticKernel.Connectors.OpenAI_ - captures metrics for OpenAI functionality. List of metrics:
-  - `SK.Connectors.OpenAI.PromptTokens` - number of prompt tokens used.
-  - `SK.Connectors.OpenAI.CompletionTokens` - number of completion tokens used.
-  - `SK.Connectors.OpenAI.TotalTokens` - total number of tokens used.
->>>>>>> 1139610a
 
 Measurements will be associated with tags that will allow data to be categorized for analysis:
 
