<Project>
  <PropertyGroup>
    <!-- Enable central package management -->
    <!-- https://learn.microsoft.com/en-us/nuget/consume-packages/Central-Package-Management -->
    <ManagePackageVersionsCentrally>true</ManagePackageVersionsCentrally>
  </PropertyGroup>
  <ItemGroup>
    <PackageVersion Include="Azure.AI.OpenAI" Version="1.0.0-beta.8" />
    <PackageVersion Include="Azure.Identity" Version="1.10.2" />
    <PackageVersion Include="Azure.Search.Documents" Version="11.5.0-beta.5" />
    <PackageVersion Include="Microsoft.ApplicationInsights.WorkerService" Version="2.21.0" />
    <PackageVersion Include="Microsoft.Azure.Kusto.Data" Version="11.3.4" />
    <PackageVersion Include="Microsoft.Bcl.HashCode" Version="[1.1.0, )" />
    <PackageVersion Include="Microsoft.Bcl.AsyncInterfaces" Version="6.0.0" />
    <PackageVersion Include="Microsoft.Bcl.TimeProvider" Version="8.0.0-rc.2.23479.6" />
    <PackageVersion Include="Microsoft.Extensions.Http" Version="6.0.0" />
    <PackageVersion Include="Polly" Version="8.0.0" />
    <PackageVersion Include="System.Diagnostics.DiagnosticSource" Version="6.0.1" />
    <PackageVersion Include="System.Linq.Async" Version="6.0.1" />
    <PackageVersion Include="System.Text.Json" Version="6.0.8" />
    <PackageVersion Include="System.Numerics.Tensors" Version="8.0.0-rc.2.23479.6" />
    <!-- Tokenizers -->
    <PackageVersion Include="Microsoft.ML.Tokenizers" Version="0.21.0-preview.23266.6" />
    <PackageVersion Include="Microsoft.DeepDev.TokenizerLib" Version="1.3.2" />
    <PackageVersion Include="SharpToken" Version="1.2.12" />
    <!-- Microsoft.Extensions.Logging -->
    <PackageVersion Include="Microsoft.Extensions.Logging.Abstractions" Version="6.0.4" />
    <PackageVersion Include="Microsoft.Extensions.Logging.Console" Version="6.0.0" />
    <!-- Microsoft.Extensions.Configuration -->
    <PackageVersion Include="Microsoft.Extensions.Configuration" Version="6.0.1" />
    <PackageVersion Include="Microsoft.Extensions.Configuration.Binder" Version="7.0.4" />
    <PackageVersion Include="Microsoft.Extensions.Configuration.EnvironmentVariables" Version="6.0.1" />
    <PackageVersion Include="Microsoft.Extensions.Configuration.Json" Version="6.0.0" />
    <PackageVersion Include="Microsoft.Extensions.Configuration.UserSecrets" Version="6.0.1" />
    <PackageVersion Include="Microsoft.Extensions.DependencyInjection" Version="6.0.1" />
    <!-- Test -->
    <PackageVersion Include="Microsoft.NET.Test.Sdk" Version="17.7.2" />
    <PackageVersion Include="Moq" Version="[4.18.4]" />
    <PackageVersion Include="System.Threading.Channels" Version="7.0.0" />
    <PackageVersion Include="System.Threading.Tasks.Dataflow" Version="7.0.0" />
    <PackageVersion Include="xunit" Version="2.5.1" />
    <PackageVersion Include="xunit.runner.visualstudio" Version="2.5.3" />
    <PackageVersion Include="xretry" Version="1.9.0" />
    <PackageVersion Include="coverlet.collector" Version="6.0.0" />
    <PackageVersion Include="Microsoft.Extensions.TimeProvider.Testing" Version="8.0.0-rc.2.23510.2" />
    <!-- Plugins -->
    <PackageVersion Include="DocumentFormat.OpenXml" Version="2.20.0" />
    <PackageVersion Include="Microsoft.Data.Sqlite" Version="7.0.12" />
<<<<<<< HEAD
    <PackageVersion Include="DuckDB.NET.Data.Full" Version="0.9.1" />
    <PackageVersion Include="DuckDB.NET.Data" Version="0.9.0.3" />
=======
    <PackageVersion Include="DuckDB.NET.Data.Full" Version="0.9.0.3" />
    <PackageVersion Include="DuckDB.NET.Data" Version="0.9.1" />
>>>>>>> 3dab9541
    <PackageVersion Include="Microsoft.Graph" Version="[4.51.0, 5)" />
    <PackageVersion Include="Microsoft.Azure.Cosmos" Version="[3.32.3, )" />
    <PackageVersion Include="Microsoft.Identity.Client.Extensions.Msal" Version="[2.28.0, )" />
    <PackageVersion Include="Microsoft.OpenApi" Version="[1.6.3, )" />
    <PackageVersion Include="Microsoft.OpenApi.Readers" Version="[1.6.3, )" />
    <PackageVersion Include="Newtonsoft.Json" Version="[13.0.3, )" />
    <PackageVersion Include="Google.Apis.CustomSearchAPI.v1" Version="[1.60.0.3001, )" />
    <PackageVersion Include="Grpc.Net.Client" Version="2.57.0" />
    <PackageVersion Include="protobuf-net" Version="3.2.26" />
    <PackageVersion Include="protobuf-net.Reflection" Version="3.2.12" />
    <PackageVersion Include="CoreCLR-NCalc" Version="2.2.113" />
    <!-- Memory stores -->
    <PackageVersion Include="Pgvector" Version="0.1.4"/>
    <PackageVersion Include="NRedisStack" Version="0.9.0"/>
    <PackageVersion Include="Milvus.Client" Version="2.2.2-preview.6"/>
    <!-- Symbols -->
    <PackageVersion Include="Microsoft.SourceLink.GitHub" Version="1.1.1" />
    <!-- Analyzers -->
    <PackageVersion Include="Microsoft.CodeAnalysis.NetAnalyzers" Version="8.0.0-preview1.23165.1" />
    <PackageReference Include="Microsoft.CodeAnalysis.NetAnalyzers">
      <PrivateAssets>all</PrivateAssets>
      <IncludeAssets>runtime; build; native; contentfiles; analyzers; buildtransitive</IncludeAssets>
    </PackageReference>
    <PackageVersion Include="Microsoft.CodeAnalysis.Analyzers" Version="3.3.4" />
    <PackageReference Include="Microsoft.CodeAnalysis.Analyzers">
      <PrivateAssets>all</PrivateAssets>
      <IncludeAssets>runtime; build; native; contentfiles; analyzers; buildtransitive</IncludeAssets>
    </PackageReference>
    <PackageVersion Include="Microsoft.VisualStudio.Threading.Analyzers" Version="17.7.30" />
    <PackageReference Include="Microsoft.VisualStudio.Threading.Analyzers">
      <PrivateAssets>all</PrivateAssets>
      <IncludeAssets>runtime; build; native; contentfiles; analyzers; buildtransitive</IncludeAssets>
    </PackageReference>
    <PackageVersion Include="xunit.analyzers" Version="1.3.0" />
    <PackageReference Include="xunit.analyzers">
      <PrivateAssets>all</PrivateAssets>
      <IncludeAssets>runtime; build; native; contentfiles; analyzers; buildtransitive</IncludeAssets>
    </PackageReference>
    <PackageVersion Include="Moq.Analyzers" Version="0.0.9" />
    <PackageReference Include="Moq.Analyzers">
      <PrivateAssets>all</PrivateAssets>
      <IncludeAssets>runtime; build; native; contentfiles; analyzers; buildtransitive</IncludeAssets>
    </PackageReference>
    <PackageVersion Include="Roslynator.Analyzers" Version="4.3.0" />
    <PackageReference Include="Roslynator.Analyzers">
      <PrivateAssets>all</PrivateAssets>
      <IncludeAssets>runtime; build; native; contentfiles; analyzers; buildtransitive</IncludeAssets>
    </PackageReference>
    <PackageVersion Include="Roslynator.CodeAnalysis.Analyzers" Version="4.3.0" />
    <PackageReference Include="Roslynator.CodeAnalysis.Analyzers">
      <PrivateAssets>all</PrivateAssets>
      <IncludeAssets>runtime; build; native; contentfiles; analyzers; buildtransitive</IncludeAssets>
    </PackageReference>
    <PackageVersion Include="Roslynator.Formatting.Analyzers" Version="4.3.0" />
    <PackageReference Include="Roslynator.Formatting.Analyzers">
      <PrivateAssets>all</PrivateAssets>
      <IncludeAssets>runtime; build; native; contentfiles; analyzers; buildtransitive</IncludeAssets>
    </PackageReference>
  </ItemGroup>
</Project><|MERGE_RESOLUTION|>--- conflicted
+++ resolved
@@ -46,13 +46,8 @@
     <!-- Plugins -->
     <PackageVersion Include="DocumentFormat.OpenXml" Version="2.20.0" />
     <PackageVersion Include="Microsoft.Data.Sqlite" Version="7.0.12" />
-<<<<<<< HEAD
     <PackageVersion Include="DuckDB.NET.Data.Full" Version="0.9.1" />
-    <PackageVersion Include="DuckDB.NET.Data" Version="0.9.0.3" />
-=======
-    <PackageVersion Include="DuckDB.NET.Data.Full" Version="0.9.0.3" />
     <PackageVersion Include="DuckDB.NET.Data" Version="0.9.1" />
->>>>>>> 3dab9541
     <PackageVersion Include="Microsoft.Graph" Version="[4.51.0, 5)" />
     <PackageVersion Include="Microsoft.Azure.Cosmos" Version="[3.32.3, )" />
     <PackageVersion Include="Microsoft.Identity.Client.Extensions.Msal" Version="[2.28.0, )" />
