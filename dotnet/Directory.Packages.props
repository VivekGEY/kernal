--- conflicted
+++ resolved
@@ -38,13 +38,8 @@
     <PackageVersion Include="Moq" Version="[4.18.4]" />
     <PackageVersion Include="System.Threading.Channels" Version="7.0.0" />
     <PackageVersion Include="System.Threading.Tasks.Dataflow" Version="7.0.0" />
-<<<<<<< HEAD
     <PackageVersion Include="xunit" Version="2.5.3" />
-    <PackageVersion Include="xunit.runner.visualstudio" Version="2.5.1" />
-=======
-    <PackageVersion Include="xunit" Version="2.5.1" />
     <PackageVersion Include="xunit.runner.visualstudio" Version="2.5.3" />
->>>>>>> d9f84513
     <PackageVersion Include="xretry" Version="1.9.0" />
     <PackageVersion Include="coverlet.collector" Version="6.0.0" />
     <PackageVersion Include="Microsoft.Extensions.TimeProvider.Testing" Version="8.0.0-rc.2.23510.2" />
