--- conflicted
+++ resolved
@@ -56,7 +56,6 @@
     <PackageVersion Include="Microsoft.Extensions.Logging.Abstractions" Version="8.0.1" />
     <PackageVersion Include="Microsoft.Extensions.Logging.Console" Version="8.0.0" />
     <PackageVersion Include="Microsoft.Extensions.Options.DataAnnotations" Version="8.0.0" />
-<<<<<<< HEAD
     <PackageVersion Include="Microsoft.Extensions.TimeProvider.Testing" Version="8.5.0" />
     <PackageVersion Include="System.Text.Json" Version="6.0.8" />
     <PackageVersion Include="Microsoft.PowerShell.SDK" Version="6.2.7" />
@@ -70,9 +69,7 @@
     <PackageVersion Include="Microsoft.Extensions.Configuration.Json" Version="6.0.0" />
     <PackageVersion Include="Microsoft.Extensions.Configuration.UserSecrets" Version="6.0.1" />
     <PackageVersion Include="Microsoft.Extensions.DependencyInjection" Version="6.0.1" />
-=======
     <PackageVersion Include="Microsoft.Extensions.TimeProvider.Testing" Version="8.7.0" />
->>>>>>> 45baeaca
     <!-- Test -->
     <PackageVersion Include="Microsoft.NET.Test.Sdk" Version="17.10.0" />
     <PackageVersion Include="Moq" Version="[4.18.4]" />
