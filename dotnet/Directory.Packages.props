--- conflicted
+++ resolved
@@ -7,11 +7,7 @@
   <ItemGroup>
     <PackageVersion Include="Azure.AI.OpenAI" Version="1.0.0-beta.5" />
     <PackageVersion Include="Azure.Identity" Version="1.9.0" />
-<<<<<<< HEAD
-    <PackageVersion Include="Azure.Search.Documents" Version="11.5.0-alpha.20230706.1" />
-=======
     <PackageVersion Include="Azure.Search.Documents" Version="11.5.0-beta.3" />
->>>>>>> 4366d27a
     <PackageVersion Include="Microsoft.Bcl.HashCode" Version="[1.1.0, )" />
     <PackageVersion Include="Microsoft.Bcl.AsyncInterfaces" Version="6.0.0" />
     <PackageVersion Include="Microsoft.Extensions.Http" Version="6.0.0" />
