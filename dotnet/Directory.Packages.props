<Project>
  <PropertyGroup>
    <!-- Enable central package management -->
    <!-- https://learn.microsoft.com/en-us/nuget/consume-packages/Central-Package-Management -->
    <ManagePackageVersionsCentrally>true</ManagePackageVersionsCentrally>
  </PropertyGroup>
  <ItemGroup>
    <PackageVersion Include="Azure.AI.OpenAI" Version="1.0.0-beta.8" />
    <PackageVersion Include="Azure.Identity" Version="1.10.3" />
    <PackageVersion Include="Azure.Search.Documents" Version="11.5.0-beta.5" />
    <PackageVersion Include="Microsoft.ApplicationInsights.WorkerService" Version="2.21.0" />
    <PackageVersion Include="Microsoft.Azure.Kusto.Data" Version="11.3.4" />
    <PackageVersion Include="Microsoft.Bcl.HashCode" Version="[1.1.0, )" />
    <PackageVersion Include="Microsoft.Bcl.AsyncInterfaces" Version="6.0.0" />
    <PackageVersion Include="Microsoft.Bcl.TimeProvider" Version="8.0.0-rc.2.23479.6" />
    <PackageVersion Include="Microsoft.Extensions.Http" Version="6.0.0" />
    <PackageVersion Include="Polly" Version="8.0.0" />
    <PackageVersion Include="System.Diagnostics.DiagnosticSource" Version="6.0.1" />
    <PackageVersion Include="System.Linq.Async" Version="6.0.1" />
    <PackageVersion Include="System.Text.Json" Version="6.0.8" />
    <PackageVersion Include="System.Numerics.Tensors" Version="8.0.0-rc.2.23479.6" />
    <!-- Tokenizers -->
    <PackageVersion Include="Microsoft.ML.Tokenizers" Version="0.21.0-preview.23266.6" />
    <PackageVersion Include="Microsoft.DeepDev.TokenizerLib" Version="1.3.2" />
    <PackageVersion Include="SharpToken" Version="1.2.12" />
    <!-- Microsoft.Extensions.Logging -->
    <PackageVersion Include="Microsoft.Extensions.Logging.Abstractions" Version="6.0.4" />
    <PackageVersion Include="Microsoft.Extensions.Logging.Console" Version="6.0.0" />
    <!-- Microsoft.Extensions.Configuration -->
    <PackageVersion Include="Microsoft.Extensions.Configuration" Version="6.0.1" />
    <PackageVersion Include="Microsoft.Extensions.Configuration.Binder" Version="7.0.4" />
    <PackageVersion Include="Microsoft.Extensions.Configuration.EnvironmentVariables" Version="6.0.1" />
    <PackageVersion Include="Microsoft.Extensions.Configuration.Json" Version="6.0.0" />
    <PackageVersion Include="Microsoft.Extensions.Configuration.UserSecrets" Version="6.0.1" />
    <PackageVersion Include="Microsoft.Extensions.DependencyInjection" Version="6.0.1" />
    <!-- Test -->
    <PackageVersion Include="Microsoft.NET.Test.Sdk" Version="17.7.2" />
    <PackageVersion Include="Moq" Version="[4.18.4]" />
    <PackageVersion Include="System.Threading.Channels" Version="7.0.0" />
    <PackageVersion Include="System.Threading.Tasks.Dataflow" Version="7.0.0" />
    <PackageVersion Include="xunit" Version="2.5.3" />
    <PackageVersion Include="xunit.runner.visualstudio" Version="2.5.3" />
    <PackageVersion Include="xretry" Version="1.9.0" />
    <PackageVersion Include="coverlet.collector" Version="6.0.0" />
    <PackageVersion Include="Microsoft.Extensions.TimeProvider.Testing" Version="8.0.0-rc.2.23510.2" />
    <!-- Plugins -->
    <PackageVersion Include="DocumentFormat.OpenXml" Version="2.20.0" />
<<<<<<< HEAD
    <PackageVersion Include="Microsoft.Data.Sqlite" Version="7.0.11" />
    <PackageVersion Include="DuckDB.NET.Data.Full" Version="0.8.1" />
    <PackageVersion Include="DuckDB.NET.Data" Version="0.8.1" />
    <PackageVersion Include="MongoDB.Driver"  Version="2.22.0" />
=======
    <PackageVersion Include="Microsoft.Data.Sqlite" Version="7.0.12" />
    <PackageVersion Include="DuckDB.NET.Data.Full" Version="0.9.1" />
    <PackageVersion Include="DuckDB.NET.Data" Version="0.9.1" />
>>>>>>> 19ed865f
    <PackageVersion Include="Microsoft.Graph" Version="[4.51.0, 5)" />
    <PackageVersion Include="Microsoft.Azure.Cosmos" Version="[3.32.3, )" />
    <PackageVersion Include="Microsoft.Identity.Client.Extensions.Msal" Version="[2.28.0, )" />
    <PackageVersion Include="Microsoft.OpenApi" Version="[1.6.3, )" />
    <PackageVersion Include="Microsoft.OpenApi.Readers" Version="[1.6.3, )" />
    <PackageVersion Include="Newtonsoft.Json" Version="[13.0.3, )" />
    <PackageVersion Include="Google.Apis.CustomSearchAPI.v1" Version="[1.60.0.3001, )" />
    <PackageVersion Include="Grpc.Net.Client" Version="2.58.0" />
    <PackageVersion Include="protobuf-net" Version="3.2.26" />
    <PackageVersion Include="protobuf-net.Reflection" Version="3.2.12" />
    <PackageVersion Include="CoreCLR-NCalc" Version="2.2.113" />
    <!-- Memory stores -->
    <PackageVersion Include="Pgvector" Version="0.1.4"/>
    <PackageVersion Include="NRedisStack" Version="0.9.0"/>
    <PackageVersion Include="Milvus.Client" Version="2.2.2-preview.6"/>
    <!-- Symbols -->
    <PackageVersion Include="Microsoft.SourceLink.GitHub" Version="1.1.1" />
    <!-- Analyzers -->
    <PackageVersion Include="Microsoft.CodeAnalysis.NetAnalyzers" Version="8.0.0-preview1.23165.1" />
    <PackageReference Include="Microsoft.CodeAnalysis.NetAnalyzers">
      <PrivateAssets>all</PrivateAssets>
      <IncludeAssets>runtime; build; native; contentfiles; analyzers; buildtransitive</IncludeAssets>
    </PackageReference>
    <PackageVersion Include="Microsoft.CodeAnalysis.Analyzers" Version="3.3.4" />
    <PackageReference Include="Microsoft.CodeAnalysis.Analyzers">
      <PrivateAssets>all</PrivateAssets>
      <IncludeAssets>runtime; build; native; contentfiles; analyzers; buildtransitive</IncludeAssets>
    </PackageReference>
    <PackageVersion Include="Microsoft.VisualStudio.Threading.Analyzers" Version="17.7.30" />
    <PackageReference Include="Microsoft.VisualStudio.Threading.Analyzers">
      <PrivateAssets>all</PrivateAssets>
      <IncludeAssets>runtime; build; native; contentfiles; analyzers; buildtransitive</IncludeAssets>
    </PackageReference>
    <PackageVersion Include="xunit.analyzers" Version="1.4.0" />
    <PackageReference Include="xunit.analyzers">
      <PrivateAssets>all</PrivateAssets>
      <IncludeAssets>runtime; build; native; contentfiles; analyzers; buildtransitive</IncludeAssets>
    </PackageReference>
    <PackageVersion Include="Moq.Analyzers" Version="0.0.9" />
    <PackageReference Include="Moq.Analyzers">
      <PrivateAssets>all</PrivateAssets>
      <IncludeAssets>runtime; build; native; contentfiles; analyzers; buildtransitive</IncludeAssets>
    </PackageReference>
    <PackageVersion Include="Roslynator.Analyzers" Version="[4.3.0]" />
    <PackageReference Include="Roslynator.Analyzers">
      <PrivateAssets>all</PrivateAssets>
      <IncludeAssets>runtime; build; native; contentfiles; analyzers; buildtransitive</IncludeAssets>
    </PackageReference>
    <PackageVersion Include="Roslynator.CodeAnalysis.Analyzers" Version="[4.3.0]" />
    <PackageReference Include="Roslynator.CodeAnalysis.Analyzers">
      <PrivateAssets>all</PrivateAssets>
      <IncludeAssets>runtime; build; native; contentfiles; analyzers; buildtransitive</IncludeAssets>
    </PackageReference>
    <PackageVersion Include="Roslynator.Formatting.Analyzers" Version="[4.3.0]" />
    <PackageReference Include="Roslynator.Formatting.Analyzers">
      <PrivateAssets>all</PrivateAssets>
      <IncludeAssets>runtime; build; native; contentfiles; analyzers; buildtransitive</IncludeAssets>
    </PackageReference>
  </ItemGroup>
</Project><|MERGE_RESOLUTION|>--- conflicted
+++ resolved
@@ -45,16 +45,10 @@
     <PackageVersion Include="Microsoft.Extensions.TimeProvider.Testing" Version="8.0.0-rc.2.23510.2" />
     <!-- Plugins -->
     <PackageVersion Include="DocumentFormat.OpenXml" Version="2.20.0" />
-<<<<<<< HEAD
-    <PackageVersion Include="Microsoft.Data.Sqlite" Version="7.0.11" />
-    <PackageVersion Include="DuckDB.NET.Data.Full" Version="0.8.1" />
-    <PackageVersion Include="DuckDB.NET.Data" Version="0.8.1" />
-    <PackageVersion Include="MongoDB.Driver"  Version="2.22.0" />
-=======
     <PackageVersion Include="Microsoft.Data.Sqlite" Version="7.0.12" />
     <PackageVersion Include="DuckDB.NET.Data.Full" Version="0.9.1" />
     <PackageVersion Include="DuckDB.NET.Data" Version="0.9.1" />
->>>>>>> 19ed865f
+    <PackageVersion Include="MongoDB.Driver"  Version="2.22.0" />
     <PackageVersion Include="Microsoft.Graph" Version="[4.51.0, 5)" />
     <PackageVersion Include="Microsoft.Azure.Cosmos" Version="[3.32.3, )" />
     <PackageVersion Include="Microsoft.Identity.Client.Extensions.Msal" Version="[2.28.0, )" />
