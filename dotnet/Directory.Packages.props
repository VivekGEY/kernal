<Project>
  <PropertyGroup>
    <!-- Enable central package management -->
    <!-- https://learn.microsoft.com/en-us/nuget/consume-packages/Central-Package-Management -->
    <ManagePackageVersionsCentrally>true</ManagePackageVersionsCentrally>
  </PropertyGroup>
  <ItemGroup>
    <PackageVersion Include="Azure.AI.OpenAI" Version="1.0.0-beta.12" />
    <PackageVersion Include="Azure.Identity" Version="1.10.4" />
    <PackageVersion Include="Azure.Monitor.OpenTelemetry.Exporter" Version="1.1.0" />
    <PackageVersion Include="Azure.Search.Documents" Version="11.5.1" />
    <PackageVersion Include="Handlebars.Net.Helpers" Version="2.4.1.3" />
    <PackageVersion Include="Markdig" Version="0.34.0" />
    <PackageVersion Include="Handlebars.Net" Version="2.1.4" />
    <PackageVersion Include="JsonSchema.Net.Generation" Version="3.5.1" />
    <PackageVersion Include="Microsoft.Azure.Kusto.Data" Version="11.3.5" />
    <PackageVersion Include="Microsoft.Bcl.HashCode" Version="[1.1.0, )" />
    <PackageVersion Include="Microsoft.Bcl.AsyncInterfaces" Version="8.0.0" />
    <PackageVersion Include="Microsoft.Bcl.TimeProvider" Version="8.0.0" />
    <PackageVersion Include="Microsoft.OpenApi.ApiManifest" Version="0.5.4-preview" />
    <PackageVersion Include="System.Diagnostics.DiagnosticSource" Version="8.0.0" />
    <PackageVersion Include="System.Linq.Async" Version="6.0.1" />
    <PackageVersion Include="System.Numerics.Tensors" Version="8.0.0" />
    <PackageVersion Include="System.Text.Json" Version="8.0.0" />
    <PackageVersion Include="System.Threading.Tasks.Extensions" Version="4.5.4" />
    <PackageVersion Include="System.ValueTuple" Version="4.5.0" />
    <!-- Tokenizers -->
    <PackageVersion Include="Microsoft.ML.Tokenizers" Version="0.21.0" />
    <PackageVersion Include="Microsoft.DeepDev.TokenizerLib" Version="1.3.2" />
    <PackageVersion Include="SharpToken" Version="1.2.14" />
    <!-- Microsoft.Extensions.* -->
    <PackageVersion Include="Microsoft.Extensions.Configuration" Version="8.0.0" />
    <PackageVersion Include="Microsoft.Extensions.Configuration.Abstractions" Version="8.0.0" />
    <PackageVersion Include="Microsoft.Extensions.Configuration.Binder" Version="8.0.0" />
    <PackageVersion Include="Microsoft.Extensions.Configuration.EnvironmentVariables" Version="8.0.0" />
    <PackageVersion Include="Microsoft.Extensions.Configuration.Json" Version="8.0.0" />
    <PackageVersion Include="Microsoft.Extensions.Configuration.UserSecrets" Version="8.0.0" />
    <PackageVersion Include="Microsoft.Extensions.DependencyInjection" Version="8.0.0" />
    <PackageVersion Include="Microsoft.Extensions.DependencyInjection.Abstractions" Version="8.0.0" />
    <PackageVersion Include="Microsoft.Extensions.Http" Version="8.0.0" />
    <PackageVersion Include="Microsoft.Extensions.Http.Resilience" Version="8.0.0" />
    <PackageVersion Include="Microsoft.Extensions.Logging" Version="8.0.0" />
    <PackageVersion Include="Microsoft.Extensions.Logging.Abstractions" Version="8.0.0" />
    <PackageVersion Include="Microsoft.Extensions.Logging.Console" Version="8.0.0" />
    <PackageVersion Include="Microsoft.Extensions.Logging.Debug" Version="8.0.0" />
    <PackageVersion Include="Microsoft.Extensions.TimeProvider.Testing" Version="8.0.0" />
    <!-- Test -->
    <PackageVersion Include="Microsoft.NET.Test.Sdk" Version="17.8.0" />
    <PackageVersion Include="Moq" Version="[4.18.4]" />
    <PackageVersion Include="System.Threading.Channels" Version="8.0.0" />
    <PackageVersion Include="System.Threading.Tasks.Dataflow" Version="8.0.0" />
    <PackageVersion Include="xunit" Version="2.6.4" />
    <PackageVersion Include="xunit.runner.visualstudio" Version="2.5.6" />
    <PackageVersion Include="xretry" Version="1.9.0" />
    <PackageVersion Include="coverlet.collector" Version="6.0.0" />
    <!-- Plugins -->
    <PackageVersion Include="DocumentFormat.OpenXml" Version="3.0.1" />
    <PackageVersion Include="Microsoft.Data.Sqlite" Version="8.0.0" />
    <PackageVersion Include="DuckDB.NET.Data.Full" Version="0.9.2" />
    <PackageVersion Include="DuckDB.NET.Data" Version="0.9.2" />
    <PackageVersion Include="MongoDB.Driver" Version="2.23.1" />
    <PackageVersion Include="Microsoft.Graph" Version="[4.51.0, 5)" />
    <PackageVersion Include="Microsoft.Azure.Cosmos" Version="[3.32.3, )" />
    <PackageVersion Include="Microsoft.Identity.Client.Extensions.Msal" Version="[2.28.0, )" />
<<<<<<< HEAD
    <PackageVersion Include="Microsoft.OpenApi" Version="[1.6.12, )" />
    <PackageVersion Include="Microsoft.OpenApi.Readers" Version="[1.6.12, )" />
    <PackageVersion Include="Newtonsoft.Json" Version="[13.0.3, )" />
=======
    <PackageVersion Include="Microsoft.OpenApi" Version="1.6.12" />
    <PackageVersion Include="Microsoft.OpenApi.Readers" Version="1.6.11" />
>>>>>>> a5ce3016
    <PackageVersion Include="Google.Apis.CustomSearchAPI.v1" Version="[1.60.0.3001, )" />
    <PackageVersion Include="Grpc.Net.Client" Version="2.60.0" />
    <PackageVersion Include="protobuf-net" Version="3.2.30" />
    <PackageVersion Include="protobuf-net.Reflection" Version="3.2.12" />
    <PackageVersion Include="YamlDotNet" Version="13.7.1" />
    <!-- Memory stores -->
    <PackageVersion Include="Pgvector" Version="0.2.0" />
    <PackageVersion Include="NRedisStack" Version="0.9.0" />
    <PackageVersion Include="Milvus.Client" Version="2.2.2-preview.6" />
    <!-- Symbols -->
    <PackageVersion Include="Microsoft.SourceLink.GitHub" Version="8.0.0" />
    <!-- Toolset -->
    <PackageVersion Include="Microsoft.Net.Compilers.Toolset" Version="4.8.0" />
    <PackageVersion Include="Microsoft.CodeAnalysis.NetAnalyzers" Version="8.0.0" />
    <PackageReference Include="Microsoft.CodeAnalysis.NetAnalyzers">
      <PrivateAssets>all</PrivateAssets>
      <IncludeAssets>runtime; build; native; contentfiles; analyzers; buildtransitive</IncludeAssets>
    </PackageReference>
    <PackageVersion Include="Microsoft.CodeAnalysis.Analyzers" Version="3.3.4" />
    <PackageReference Include="Microsoft.CodeAnalysis.Analyzers">
      <PrivateAssets>all</PrivateAssets>
      <IncludeAssets>runtime; build; native; contentfiles; analyzers; buildtransitive</IncludeAssets>
    </PackageReference>
    <PackageVersion Include="Microsoft.VisualStudio.Threading.Analyzers" Version="17.8.14" />
    <PackageReference Include="Microsoft.VisualStudio.Threading.Analyzers">
      <PrivateAssets>all</PrivateAssets>
      <IncludeAssets>runtime; build; native; contentfiles; analyzers; buildtransitive</IncludeAssets>
    </PackageReference>
    <PackageVersion Include="xunit.analyzers" Version="1.8.0" />
    <PackageReference Include="xunit.analyzers">
      <PrivateAssets>all</PrivateAssets>
      <IncludeAssets>runtime; build; native; contentfiles; analyzers; buildtransitive</IncludeAssets>
    </PackageReference>
    <PackageVersion Include="Moq.Analyzers" Version="0.0.9" />
    <PackageReference Include="Moq.Analyzers">
      <PrivateAssets>all</PrivateAssets>
      <IncludeAssets>runtime; build; native; contentfiles; analyzers; buildtransitive</IncludeAssets>
    </PackageReference>
    <PackageVersion Include="Roslynator.Analyzers" Version="[4.3.0]" />
    <PackageReference Include="Roslynator.Analyzers">
      <PrivateAssets>all</PrivateAssets>
      <IncludeAssets>runtime; build; native; contentfiles; analyzers; buildtransitive</IncludeAssets>
    </PackageReference>
    <PackageVersion Include="Roslynator.CodeAnalysis.Analyzers" Version="[4.3.0]" />
    <PackageReference Include="Roslynator.CodeAnalysis.Analyzers">
      <PrivateAssets>all</PrivateAssets>
      <IncludeAssets>runtime; build; native; contentfiles; analyzers; buildtransitive</IncludeAssets>
    </PackageReference>
    <PackageVersion Include="Roslynator.Formatting.Analyzers" Version="[4.3.0]" />
    <PackageReference Include="Roslynator.Formatting.Analyzers">
      <PrivateAssets>all</PrivateAssets>
      <IncludeAssets>runtime; build; native; contentfiles; analyzers; buildtransitive</IncludeAssets>
    </PackageReference>
  </ItemGroup>
</Project><|MERGE_RESOLUTION|>--- conflicted
+++ resolved
@@ -62,14 +62,8 @@
     <PackageVersion Include="Microsoft.Graph" Version="[4.51.0, 5)" />
     <PackageVersion Include="Microsoft.Azure.Cosmos" Version="[3.32.3, )" />
     <PackageVersion Include="Microsoft.Identity.Client.Extensions.Msal" Version="[2.28.0, )" />
-<<<<<<< HEAD
     <PackageVersion Include="Microsoft.OpenApi" Version="[1.6.12, )" />
     <PackageVersion Include="Microsoft.OpenApi.Readers" Version="[1.6.12, )" />
-    <PackageVersion Include="Newtonsoft.Json" Version="[13.0.3, )" />
-=======
-    <PackageVersion Include="Microsoft.OpenApi" Version="1.6.12" />
-    <PackageVersion Include="Microsoft.OpenApi.Readers" Version="1.6.11" />
->>>>>>> a5ce3016
     <PackageVersion Include="Google.Apis.CustomSearchAPI.v1" Version="[1.60.0.3001, )" />
     <PackageVersion Include="Grpc.Net.Client" Version="2.60.0" />
     <PackageVersion Include="protobuf-net" Version="3.2.30" />
