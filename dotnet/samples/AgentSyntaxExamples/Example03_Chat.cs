﻿// Copyright (c) Microsoft. All rights reserved.
using System;
using System.Collections.Generic;
using System.Threading;
using System.Threading.Tasks;
using Microsoft.SemanticKernel;
using Microsoft.SemanticKernel.Agents;
using Microsoft.SemanticKernel.Agents.Chat;
using Microsoft.SemanticKernel.ChatCompletion;
using Xunit;
using Xunit.Abstractions;

namespace Examples;

/// <summary>
/// Demonstrate creation of <see cref="AgentChat"/> with <see cref="AgentGroupChatSettings"/>
/// that inform how chat proceeds with regards to: Agent selection, chat continuation, and maximum
/// number of agent interactions.
/// </summary>
public class Example03_Chat(ITestOutputHelper output) : BaseTest(output)
{
    private const string ReviewerName = "ArtDirector";
    private const string ReviewerInstructions =
        """
        You are an art director who has opinions about copywriting born of a love for David Ogilvy.
        The goal is to determine is the given copy is acceptable to print.
        If so, state that it is approved.
        If not, provide insight on how to refine suggested copy without example.
        """;

    private const string CopyWriterName = "Writer";
    private const string CopyWriterInstructions =
        """
        You are a copywriter with ten years of experience and are known for brevity and a dry humor.
        You're laser focused on the goal at hand. Don't waste time with chit chat.
        The goal is to refine and decide on the single best copy as an expert in the field.
        Consider suggestions when refining an idea.
        """;

    [Fact]
    public async Task RunAsync()
    {
        // Define the agents
        ChatCompletionAgent agentReviewer =
            new()
            {
                Instructions = ReviewerInstructions,
                Name = ReviewerName,
                Kernel = this.CreateKernelWithChatCompletion(),
            };

        ChatCompletionAgent agentWriter =
            new()
            {
                Instructions = CopyWriterInstructions,
                Name = CopyWriterName,
                Kernel = this.CreateKernelWithChatCompletion(),
            };

        // Create a chat for agent interaction.
        AgentGroupChat chat =
            new(agentWriter, agentReviewer)
            {
                ExecutionSettings =
                    new()
                    {
                        // Here a TerminationStrategy subclass is used that will terminate when
                        // an assistant message contains the term "approve".
                        TerminationStrategy =
                            new ApprovalTerminationStrategy()
                            {
<<<<<<< HEAD
                                // It can be prudent to limit how many turns agents are able to take.
                                // If the chat exits when it intends to continue, the IsComplete property will be false on AgentGroupChat
                                // and the conversation may be resumed, if desired.
                                MaximumIterations = 8,
                                // Only the art-director may approve.
                                Agents = [agentReviewer],
                            },
                        // Here a SelectionStrategy subclass is used that selects agents via round-robin ordering,
                        // but a custom func could be utilized if desired.
                        SelectionStrategy = new SequentialSelectionStrategy(),
=======
                                // Only the art-director may approve.
                                Agents = [agentReviewer],
                            }
>>>>>>> 971b7e60
                    }
            };

        // Invoke chat and display messages.
        string input = "concept: maps made out of egg cartons.";
        chat.AddChatMessage(new ChatMessageContent(AuthorRole.User, input));
        this.WriteLine($"# {AuthorRole.User}: '{input}'");

        await foreach (var content in chat.InvokeAsync())
        {
            this.WriteLine($"# {content.Role} - {content.AuthorName ?? "*"}: '{content.Content}'");
        }

<<<<<<< HEAD
=======
        this.WriteLine($"# IS COMPLETE: {chat.IsComplete}");
    }

>>>>>>> 971b7e60
    private sealed class ApprovalTerminationStrategy : TerminationStrategy
    {
        // Terminate when the final message contains the term "approve"
        protected override Task<bool> ShouldAgentTerminateAsync(Agent agent, IReadOnlyList<ChatMessageContent> history, CancellationToken cancellationToken)
            => Task.FromResult(history[history.Count - 1].Content?.Contains("approve", StringComparison.OrdinalIgnoreCase) ?? false);
    }
}<|MERGE_RESOLUTION|>--- conflicted
+++ resolved
@@ -69,22 +69,9 @@
                         TerminationStrategy =
                             new ApprovalTerminationStrategy()
                             {
-<<<<<<< HEAD
-                                // It can be prudent to limit how many turns agents are able to take.
-                                // If the chat exits when it intends to continue, the IsComplete property will be false on AgentGroupChat
-                                // and the conversation may be resumed, if desired.
-                                MaximumIterations = 8,
-                                // Only the art-director may approve.
-                                Agents = [agentReviewer],
-                            },
-                        // Here a SelectionStrategy subclass is used that selects agents via round-robin ordering,
-                        // but a custom func could be utilized if desired.
-                        SelectionStrategy = new SequentialSelectionStrategy(),
-=======
                                 // Only the art-director may approve.
                                 Agents = [agentReviewer],
                             }
->>>>>>> 971b7e60
                     }
             };
 
@@ -98,12 +85,9 @@
             this.WriteLine($"# {content.Role} - {content.AuthorName ?? "*"}: '{content.Content}'");
         }
 
-<<<<<<< HEAD
-=======
         this.WriteLine($"# IS COMPLETE: {chat.IsComplete}");
     }
 
->>>>>>> 971b7e60
     private sealed class ApprovalTerminationStrategy : TerminationStrategy
     {
         // Terminate when the final message contains the term "approve"
