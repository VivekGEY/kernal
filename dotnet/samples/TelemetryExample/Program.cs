﻿// Copyright (c) Microsoft. All rights reserved.

using System;
using System.Diagnostics;
using System.IO;
using System.Threading;
using System.Threading.Tasks;
using Azure.Monitor.OpenTelemetry.Exporter;
using Microsoft.Extensions.DependencyInjection;
using Microsoft.Extensions.Logging;
using Microsoft.SemanticKernel;
using Microsoft.SemanticKernel.Planning.Handlebars;
using Microsoft.SemanticKernel.Plugins.Core;
using Microsoft.SemanticKernel.Plugins.Web;
using Microsoft.SemanticKernel.Plugins.Web.Bing;
using NCalcPlugins;
using OpenTelemetry;
using OpenTelemetry.Metrics;
using OpenTelemetry.Trace;

/// <summary>
/// Example of telemetry in Semantic Kernel using Application Insights within console application.
/// </summary>
public sealed class Program
{
    /// <summary>
    /// Log level to be used by <see cref="ILogger"/>.
    /// </summary>
    /// <remarks>
    /// <see cref="LogLevel.Information"/> is set by default. <para />
    /// <see cref="LogLevel.Trace"/> will enable logging with more detailed information, including sensitive data. Should not be used in production. <para />
    /// </remarks>
    private const LogLevel MinLogLevel = LogLevel.Information;

    /// <summary>
    /// Instance of <see cref="ActivitySource"/> for the application activities.
    /// </summary>
    private static readonly ActivitySource s_activitySource = new("Telemetry.Example");

    /// <summary>
    /// The main entry point for the application.
    /// </summary>
    /// <returns>A <see cref="Task"/> representing the asynchronous operation.</returns>
    public static async Task Main()
    {
        var connectionString = Env.Var("ApplicationInsights__ConnectionString");

        using var traceProvider = Sdk.CreateTracerProviderBuilder()
            .AddSource("Microsoft.SemanticKernel*")
            .AddSource("Telemetry.Example")
            .AddAzureMonitorTraceExporter(options => options.ConnectionString = connectionString)
            .Build();

        using var meterProvider = Sdk.CreateMeterProviderBuilder()
            .AddMeter("Microsoft.SemanticKernel*")
            .AddAzureMonitorMetricExporter(options => options.ConnectionString = connectionString)
            .Build();

        using var loggerFactory = LoggerFactory.Create(builder =>
        {
            // Add OpenTelemetry as a logging provider
            builder.AddOpenTelemetry(options =>
            {
                options.AddAzureMonitorLogExporter(options => options.ConnectionString = connectionString);
                // Format log messages. This is default to false.
                options.IncludeFormattedMessage = true;
            });
            builder.SetMinimumLevel(MinLogLevel);
        });

        var kernel = GetKernel(loggerFactory);
        var planner = CreatePlanner();

        using var activity = s_activitySource.StartActivity("Main");

        Console.WriteLine("Operation/Trace ID:");
        Console.WriteLine(Activity.Current?.TraceId);

        var plan = await planner.CreatePlanAsync(kernel, "Write a poem about John Doe, then translate it into Italian.");

        Console.WriteLine("Original plan:");
        Console.WriteLine(plan.ToString());

<<<<<<< HEAD
        var result = await plan.InvokeAsync(kernel, new KernelArguments(), CancellationToken.None).ConfigureAwait(false);
=======
        var result = await plan.InvokeAsync(kernel, new KernelArguments(), CancellationToken.None);
>>>>>>> a9c958b0

        Console.WriteLine("Result:");
        Console.WriteLine(result);
    }

    private static Kernel GetKernel(ILoggerFactory loggerFactory)
    {
        var folder = RepoFiles.SamplePluginsPath();
        var bingConnector = new BingConnector(Env.Var("Bing__ApiKey"));
        var webSearchEnginePlugin = new WebSearchEnginePlugin(bingConnector);

        IKernelBuilder builder = Kernel.CreateBuilder();

        builder.Services.AddSingleton(loggerFactory);
        builder.AddAzureOpenAIChatCompletion(
            Env.Var("AzureOpenAI__ChatDeploymentName"),
            Env.Var("AzureOpenAI__ChatModelId"),
            Env.Var("AzureOpenAI__Endpoint"),
            Env.Var("AzureOpenAI__ApiKey"));

        builder.Plugins.AddFromObject(webSearchEnginePlugin, "WebSearch");
        builder.Plugins.AddFromType<LanguageCalculatorPlugin>("advancedCalculator");
        builder.Plugins.AddFromType<TimePlugin>();
        builder.Plugins.AddFromPromptDirectory(Path.Combine(folder, "SummarizePlugin"));
        builder.Plugins.AddFromPromptDirectory(Path.Combine(folder, "WriterPlugin"));

        return builder.Build();
    }

    private static HandlebarsPlanner CreatePlanner(int maxTokens = 1024)
    {
        var plannerConfig = new HandlebarsPlannerConfig { MaxTokens = maxTokens };
        return new HandlebarsPlanner(plannerConfig);
    }
}<|MERGE_RESOLUTION|>--- conflicted
+++ resolved
@@ -81,11 +81,7 @@
         Console.WriteLine("Original plan:");
         Console.WriteLine(plan.ToString());
 
-<<<<<<< HEAD
         var result = await plan.InvokeAsync(kernel, new KernelArguments(), CancellationToken.None).ConfigureAwait(false);
-=======
-        var result = await plan.InvokeAsync(kernel, new KernelArguments(), CancellationToken.None);
->>>>>>> a9c958b0
 
         Console.WriteLine("Result:");
         Console.WriteLine(result);
