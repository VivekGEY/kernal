--- conflicted
+++ resolved
@@ -34,16 +34,10 @@
         // Using InvokeAsync with 3 results (Currently invoke only supports 1 result, but you can get the other results from the ModelResults)
         var functionResult = await myFunction.InvokeAsync("Sci-fi",
             kernel,
-<<<<<<< HEAD
-            settings: new CompleteRequestSettings { ResultsPerPrompt = 3, MaxTokens = 500, Temperature = 1, TopP = 0.5 });
+            requestSettings: new OpenAIRequestSettings { ResultsPerPrompt = 3, MaxTokens = 500, Temperature = 1, TopP = 0.5 });
 
         Console.WriteLine(functionResult.GetValue<string>());
         Console.WriteLine(functionResult.ModelResults.Select(result => result.GetOpenAIChatResult()).AsJson());
-=======
-            requestSettings: new OpenAIRequestSettings { ResultsPerPrompt = 3, MaxTokens = 500, Temperature = 1, TopP = 0.5 });
-        Console.WriteLine(textResult);
-        Console.WriteLine(textResult.ModelResults.Select(result => result.GetOpenAIChatResult()).AsJson());
->>>>>>> f6a55ed0
         Console.WriteLine();
 
         // Using the Kernel RunAsync
