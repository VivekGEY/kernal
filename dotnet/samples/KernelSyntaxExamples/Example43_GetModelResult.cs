--- conflicted
+++ resolved
@@ -33,12 +33,8 @@
 
         // Using InvokeAsync with 3 results (Currently invoke only supports 1 result, but you can get the other results from the ModelResults)
         var textResult = await myFunction.InvokeAsync("Sci-fi",
-<<<<<<< HEAD
+            kernel,
             requestSettings: new OpenAIRequestSettings { ResultsPerPrompt = 3, MaxTokens = 500, Temperature = 1, TopP = 0.5 });
-=======
-            kernel,
-            settings: new CompleteRequestSettings { ResultsPerPrompt = 3, MaxTokens = 500, Temperature = 1, TopP = 0.5 });
->>>>>>> 4921ea91
         Console.WriteLine(textResult);
         Console.WriteLine(textResult.ModelResults.Select(result => result.GetOpenAIChatResult()).AsJson());
         Console.WriteLine();
