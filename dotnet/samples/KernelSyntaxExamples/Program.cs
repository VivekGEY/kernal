--- conflicted
+++ resolved
@@ -72,12 +72,9 @@
         await Example50_Chroma.RunAsync().SafeWaitAsync(cancelToken);
         await Example51_StepwisePlanner.RunAsync().SafeWaitAsync(cancelToken);
         await Example52_ApimAuth.RunAsync().SafeWaitAsync(cancelToken);
-<<<<<<< HEAD
-        await Example53_FunctionHooks.RunAsync().SafeWaitAsync(cancelToken);
-        await Example54_PlanHooks.RunAsync().SafeWaitAsync(cancelToken);
-=======
         await Example53_Kusto.RunAsync().SafeWaitAsync(cancelToken);
->>>>>>> c1ad8dce
+        await Example54_FunctionHooks.RunAsync().SafeWaitAsync(cancelToken);
+        await Example55_PlanHooks.RunAsync().SafeWaitAsync(cancelToken);
     }
 
     private static void LoadUserSecrets()
