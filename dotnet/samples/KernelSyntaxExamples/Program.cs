﻿// Copyright (c) Microsoft. All rights reserved.

using System;
using System.Linq;
using System.Reflection;
using System.Threading;
using System.Threading.Tasks;
using Microsoft.Extensions.Configuration;
using Reliability;
using RepoUtils;

public static class Program
{
    /// <summary>
    /// We recommend using the Debug properties to set the filter as a command line argument.
    /// If you don't want to use it, set the filter here.
    /// Examples:
    ///     DefaultFilter = "18"    => run only example 18 (also "180" if there is such test)
    ///     DefaultFilter = "chat"  => run all examples with a name that contains "chat"
    /// </summary>
    public const string? DefaultFilter = "";

    public static async Task Main(string[] args)
    {
        // Load configuration from environment variables or user secrets.
        LoadUserSecrets();

        // Execution canceled if the user presses Ctrl+C.
        using CancellationTokenSource cancellationTokenSource = new();
        CancellationToken cancelToken = cancellationTokenSource.ConsoleCancellationToken();

<<<<<<< HEAD
        string? defaultFilter = "FlowOrchestrator"; // Modify to filter examples

=======
>>>>>>> b619e84b
        // Check if args[0] is provided
        string? filter = args.Length > 0 ? args[0] : DefaultFilter;

        // Run examples based on the filter
        await RunExamplesAsync(filter, cancelToken);
    }

    private static async Task RunExamplesAsync(string? filter, CancellationToken cancellationToken)
    {
        var examples = (Assembly.GetExecutingAssembly().GetTypes())
            .Select(type => type.Name).ToList();

        // Filter and run examples
        foreach (var example in examples)
        {
            if (string.IsNullOrEmpty(filter) || example.Contains(filter, StringComparison.OrdinalIgnoreCase))
            {
                try
                {
                    var method = Assembly.GetExecutingAssembly().GetType(example)?.GetMethod("RunAsync");
                    if (method == null)
                    {
                        // Skip if the type does not have a RunAsync method
                        continue;
                    }

                    Console.WriteLine($"Running {example}...");

                    bool hasCancellationToken = method.GetParameters().Any(param => param.ParameterType == typeof(CancellationToken));

                    var taskParameters = hasCancellationToken ? new object[] { cancellationToken } : null;
                    if (method.Invoke(null, taskParameters) is Task t)
                    {
                        await t.SafeWaitAsync(cancellationToken);
                    }
                    else
                    {
                        method.Invoke(null, null);
                    }
                }
                catch (ConfigurationNotFoundException ex)
                {
                    Console.WriteLine($"{ex.Message}. Skipping example {example}.");
                }
            }
        }
    }

    private static void LoadUserSecrets()
    {
        IConfigurationRoot configRoot = new ConfigurationBuilder()
            .AddJsonFile("appsettings.Development.json", true)
            .AddEnvironmentVariables()
            .AddUserSecrets<Env>()
            .Build();
        TestConfiguration.Initialize(configRoot);
    }

    private static CancellationToken ConsoleCancellationToken(this CancellationTokenSource tokenSource)
    {
        Console.CancelKeyPress += (s, e) =>
        {
            Console.WriteLine("Canceling...");
            tokenSource.Cancel();
            e.Cancel = true;
        };

        return tokenSource.Token;
    }

    private static async Task SafeWaitAsync(this Task task,
        CancellationToken cancellationToken = default)
    {
        try
        {
            await task.WaitAsync(cancellationToken);
            Console.WriteLine();
            Console.WriteLine("== DONE ==");
        }
        catch (ConfigurationNotFoundException ex)
        {
            Console.WriteLine($"{ex.Message}. Skipping example.");
        }

        cancellationToken.ThrowIfCancellationRequested();
    }
}<|MERGE_RESOLUTION|>--- conflicted
+++ resolved
@@ -29,11 +29,6 @@
         using CancellationTokenSource cancellationTokenSource = new();
         CancellationToken cancelToken = cancellationTokenSource.ConsoleCancellationToken();
 
-<<<<<<< HEAD
-        string? defaultFilter = "FlowOrchestrator"; // Modify to filter examples
-
-=======
->>>>>>> b619e84b
         // Check if args[0] is provided
         string? filter = args.Length > 0 ? args[0] : DefaultFilter;
 
