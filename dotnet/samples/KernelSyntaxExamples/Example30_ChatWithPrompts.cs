﻿// Copyright (c) Microsoft. All rights reserved.

using System;
using System.Globalization;
using System.Threading.Tasks;
using Microsoft.SemanticKernel;
using Microsoft.SemanticKernel.AI.ChatCompletion;
using Microsoft.SemanticKernel.Skills.Core;
using Microsoft.SemanticKernel.TemplateEngine;
using RepoUtils;
using Resources;

/**
 * Scenario:
 *  - the user is reading a wikipedia page, they select a piece of text and they ask AI to extract some information.
 *  - the app explicitly uses the Chat model to get a result from gpt-3.5-turbo.
 *
 * The following example shows how to:
 *
 * - Use the prompt template engine to render prompts, without executing them.
 *   This can be used to leverage the template engine (which executes functions internally)
 *   to generate prompts and use them programmatically, without executing them like semantic functions.
 *
 * - Use rendered prompts to create the context of System and User messages sent to Chat models
 *   like "gpt-3.5-turbo"
 *
 * Note: normally you would work with Semantic Functions to automatically send a prompt to a model
 *       and get a response. In this case we use the Chat model, sending a chat history object, which
 *       includes some instructions, some context (the text selected), and the user query.
 *
 *       We use the prompt template engine to craft the strings with all of this information.
 *
 *       Out of scope and not in the example: if needed, one could go further and use a semantic
 *       function (with extra cost) asking AI to generate the text to send to the Chat model.
 *
 * TLDR: how to render a prompt:
 *
 *      var kernel = new KernelBuilder().AddLogging(ConsoleLogger.Log).Build();
 *      ... import skills and functions ...
 *      var context = kernel.CreateNewContext();
 *      ... set variables ...
 *
 *      var promptRenderer = new PromptTemplateEngine();
 *      string renderedPrompt = await promptRenderer.RenderAsync("...prompt template...", context);
 */

// ReSharper disable CommentTypo
// ReSharper disable once InconsistentNaming
public static class Example30_ChatWithPrompts
{
    public static async Task RunAsync()
    {
        Console.WriteLine("======== Chat with prompts ========");

        /* Load 3 files:
         * - 28-system-prompt.txt: the system prompt, used to initialize the chat session.
         * - 28-user-context.txt:  the user context, e.g. a piece of a document the user selected and is asking to process.
         * - 28-user-prompt.txt:   the user prompt, just for demo purpose showing that one can leverage the same approach also to augment user messages.
         */

        var systemPromptTemplate = EmbeddedResource.Read("30-system-prompt.txt");
        var selectedText = EmbeddedResource.Read("30-user-context.txt");
        var userPromptTemplate = EmbeddedResource.Read("30-user-prompt.txt");

        // Usual kernel initialization, with GPT 3.5 Turbo
        IKernel kernel = new KernelBuilder()
            .AddLogging(ConsoleLogger.Log)
<<<<<<< HEAD
            .WithOpenAIChatCompletionService("gpt-3.5-turbo", Env.Var("OPENAI_API_KEY"), serviceId: "chat")
=======
            .WithOpenAIChatCompletionService("gpt-3.5-turbo", TestConfiguration.OpenAI.ApiKey, serviceId: "chat")
>>>>>>> 1bffe152
            .Build();

        // As an example, we import the time skill, which is used in system prompt to read the current date.
        // We could also use a variable, this is just to show that the prompt can invoke functions.
        kernel.ImportSkill(new TimeSkill(), "time");

        // We need a kernel context to store some information to pass to the prompts and the list
        // of available skills needed to render prompt templates.
        var context = kernel.CreateNewContext();

        // Put the selected document into the variable used by the system prompt (see 28-system-prompt.txt).
        context["selectedText"] = selectedText;

        // Demo another variable, e.g. when the chat started, used by the system prompt (see 28-system-prompt.txt).
        context["startTime"] = DateTimeOffset.Now.ToString("hh:mm:ss tt zz", CultureInfo.CurrentCulture);

        // This is the user message, store it in the variable used by 28-user-prompt.txt
        context["userMessage"] = "extract locations as a bullet point list";

        // Instantiate the prompt renderer, which we will use to turn prompt templates
        // into strings, that we will store into a Chat history object, which is then sent
        // to the Chat Model.
        var promptRenderer = new PromptTemplateEngine();

        // Render the system prompt. This string is used to configure the chat.
        // This contains the context, ie a piece of a wikipedia page selected by the user.
        string systemMessage = await promptRenderer.RenderAsync(systemPromptTemplate, context);
        Console.WriteLine($"------------------------------------\n{systemMessage}");

        // Render the user prompt. This string is the query sent by the user
        // This contains the user request, ie "extract locations as a bullet point list"
        string userMessage = await promptRenderer.RenderAsync(userPromptTemplate, context);
        Console.WriteLine($"------------------------------------\n{userMessage}");

        // Client used to request answers to gpt-3.5-turbo
        var chatGPT = kernel.GetService<IChatCompletion>();

        // The full chat history. Depending on your scenario, you can pass the full chat if useful,
        // or create a new one every time, assuming that the "system message" contains all the
        // information needed.
        var chatHistory = chatGPT.CreateNewChat(systemMessage);

        // Add the user query to the chat history
        chatHistory.AddUserMessage(userMessage);

        // Finally, get the response from AI
        string answer = await chatGPT.GenerateMessageAsync(chatHistory);
        Console.WriteLine($"------------------------------------\n{answer}");

        /*

        Output:

        ------------------------------------
        You are an AI assistant that helps people find information.
        The chat started at: 09:52:12 PM -07
        The current time is: Thursday, April 27, 2023 9:52 PM
        Text selected:
        The central Sahara is hyperarid, with sparse vegetation. The northern and southern reaches of the desert, along with the highlands, have areas of sparse grassland and desert shrub, with trees and taller shrubs in wadis, where moisture collects. In the central, hyperarid region, there are many subdivisions of the great desert: Tanezrouft, the Ténéré, the Libyan Desert, the Eastern Desert, the Nubian Desert and others. These extremely arid areas often receive no rain for years.
        ------------------------------------
        Thursday, April 27, 2023 2:34 PM: extract locations as a bullet point list
        ------------------------------------
        Sure, here are the locations mentioned in the text:

        - Tanezrouft
        - Ténéré
        - Libyan Desert
        - Eastern Desert
        - Nubian Desert

        */
    }
}<|MERGE_RESOLUTION|>--- conflicted
+++ resolved
@@ -65,11 +65,7 @@
         // Usual kernel initialization, with GPT 3.5 Turbo
         IKernel kernel = new KernelBuilder()
             .AddLogging(ConsoleLogger.Log)
-<<<<<<< HEAD
-            .WithOpenAIChatCompletionService("gpt-3.5-turbo", Env.Var("OPENAI_API_KEY"), serviceId: "chat")
-=======
             .WithOpenAIChatCompletionService("gpt-3.5-turbo", TestConfiguration.OpenAI.ApiKey, serviceId: "chat")
->>>>>>> 1bffe152
             .Build();
 
         // As an example, we import the time skill, which is used in system prompt to read the current date.
