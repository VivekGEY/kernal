--- conflicted
+++ resolved
@@ -94,11 +94,8 @@
 
     private static async Task RememberFactsAsync(IKernel kernel)
     {
-<<<<<<< HEAD
         kernel.ImportSkill(new TextMemorySkill(kernel.Memory));
 
-=======
->>>>>>> db47e304
         List<string> memoriesToSave = new()
         {
             "I like pizza and chicken wings.",
