--- conflicted
+++ resolved
@@ -29,13 +29,8 @@
 
         IKernel kernel = Kernel.Builder
             .AddLogging(ConsoleLogger.Log)
-<<<<<<< HEAD
-            .WithOpenAITextCompletionService("text-davinci-003", Env.Var("OPENAI_API_KEY"))
-            .WithOpenAITextEmbeddingGenerationService("text-embedding-ada-002", Env.Var("OPENAI_API_KEY"))
-=======
             .WithOpenAITextCompletionService(TestConfiguration.OpenAI.ModelId, TestConfiguration.OpenAI.ApiKey)
             .WithOpenAITextEmbeddingGenerationService(TestConfiguration.OpenAI.EmbeddingModelId, TestConfiguration.OpenAI.ApiKey)
->>>>>>> 1bffe152
             .WithMemoryStorage(memoryStore)
             //.WithPineconeMemoryStore(pineconeEnvironment, apiKey) // This method offers an alternative approach to registering Pinecone memory storage.
             .Build();
