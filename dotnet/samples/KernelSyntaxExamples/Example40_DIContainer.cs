--- conflicted
+++ resolved
@@ -42,13 +42,8 @@
         collection.AddTransient<IKernel>((serviceProvider) =>
         {
             return Kernel.Builder
-<<<<<<< HEAD
             .AddLogging(serviceProvider.GetRequiredService<ILogger>())
-            .WithOpenAITextCompletionService("text-davinci-002", Env.Var("OPENAI_API_KEY"))
-=======
-            .WithLogger(serviceProvider.GetRequiredService<ILogger>())
             .WithOpenAITextCompletionService("text-davinci-002", TestConfiguration.OpenAI.ApiKey)
->>>>>>> 5721ac44
             .Build();
         });
 
