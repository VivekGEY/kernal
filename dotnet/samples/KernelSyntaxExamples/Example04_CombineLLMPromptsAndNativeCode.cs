﻿// Copyright (c) Microsoft. All rights reserved.

using System;
using System.Threading.Tasks;
using Microsoft.SemanticKernel;
using Microsoft.SemanticKernel.Skills.Web;
using Microsoft.SemanticKernel.Skills.Web.Bing;
using RepoUtils;

// ReSharper disable once InconsistentNaming
public static class Example04_CombineLLMPromptsAndNativeCode
{
    public static async Task RunAsync()
    {
        Console.WriteLine("======== LLMPrompts ========");

        string openAIApiKey = TestConfiguration.OpenAI.ApiKey;

        if (openAIApiKey == null)
        {
            Console.WriteLine("OpenAI credentials not found. Skipping example.");
            return;
        }

        IKernel kernel = new KernelBuilder()
            .WithLogger(ConsoleLogger.Logger)
            .WithOpenAIChatCompletionService(TestConfiguration.OpenAI.ChatModelId, openAIApiKey)
            .Build();

        // Load native skill
        string bingApiKey = TestConfiguration.Bing.ApiKey;

        if (bingApiKey == null)
        {
            Console.WriteLine("Bing credentials not found. Skipping example.");
            return;
        }

        var bingConnector = new BingConnector(bingApiKey);
        var bing = new WebSearchEngineSkill(bingConnector);
        var search = kernel.ImportSkill(bing, "bing");

        // Load semantic skill defined with prompt templates
        string folder = RepoFiles.SampleSkillsPath();

<<<<<<< HEAD
        var sumSkill = kernel.ImportSemanticSkillFromDirectory(
            folder,
            "SummarizePlugin");
=======
        var sumSkill = kernel.ImportSemanticSkillFromDirectory(folder, "SummarizeSkill");
>>>>>>> 3ce874be

        // Run
        var ask = "What's the tallest building in South America";

        var result1 = await kernel.RunAsync(
            ask,
            search["Search"]
        );

        var result2 = await kernel.RunAsync(
            ask,
            search["Search"],
            sumSkill["Summarize"]
        );

        var result3 = await kernel.RunAsync(
            ask,
            search["Search"],
            sumSkill["Notegen"]
        );

        Console.WriteLine(ask + "\n");
        Console.WriteLine("Bing Answer: " + result1 + "\n");
        Console.WriteLine("Summary: " + result2 + "\n");
        Console.WriteLine("Notes: " + result3 + "\n");
    }
}<|MERGE_RESOLUTION|>--- conflicted
+++ resolved
@@ -43,13 +43,9 @@
         // Load semantic skill defined with prompt templates
         string folder = RepoFiles.SampleSkillsPath();
 
-<<<<<<< HEAD
         var sumSkill = kernel.ImportSemanticSkillFromDirectory(
             folder,
             "SummarizePlugin");
-=======
-        var sumSkill = kernel.ImportSemanticSkillFromDirectory(folder, "SummarizeSkill");
->>>>>>> 3ce874be
 
         // Run
         var ask = "What's the tallest building in South America";
