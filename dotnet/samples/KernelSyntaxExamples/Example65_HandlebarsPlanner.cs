--- conflicted
+++ resolved
@@ -114,13 +114,8 @@
         Console.WriteLine($"\nOriginal plan:\n{plan}");
 
         // Execute the plan
-<<<<<<< HEAD
         var result = plan.Invoke(kernel, new KernelArguments(), CancellationToken.None);
-        Console.WriteLine($"\nResult:\n{result.GetValue<string>()}\n");
-=======
-        var result = plan.Invoke(kernel, new Dictionary<string, object?>(), CancellationToken.None);
         Console.WriteLine($"\nResult:\n{result}\n");
->>>>>>> 0f23dc98
     }
 
     private static async Task PlanNotPossibleSampleAsync(bool shouldPrintPrompt = false)
