﻿// Copyright (c) Microsoft. All rights reserved.

using System;
using System.IO;
using System.Threading.Tasks;
using Microsoft.SemanticKernel;
using Microsoft.SemanticKernel.Planning.Handlebars;
using Microsoft.SemanticKernel.Plugins.OpenApi;
using Plugins.DictionaryPlugin;
using RepoUtils;
using xRetry;
using Xunit;
using Xunit.Abstractions;

namespace Examples;

// This example shows how to use the Handlebars sequential planner.
public class Example65_HandlebarsPlanner : BaseTest
{
    private static int s_sampleIndex;

    private const string CourseraPluginName = "CourseraPlugin";

    private void WriteSampleHeading(string name)
    {
<<<<<<< HEAD
        this._output.WriteLine($"======== [Handlebars Planner] Sample {s_sampleIndex++} - Create and Execute {name} Plan ========");
    }

    private async Task RunSampleAsync(string goal, bool shouldPrintPrompt = false, params string[] pluginDirectoryNames)
=======
        s_sampleIndex = 1;

        // Plugin with primitive types as inputs and outputs
        await RunDictionaryWithBasicTypesSampleAsync();
        await RunPoetrySampleAsync();
        await RunBookSampleAsync();
        await PlanNotPossibleSampleAsync();

        // Plugin with Complex Types as inputs and outputs
        await RunLocalDictionaryWithComplexTypesSampleAsync();

        // OpenAPI plugin
        await RunCourseraSampleAsync(shouldPrintPrompt: true);
    }

    private static void WriteSampleHeadingToConsole(string name)
    {
        Console.WriteLine($"======== [Handlebars Planner] Sample {s_sampleIndex++} - Create and Execute Plan with: {name} ========");
    }

    private static async Task RunSampleAsync(string goal, bool shouldPrintPrompt = false, params string[] pluginDirectoryNames)
>>>>>>> aed26243
    {
        string apiKey = TestConfiguration.AzureOpenAI.ApiKey;
        string chatDeploymentName = TestConfiguration.AzureOpenAI.ChatDeploymentName;
        string chatModelId = TestConfiguration.AzureOpenAI.ChatModelId;
        string endpoint = TestConfiguration.AzureOpenAI.Endpoint;

        if (apiKey == null || chatDeploymentName == null || chatModelId == null || endpoint == null)
        {
            this._output.WriteLine("Azure endpoint, apiKey, deploymentName, or modelId not found. Skipping example.");
            return;
        }

        var kernel = Kernel.CreateBuilder()
            .AddAzureOpenAIChatCompletion(
                deploymentName: chatDeploymentName,
                endpoint: endpoint,
                serviceId: "AzureOpenAIChat",
                apiKey: apiKey,
                modelId: chatModelId)
            .Build();

        if (pluginDirectoryNames.Length > 0)
        {
            if (pluginDirectoryNames[0] == StringParamsDictionaryPlugin.PluginName)
            {
                kernel.ImportPluginFromType<StringParamsDictionaryPlugin>(StringParamsDictionaryPlugin.PluginName);
            }
            else if (pluginDirectoryNames[0] == ComplexParamsDictionaryPlugin.PluginName)
            {
                kernel.ImportPluginFromType<ComplexParamsDictionaryPlugin>(ComplexParamsDictionaryPlugin.PluginName);
            }
            else if (pluginDirectoryNames[0] == CourseraPluginName)
            {
                await kernel.ImportPluginFromOpenApiAsync(
                    CourseraPluginName,
                    new Uri("https://www.coursera.org/api/rest/v1/search/openapi.yaml")
                );
            }
            else
            {
                string folder = RepoFiles.SamplePluginsPath();

                foreach (var pluginDirectoryName in pluginDirectoryNames)
                {
                    kernel.ImportPluginFromPromptDirectory(Path.Combine(folder, pluginDirectoryName));
                }
            }
        }

        // Use gpt-4 or newer models if you want to test with loops. 
        // Older models like gpt-35-turbo are less recommended. They do handle loops but are more prone to syntax errors.
        var allowLoopsInPlan = chatDeploymentName.Contains("gpt-4", StringComparison.OrdinalIgnoreCase);
        var planner = new HandlebarsPlanner(
            new HandlebarsPlannerOptions()
            {
                // Change this if you want to test with loops regardless of model selection.
                AllowLoops = allowLoopsInPlan
            });

        this._output.WriteLine($"Goal: {goal}");

        // Create the plan
        var plan = await planner.CreatePlanAsync(kernel, goal);

        // Print the prompt template
        if (shouldPrintPrompt && plan.Prompt is not null)
        {
            this._output.WriteLine($"\nPrompt template:\n{plan.Prompt}");
        }

        this._output.WriteLine($"\nOriginal plan:\n{plan}");

        // Execute the plan
        var result = await plan.InvokeAsync(kernel);
        this._output.WriteLine($"\nResult:\n{result}\n");
    }

    [RetryTheory(typeof(HttpOperationException))]
    [InlineData(false)]
    public async Task PlanNotPossibleSampleAsync(bool shouldPrintPrompt = false)
    {
        WriteSampleHeading("Plan Not Possible");

        try
        {
            // Load additional plugins to enable planner but not enough for the given goal.
            await RunSampleAsync("Send Mary an email with the list of meetings I have scheduled today.", shouldPrintPrompt, "SummarizePlugin");
        }
        catch (KernelException ex) when (
            ex.Message.Contains(nameof(HandlebarsPlannerErrorCodes.InsufficientFunctionsForGoal), StringComparison.CurrentCultureIgnoreCase)
            || ex.Message.Contains(nameof(HandlebarsPlannerErrorCodes.HallucinatedHelpers), StringComparison.CurrentCultureIgnoreCase)
            || ex.Message.Contains(nameof(HandlebarsPlannerErrorCodes.InvalidTemplate), StringComparison.CurrentCultureIgnoreCase))
        {
            /*
                Unable to create plan for goal with available functions.
                Goal: Email me a list of meetings I have scheduled today.
                Available Functions: SummarizePlugin-Notegen, SummarizePlugin-Summarize, SummarizePlugin-MakeAbstractReadable, SummarizePlugin-Topics
                Planner output:
                I'm sorry, but it seems that the provided helpers do not include any helper to fetch or filter meetings scheduled for today. 
                Therefore, I cannot create a Handlebars template to achieve the specified goal with the available helpers. 
                Additional helpers may be required.
            */
            this._output.WriteLine($"\n{ex.Message}\n");
        }
    }

    [RetryTheory(typeof(HttpOperationException))]
    [InlineData(true)]

    public Task RunCourseraSampleAsync(bool shouldPrintPrompt = false)
    {
<<<<<<< HEAD
        WriteSampleHeading("Coursera");
        return RunSampleAsync("Show me courses about Artificial Intelligence.", shouldPrintPrompt, CourseraPluginName);
=======
        WriteSampleHeadingToConsole("Coursera OpenAPI Plugin");
        await RunSampleAsync("Show me courses about Artificial Intelligence.", shouldPrintPrompt, CourseraPluginName);
>>>>>>> aed26243
    }

    [RetryTheory(typeof(HttpOperationException))]
    [InlineData(false)]
    public Task RunDictionaryWithBasicTypesSampleAsync(bool shouldPrintPrompt = false)
    {
<<<<<<< HEAD
        WriteSampleHeading("Dictionary");
        return RunSampleAsync("Get a random word and its definition.", shouldPrintPrompt, StringParamsDictionaryPlugin.PluginName);
=======
        WriteSampleHeadingToConsole("Basic Types using Local Dictionary Plugin");
        await RunSampleAsync("Get a random word and its definition.", shouldPrintPrompt, StringParamsDictionaryPlugin.PluginName);
>>>>>>> aed26243
        /*
            Original plan:
            {{!-- Step 1: Get a random word --}}
            {{set "randomWord" (DictionaryPlugin-GetRandomWord)}}

            {{!-- Step 2: Get the definition of the random word --}}
            {{set "definition" (DictionaryPlugin-GetDefinition word=(get "randomWord"))}}

            {{!-- Step 3: Output the random word and its definition --}}
            {{json (array (get "randomWord") (get "definition"))}}

            Result:
            ["book","a set of printed or written pages bound together along one edge"]
        */
    }

    [RetryTheory(typeof(HttpOperationException))]
    [InlineData(true)]
    public Task RunLocalDictionaryWithComplexTypesSampleAsync(bool shouldPrintPrompt = false)
    {
<<<<<<< HEAD
        WriteSampleHeading("Complex Types with Local Dictionary Plugin");
        return RunSampleAsync("Teach me two random words and their definition.", shouldPrintPrompt, ComplexParamsDictionaryPlugin.PluginName);
=======
        WriteSampleHeadingToConsole("Complex Types using Local Dictionary Plugin");
        await RunSampleAsync("Teach me two random words and their definition.", shouldPrintPrompt, ComplexParamsDictionaryPlugin.PluginName);
>>>>>>> aed26243
        /*
            Original Plan:
            {{!-- Step 1: Get two random dictionary entries --}}
            {{set "entry1" (DictionaryPlugin-GetRandomEntry)}}
            {{set "entry2" (DictionaryPlugin-GetRandomEntry)}}

            {{!-- Step 2: Extract words from the entries --}}
            {{set "word1" (DictionaryPlugin-GetWord entry=(get "entry1"))}}
            {{set "word2" (DictionaryPlugin-GetWord entry=(get "entry2"))}}

            {{!-- Step 3: Extract definitions for the words --}}
            {{set "definition1" (DictionaryPlugin-GetDefinition word=(get "word1"))}}
            {{set "definition2" (DictionaryPlugin-GetDefinition word=(get "word2"))}}

            {{!-- Step 4: Display the words and their definitions --}}
            Word 1: {{json (get "word1")}}
            Definition: {{json (get "definition1")}}

            Word 2: {{json (get "word2")}}
            Definition: {{json (get "definition2")}}

            Result:
            Word 1: apple
            Definition 1: a round fruit with red, green, or yellow skin and a white flesh

            Word 2: dog
            Definition 2: a domesticated animal with four legs, a tail, and a keen sense of smell that is often used for hunting or companionship
        */
    }

    [RetryTheory(typeof(HttpOperationException))]
    [InlineData(false)]
    public Task RunPoetrySampleAsync(bool shouldPrintPrompt = false)
    {
<<<<<<< HEAD
        WriteSampleHeading("Poetry");
        return RunSampleAsync("Write a poem about John Doe, then translate it into Italian.", shouldPrintPrompt, "SummarizePlugin", "WriterPlugin");
=======
        WriteSampleHeadingToConsole("Multiple Plugins");
        await RunSampleAsync("Write a poem about John Doe, then translate it into Italian.", shouldPrintPrompt, "SummarizePlugin", "WriterPlugin");
>>>>>>> aed26243
        /*
            Original plan:
            {{!-- Step 1: Initialize the scenario for the poem --}}
            {{set "scenario" "John Doe, a mysterious and kind-hearted person"}}

            {{!-- Step 2: Generate a short poem about John Doe --}}
            {{set "poem" (WriterPlugin-ShortPoem input=(get "scenario"))}}

            {{!-- Step 3: Translate the poem into Italian --}}
            {{set "translatedPoem" (WriterPlugin-Translate input=(get "poem") language="Italian")}}

            {{!-- Step 4: Output the translated poem --}}
            {{json (get "translatedPoem")}}

            Result:
            C'era una volta un uomo di nome John Doe,
            La cui gentilezza si mostrava costantemente,
            Aiutava con un sorriso,
            E non si arrendeva mai,
            Al mistero che lo faceva brillare.
        */
    }

    [RetryTheory(typeof(HttpOperationException))]
    [InlineData(false)]
    public Task RunBookSampleAsync(bool shouldPrintPrompt = false)
    {
<<<<<<< HEAD
        WriteSampleHeading("Book Creation");
        return RunSampleAsync("Create a book with 3 chapters about a group of kids in a club called 'The Thinking Caps.'", shouldPrintPrompt, "WriterPlugin", "MiscPlugin");
=======
        WriteSampleHeadingToConsole("Loops and Conditionals");
        await RunSampleAsync("Create a book with 3 chapters about a group of kids in a club called 'The Thinking Caps.'", shouldPrintPrompt, "WriterPlugin", "MiscPlugin");
>>>>>>> aed26243
        /*
            Original plan:
            {{!-- Step 1: Initialize the book title and chapter count --}}
            {{set "bookTitle" "The Thinking Caps"}}
            {{set "chapterCount" 3}}

            {{!-- Step 2: Generate the novel outline with the given chapter count --}}
            {{set "novelOutline" (WriterPlugin-NovelOutline input=(get "bookTitle") chapterCount=(get "chapterCount"))}}

            {{!-- Step 3: Loop through the chapters and generate the content for each chapter --}}
            {{#each (range 1 (get "chapterCount"))}}
                {{set "chapterIndex" this}}
                {{set "chapterSynopsis" (MiscPlugin-ElementAtIndex input=(get "novelOutline") index=(get "chapterIndex"))}}
                {{set "previousChapterSynopsis" (MiscPlugin-ElementAtIndex input=(get "novelOutline") index=(get "chapterIndex" - 1))}}
                
                {{!-- Step 4: Write the chapter content using the WriterPlugin-NovelChapter helper --}}
                {{set "chapterContent" (WriterPlugin-NovelChapter input=(get "chapterSynopsis") theme=(get "bookTitle") previousChapter=(get "previousChapterSynopsis") chapterIndex=(get "chapterIndex"))}}
                
                {{!-- Step 5: Output the chapter content --}}
                {{json (get "chapterContent")}}
            {{/each}}
        */
    }

    public Example65_HandlebarsPlanner(ITestOutputHelper output) : base(output)
    {
    }
}<|MERGE_RESOLUTION|>--- conflicted
+++ resolved
@@ -23,34 +23,9 @@
 
     private void WriteSampleHeading(string name)
     {
-<<<<<<< HEAD
-        this._output.WriteLine($"======== [Handlebars Planner] Sample {s_sampleIndex++} - Create and Execute {name} Plan ========");
-    }
-
+        this._output.WriteLine($"======== [Handlebars Planner] Sample {s_sampleIndex++} - Create and Execute Plan with: {name} ========");
+    }
     private async Task RunSampleAsync(string goal, bool shouldPrintPrompt = false, params string[] pluginDirectoryNames)
-=======
-        s_sampleIndex = 1;
-
-        // Plugin with primitive types as inputs and outputs
-        await RunDictionaryWithBasicTypesSampleAsync();
-        await RunPoetrySampleAsync();
-        await RunBookSampleAsync();
-        await PlanNotPossibleSampleAsync();
-
-        // Plugin with Complex Types as inputs and outputs
-        await RunLocalDictionaryWithComplexTypesSampleAsync();
-
-        // OpenAPI plugin
-        await RunCourseraSampleAsync(shouldPrintPrompt: true);
-    }
-
-    private static void WriteSampleHeadingToConsole(string name)
-    {
-        Console.WriteLine($"======== [Handlebars Planner] Sample {s_sampleIndex++} - Create and Execute Plan with: {name} ========");
-    }
-
-    private static async Task RunSampleAsync(string goal, bool shouldPrintPrompt = false, params string[] pluginDirectoryNames)
->>>>>>> aed26243
     {
         string apiKey = TestConfiguration.AzureOpenAI.ApiKey;
         string chatDeploymentName = TestConfiguration.AzureOpenAI.ChatDeploymentName;
@@ -162,26 +137,16 @@
 
     public Task RunCourseraSampleAsync(bool shouldPrintPrompt = false)
     {
-<<<<<<< HEAD
-        WriteSampleHeading("Coursera");
+        this.WriteSampleHeading("Coursera OpenAPI Plugin");
         return RunSampleAsync("Show me courses about Artificial Intelligence.", shouldPrintPrompt, CourseraPluginName);
-=======
-        WriteSampleHeadingToConsole("Coursera OpenAPI Plugin");
-        await RunSampleAsync("Show me courses about Artificial Intelligence.", shouldPrintPrompt, CourseraPluginName);
->>>>>>> aed26243
     }
 
     [RetryTheory(typeof(HttpOperationException))]
     [InlineData(false)]
     public Task RunDictionaryWithBasicTypesSampleAsync(bool shouldPrintPrompt = false)
     {
-<<<<<<< HEAD
-        WriteSampleHeading("Dictionary");
+        this.WriteSampleHeading("Basic Types using Local Dictionary Plugin");
         return RunSampleAsync("Get a random word and its definition.", shouldPrintPrompt, StringParamsDictionaryPlugin.PluginName);
-=======
-        WriteSampleHeadingToConsole("Basic Types using Local Dictionary Plugin");
-        await RunSampleAsync("Get a random word and its definition.", shouldPrintPrompt, StringParamsDictionaryPlugin.PluginName);
->>>>>>> aed26243
         /*
             Original plan:
             {{!-- Step 1: Get a random word --}}
@@ -202,13 +167,8 @@
     [InlineData(true)]
     public Task RunLocalDictionaryWithComplexTypesSampleAsync(bool shouldPrintPrompt = false)
     {
-<<<<<<< HEAD
-        WriteSampleHeading("Complex Types with Local Dictionary Plugin");
+        this.WriteSampleHeading("Complex Types using Local Dictionary Plugin");
         return RunSampleAsync("Teach me two random words and their definition.", shouldPrintPrompt, ComplexParamsDictionaryPlugin.PluginName);
-=======
-        WriteSampleHeadingToConsole("Complex Types using Local Dictionary Plugin");
-        await RunSampleAsync("Teach me two random words and their definition.", shouldPrintPrompt, ComplexParamsDictionaryPlugin.PluginName);
->>>>>>> aed26243
         /*
             Original Plan:
             {{!-- Step 1: Get two random dictionary entries --}}
@@ -243,13 +203,8 @@
     [InlineData(false)]
     public Task RunPoetrySampleAsync(bool shouldPrintPrompt = false)
     {
-<<<<<<< HEAD
-        WriteSampleHeading("Poetry");
+        this.WriteSampleHeading("Multiple Plugins");
         return RunSampleAsync("Write a poem about John Doe, then translate it into Italian.", shouldPrintPrompt, "SummarizePlugin", "WriterPlugin");
-=======
-        WriteSampleHeadingToConsole("Multiple Plugins");
-        await RunSampleAsync("Write a poem about John Doe, then translate it into Italian.", shouldPrintPrompt, "SummarizePlugin", "WriterPlugin");
->>>>>>> aed26243
         /*
             Original plan:
             {{!-- Step 1: Initialize the scenario for the poem --}}
@@ -277,13 +232,8 @@
     [InlineData(false)]
     public Task RunBookSampleAsync(bool shouldPrintPrompt = false)
     {
-<<<<<<< HEAD
-        WriteSampleHeading("Book Creation");
+        this.WriteSampleHeading("Loops and Conditionals");
         return RunSampleAsync("Create a book with 3 chapters about a group of kids in a club called 'The Thinking Caps.'", shouldPrintPrompt, "WriterPlugin", "MiscPlugin");
-=======
-        WriteSampleHeadingToConsole("Loops and Conditionals");
-        await RunSampleAsync("Create a book with 3 chapters about a group of kids in a club called 'The Thinking Caps.'", shouldPrintPrompt, "WriterPlugin", "MiscPlugin");
->>>>>>> aed26243
         /*
             Original plan:
             {{!-- Step 1: Initialize the book title and chapter count --}}
