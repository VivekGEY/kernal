﻿// Copyright (c) Microsoft. All rights reserved.

using System;
using System.Net;
using System.Threading.Tasks;
using Microsoft.Extensions.Logging;
using Microsoft.SemanticKernel;
using Microsoft.SemanticKernel.Reliability;
using Microsoft.SemanticKernel.Skills.Core;
using Reliability;
using RepoUtils;

// ReSharper disable once InconsistentNaming
public static class Example08_RetryHandler
{
    public static async Task RunAsync()
    {
        var kernel = InitializeKernel();
        var retryHandlerFactory = new RetryThreeTimesWithBackoffFactory();
        InfoLogger.Log.LogInformation("============================== RetryThreeTimesWithBackoff ==============================");
        await RunRetryPolicyAsync(kernel, retryHandlerFactory);

        InfoLogger.Log.LogInformation("========================= RetryThreeTimesWithRetryAfterBackoff =========================");
        await RunRetryPolicyBuilderAsync(typeof(RetryThreeTimesWithRetryAfterBackoffFactory));

        InfoLogger.Log.LogInformation("==================================== NoRetryPolicy =====================================");
        await RunRetryPolicyBuilderAsync(typeof(NullHttpRetryHandlerFactory));

        InfoLogger.Log.LogInformation("=============================== DefaultHttpRetryHandler ================================");
        await RunRetryHandlerConfigAsync(new HttpRetryConfig() { MaxRetryCount = 3, UseExponentialBackoff = true });

        InfoLogger.Log.LogInformation("======= DefaultHttpRetryConfig [MaxRetryCount = 3, UseExponentialBackoff = true] =======");
        await RunRetryHandlerConfigAsync(new HttpRetryConfig() { MaxRetryCount = 3, UseExponentialBackoff = true });
    }

    private static async Task RunRetryHandlerConfigAsync(HttpRetryConfig? httpConfig = null)
    {
        var kernelBuilder = Kernel.Builder.AddLogging(InfoLogger.Log);
<<<<<<< HEAD
        if (config != null)
=======
        if (httpConfig != null)
>>>>>>> 1bffe152
        {
            kernelBuilder = kernelBuilder.Configure(c => c.SetDefaultHttpRetryConfig(httpConfig));
        }

        // Add 401 to the list of retryable status codes
        // Typically 401 would not be something we retry but for demonstration
        // purposes we are doing so as it's easy to trigger when using an invalid key.
        kernelBuilder = kernelBuilder.Configure(c => c.DefaultHttpRetryConfig.RetryableStatusCodes.Add(HttpStatusCode.Unauthorized));

        // OpenAI settings - you can set the OpenAI.ApiKey to an invalid value to see the retry policy in play
        kernelBuilder = kernelBuilder.WithOpenAITextCompletionService("text-davinci-003", "BAD_KEY");

        var kernel = kernelBuilder.Build();

        await ImportAndExecuteSkillAsync(kernel);
    }

    private static IKernel InitializeKernel()
    {
        var kernel = Kernel.Builder
            .AddLogging(InfoLogger.Log)
            // OpenAI settings - you can set the OPENAI_API_KEY to an invalid value to see the retry policy in play
            .WithOpenAITextCompletionService("text-davinci-003", "BAD_KEY")
            .Build();

        return kernel;
    }

    private static async Task RunRetryPolicyAsync(IKernel kernel, IDelegatingHandlerFactory retryHandlerFactory)
    {
        kernel.Config.SetHttpRetryHandlerFactory(retryHandlerFactory);
        await ImportAndExecuteSkillAsync(kernel);
    }

    private static async Task RunRetryPolicyBuilderAsync(Type retryHandlerFactoryType)
    {
        var kernel = Kernel.Builder.AddLogging(InfoLogger.Log)
            .WithRetryHandlerFactory((Activator.CreateInstance(retryHandlerFactoryType) as IDelegatingHandlerFactory)!)
            // OpenAI settings - you can set the OpenAI.ApiKey to an invalid value to see the retry policy in play
            .WithOpenAITextCompletionService("text-davinci-003", "BAD_KEY")
            .Build();

        await ImportAndExecuteSkillAsync(kernel);
    }

    private static async Task ImportAndExecuteSkillAsync(IKernel kernel)
    {
        // Load semantic skill defined with prompt templates
        string folder = RepoFiles.SampleSkillsPath();

        kernel.ImportSkill(new TimeSkill(), "time");

        var qaSkill = kernel.ImportSemanticSkillFromDirectory(
            folder,
            "QASkill");

        var question = "How popular is Polly library?";

        InfoLogger.Log.LogInformation("Question: {0}", question);
        // To see the retry policy in play, you can set the OpenAI.ApiKey to an invalid value
        var answer = await kernel.RunAsync(question, qaSkill["Question"]);
        InfoLogger.Log.LogInformation("Answer: {0}", answer);
    }

    private static class InfoLogger
    {
        internal static ILogger Log => LogFactory.CreateLogger<object>();
        private static ILoggerFactory LogFactory => s_loggerFactory.Value;
        private static readonly Lazy<ILoggerFactory> s_loggerFactory = new(LogBuilder);

        private static ILoggerFactory LogBuilder()
        {
            return LoggerFactory.Create(builder =>
            {
                builder.SetMinimumLevel(LogLevel.Information);
                builder.AddFilter("Microsoft", LogLevel.Information);
                builder.AddFilter("System", LogLevel.Information);

                builder.AddConsole();
            });
        }
    }
}

/* Output:
info: object[0]
      ============================== RetryThreeTimesWithBackoff ==============================
info: object[0]
      Question: How popular is Polly library?
warn: object[0]
      Error executing action [attempt 1 of 3], pausing 2000ms. Outcome: Unauthorized
warn: object[0]
      Error executing action [attempt 2 of 3], pausing 4000ms. Outcome: Unauthorized
warn: object[0]
      Error executing action [attempt 3 of 3], pausing 8000ms. Outcome: Unauthorized
fail: object[0]
      Function call fail during pipeline step 0: QASkill.Question
info: object[0]
      Answer: Error: AccessDenied: The request is not authorized, HTTP status: Unauthorized
info: object[0]
      ========================= RetryThreeTimesWithRetryAfterBackoff =========================
info: object[0]
      Question: How popular is Polly library?
warn: object[0]
      Error executing action [attempt 1 of 3], pausing 2000ms. Outcome: Unauthorized
warn: object[0]
      Error executing action [attempt 2 of 3], pausing 2000ms. Outcome: Unauthorized
warn: object[0]
      Error executing action [attempt 3 of 3], pausing 2000ms. Outcome: Unauthorized
fail: object[0]
      Function call fail during pipeline step 0: QASkill.Question
info: object[0]
      Answer: Error: AccessDenied: The request is not authorized, HTTP status: Unauthorized
info: object[0]
      ==================================== NoRetryPolicy =====================================
info: object[0]
      Question: How popular is Polly library?
fail: object[0]
      Function call fail during pipeline step 0: QASkill.Question
info: object[0]
      Answer: Error: AccessDenied: The request is not authorized, HTTP status: Unauthorized
info: object[0]
      =============================== DefaultHttpRetryHandler ================================
info: object[0]
      Question: How popular is Polly library?
warn: object[0]
      Error executing action [attempt 1 of 3]. Reason: Unauthorized. Will retry after 2000ms
warn: object[0]
      Error executing action [attempt 2 of 3]. Reason: Unauthorized. Will retry after 4000ms
warn: object[0]
      Error executing action [attempt 3 of 3]. Reason: Unauthorized. Will retry after 8000ms
fail: object[0]
      Error executing request, max retry count reached. Reason: Unauthorized
fail: object[0]
      Function call fail during pipeline step 0: QASkill.Question
info: object[0]
      Answer: Error: AccessDenied: The request is not authorized, HTTP status: Unauthorized
info: object[0]
      ======= DefaultHttpRetryConfig [MaxRetryCount = 3, UseExponentialBackoff = true] =======
info: object[0]
      Question: How popular is Polly library?
warn: object[0]
      Error executing action [attempt 1 of 3]. Reason: Unauthorized. Will retry after 2000ms
warn: object[0]
      Error executing action [attempt 2 of 3]. Reason: Unauthorized. Will retry after 4000ms
warn: object[0]
      Error executing action [attempt 3 of 3]. Reason: Unauthorized. Will retry after 8000ms
fail: object[0]
      Error executing request, max retry count reached. Reason: Unauthorized
fail: object[0]
      Function call fail during pipeline step 0: QASkill.Question
info: object[0]
      Answer: Error: AccessDenied: The request is not authorized, HTTP status: Unauthorized
*/<|MERGE_RESOLUTION|>--- conflicted
+++ resolved
@@ -36,11 +36,7 @@
     private static async Task RunRetryHandlerConfigAsync(HttpRetryConfig? httpConfig = null)
     {
         var kernelBuilder = Kernel.Builder.AddLogging(InfoLogger.Log);
-<<<<<<< HEAD
-        if (config != null)
-=======
         if (httpConfig != null)
->>>>>>> 1bffe152
         {
             kernelBuilder = kernelBuilder.Configure(c => c.SetDefaultHttpRetryConfig(httpConfig));
         }
