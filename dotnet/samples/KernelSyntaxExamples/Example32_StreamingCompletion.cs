--- conflicted
+++ resolved
@@ -58,11 +58,7 @@
         var prompt = "Write one paragraph why AI is awesome";
 
         Console.WriteLine("Prompt: " + prompt);
-<<<<<<< HEAD
-        await foreach (string message in textGeneration.GetStreamingContentAsync<string>(prompt, executionSettings))
-=======
-        await foreach (var content in textCompletion.GetStreamingTextContentsAsync(prompt, executionSettings))
->>>>>>> 96ce7d81
+        await foreach (string message in textGeneration.GetStreamingTextContentsAsync<string>(prompt, executionSettings))
         {
             Console.Write(content);
         }
