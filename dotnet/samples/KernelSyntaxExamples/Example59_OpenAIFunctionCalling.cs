--- conflicted
+++ resolved
@@ -73,7 +73,7 @@
         await PrintChatResultAsync(chatResult);
 
         // Check for function response
-        OpenAIFunctionResponse? functionResponse = chatResult.GetOpenAIFunctionResponse();
+        OpenAIFunctionResponse? functionResponse = chatResult.GetFunctionResponse();
         if (functionResponse is not null)
         {
             // If the function returned by OpenAI is an SKFunction registered with the kernel,
@@ -112,7 +112,6 @@
         }
     }
 
-<<<<<<< HEAD
     private static async Task PrintChatResultAsync(IChatResult chatResult)
     {
         // Check for message response
@@ -122,7 +121,8 @@
             Console.WriteLine($"Assistant response: {chatMessage.Content}");
         }
 
-        OpenAIFunctionResponse? functionResponse = chatResult.GetFunctionResponse();
+        // Check for function response
+        OpenAIFunctionResponse? functionResponse = chatResult.GetOpenAIFunctionResponse();
         if (functionResponse is not null)
         {
             // Print function response details
@@ -132,7 +132,10 @@
             foreach (var parameter in functionResponse.Parameters)
             {
                 Console.WriteLine($"- {parameter.Key}: {parameter.Value}");
-=======
+            }
+        }
+    }
+
     private static async Task StreamingCompleteChatWithFunctionsAsync(string ask, ChatHistory chatHistory, IChatCompletion chatCompletion, IKernel kernel, OpenAIRequestSettings requestSettings)
     {
         Console.WriteLine($"User message: {ask}");
@@ -195,7 +198,6 @@
                 {
                     Console.WriteLine($"Error: Function {functionResponse.PluginName}.{functionResponse.FunctionName} not found.");
                 }
->>>>>>> cc6dd60d
             }
         }
     }
