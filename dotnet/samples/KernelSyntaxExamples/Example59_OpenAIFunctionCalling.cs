--- conflicted
+++ resolved
@@ -31,12 +31,8 @@
         {
             // Include all functions registered with the kernel.
             // Alternatively, you can provide your own list of OpenAIFunctions to include.
-<<<<<<< HEAD
             Functions = kernel.Plugins.GetFunctionViews().Select(f => f.ToOpenAIFunction()).ToList(),
-=======
-            Functions = kernel.Functions.GetFunctionViews().Select(f => f.ToOpenAIFunction()).ToList(),
             FunctionCall = "TimePlugin_Date",
->>>>>>> 5c819359
         };
 
         // Set FunctionCall to the name of a specific function to force the model to use that function.
@@ -71,14 +67,9 @@
             .Build();
 
         // Load functions to kernel
-<<<<<<< HEAD
         kernel.ImportPluginFromObject<TimePlugin>("TimePlugin");
+        kernel.ImportPluginFromObject(new WidgetPlugin(), "WidgetPlugin");
         await kernel.ImportPluginFromOpenAIAsync("KlarnaShoppingPlugin", new Uri("https://www.klarna.com/.well-known/ai-plugin.json"), new OpenAIFunctionExecutionParameters());
-=======
-        kernel.ImportFunctions(new TimePlugin(), "TimePlugin");
-        kernel.ImportFunctions(new WidgetPlugin(), "WidgetPlugin");
-        await kernel.ImportOpenAIPluginFunctionsAsync("KlarnaShoppingPlugin", new Uri("https://www.klarna.com/.well-known/ai-plugin.json"), new OpenAIFunctionExecutionParameters());
->>>>>>> 5c819359
 
         return kernel;
     }
