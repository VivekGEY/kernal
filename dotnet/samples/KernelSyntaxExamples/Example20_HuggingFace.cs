﻿// Copyright (c) Microsoft. All rights reserved.

using System;
using System.Threading.Tasks;
using Microsoft.SemanticKernel;
using RepoUtils;

/**
 * The following example shows how to use Semantic Kernel with HuggingFace API.
 */
// ReSharper disable once InconsistentNaming
public static class Example20_HuggingFace
{
    public static async Task RunAsync()
    {
        await RunInferenceApiExample();
        await RunLlamaExample();
    }

    /// <summary>
    /// This example uses HuggingFace Inference API to access hosted models.
    /// More information here: <see href="https://huggingface.co/inference-api"/>
    /// </summary>
    private static async Task RunInferenceApiExample()
    {
        Console.WriteLine("\n======== HuggingFace Inference API example ========\n");

        IKernel kernel = new KernelBuilder()
            .WithLoggerFactory(ConsoleLogger.LoggerFactory)
            .WithHuggingFaceTextCompletionService(
                model: TestConfiguration.HuggingFace.ModelId,
                apiKey: TestConfiguration.HuggingFace.ApiKey)
            .Build();

        var questionAnswerFunction = kernel.CreateSemanticFunction("Question: {{$input}}; Answer:");

<<<<<<< HEAD
        var result = await questionAnswerFunction.InvokeAsync("What is New York?", kernel);
=======
        var result = await kernel.RunAsync("What is New York?", questionAnswerFunction);
>>>>>>> 30287443

        Console.WriteLine(result);
    }

    /// <summary>
    /// This example uses HuggingFace Llama 2 model and local HTTP server from Semantic Kernel repository.
    /// How to setup local HTTP server: <see href="https://github.com/microsoft/semantic-kernel/blob/main/samples/apps/hugging-face-http-server/README.md"/>.
    /// <remarks>
    /// Additional access is required to download Llama 2 model and run it locally.
    /// How to get access:
    /// 1. Visit <see href="https://ai.meta.com/resources/models-and-libraries/llama-downloads/"/> and complete request access form.
    /// 2. Visit <see href="https://huggingface.co/meta-llama/Llama-2-7b-hf"/> and complete form "Access Llama 2 on Hugging Face".
    /// Note: Your Hugging Face account email address MUST match the email you provide on the Meta website, or your request will not be approved.
    /// </remarks>
    /// </summary>
    private static async Task RunLlamaExample()
    {
        Console.WriteLine("\n======== HuggingFace Llama 2 example ========\n");

        // HuggingFace Llama 2 model: https://huggingface.co/meta-llama/Llama-2-7b-hf
        const string Model = "meta-llama/Llama-2-7b-hf";

        // HuggingFace local HTTP server endpoint
        const string Endpoint = "http://localhost:5000/completions";

        IKernel kernel = new KernelBuilder()
            .WithLoggerFactory(ConsoleLogger.LoggerFactory)
            .WithHuggingFaceTextCompletionService(
                model: Model,
                endpoint: Endpoint,
                apiKey: TestConfiguration.HuggingFace.ApiKey)
            .Build();

        var questionAnswerFunction = kernel.CreateSemanticFunction("Question: {{$input}}; Answer:");

        var result = await kernel.RunAsync("What is New York?", questionAnswerFunction);

        Console.WriteLine(result);
    }
}<|MERGE_RESOLUTION|>--- conflicted
+++ resolved
@@ -34,11 +34,7 @@
 
         var questionAnswerFunction = kernel.CreateSemanticFunction("Question: {{$input}}; Answer:");
 
-<<<<<<< HEAD
-        var result = await questionAnswerFunction.InvokeAsync("What is New York?", kernel);
-=======
         var result = await kernel.RunAsync("What is New York?", questionAnswerFunction);
->>>>>>> 30287443
 
         Console.WriteLine(result);
     }
