--- conflicted
+++ resolved
@@ -18,13 +18,9 @@
 
         IKernel kernel = new KernelBuilder()
             .AddLogging(ConsoleLogger.Log)
-<<<<<<< HEAD
-            .WithHuggingFaceTextCompletionService("gpt2", apiKey: Env.Var("HF_API_KEY"))
-=======
             .WithHuggingFaceTextCompletionService(
                 model: TestConfiguration.HuggingFace.ApiKey,
                 apiKey: TestConfiguration.HuggingFace.ApiKey)
->>>>>>> 1bffe152
             .Build();
 
         const string FunctionDefinition = "Question: {{$input}}; Answer:";
