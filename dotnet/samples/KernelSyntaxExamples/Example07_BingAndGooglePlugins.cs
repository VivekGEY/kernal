--- conflicted
+++ resolved
@@ -7,14 +7,11 @@
 using Microsoft.SemanticKernel.Plugins.Web;
 using Microsoft.SemanticKernel.Plugins.Web.Bing;
 using Microsoft.SemanticKernel.Plugins.Web.Google;
-<<<<<<< HEAD
-using RepoUtils;
-=======
 using Xunit;
 using Xunit.Abstractions;
+using RepoUtils;
 
 namespace Examples;
->>>>>>> b9c1adc4
 
 /// <summary>
 /// The example shows how to use Bing and Google to search for current data
@@ -27,12 +24,9 @@
     public async Task RunAsync()
     {
         if (!ConfigurationValidator.Validate(nameof(Example07_BingAndGooglePlugins),
-                new[] { TestConfiguration.OpenAI.ChatModelId, TestConfiguration.OpenAI.ApiKey }))
+                new[] { TestConfiguration.OpenAI.ChatModelId, TestConfiguration.OpenAI.ApiKey }, Output))
         {
-<<<<<<< HEAD
-=======
             this.WriteLine("OpenAI credentials not found. Skipping example.");
->>>>>>> b9c1adc4
             return;
         }
 
@@ -43,18 +37,8 @@
             .Build();
 
         // Load Bing plugin
-<<<<<<< HEAD
         if (ConfigurationValidator.Validate(nameof(Example07_BingAndGooglePlugins),
-                exampleNameSuffix: "Bing",
-                args: new[] { TestConfiguration.Bing.ApiKey }))
-=======
-        string bingApiKey = TestConfiguration.Bing.ApiKey;
-        if (bingApiKey == null)
-        {
-            this.WriteLine("Bing credentials not found. Skipping example.");
-        }
-        else
->>>>>>> b9c1adc4
+                args: new[] { TestConfiguration.Bing.ApiKey }, output: Output, exampleNameSuffix: "Bing"))
         {
             var bingConnector = new BingConnector(TestConfiguration.Bing.ApiKey);
             var bing = new WebSearchEnginePlugin(bingConnector);
@@ -64,20 +48,8 @@
         }
 
         // Load Google plugin
-<<<<<<< HEAD
         if (ConfigurationValidator.Validate(nameof(Example07_BingAndGooglePlugins),
-                exampleNameSuffix: "Google",
-                args: new[] { TestConfiguration.Google.ApiKey, TestConfiguration.Google.SearchEngineId }))
-=======
-        string googleApiKey = TestConfiguration.Google.ApiKey;
-        string googleSearchEngineId = TestConfiguration.Google.SearchEngineId;
-
-        if (googleApiKey == null || googleSearchEngineId == null)
-        {
-            this.WriteLine("Google credentials not found. Skipping example.");
-        }
-        else
->>>>>>> b9c1adc4
+                args: new[] { TestConfiguration.Google.ApiKey, TestConfiguration.Google.SearchEngineId }, output: Output, exampleNameSuffix: "Google"))
         {
             using var googleConnector = new GoogleConnector(
                 apiKey: TestConfiguration.Google.ApiKey,
@@ -212,7 +184,5 @@
          */
     }
 
-    public Example07_BingAndGooglePlugins(ITestOutputHelper output) : base(output)
-    {
-    }
+    public Example07_BingAndGooglePlugins(ITestOutputHelper output) : base(output) { }
 }