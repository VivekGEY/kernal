--- conflicted
+++ resolved
@@ -35,14 +35,9 @@
          */
 
         var kernelWithACS = Kernel.Builder
-<<<<<<< HEAD
             .AddLogging(ConsoleLogger.Log)
-            .WithAzureCognitiveSearchMemory(Env.Var("ACS_ENDPOINT"), Env.Var("ACS_API_KEY"))
-=======
-            .WithLogger(ConsoleLogger.Log)
             .WithOpenAITextEmbeddingGenerationService("text-embedding-ada-002", TestConfiguration.OpenAI.ApiKey)
             .WithMemoryStorage(new AzureSearchMemoryStore(TestConfiguration.ACS.Endpoint, TestConfiguration.ACS.ApiKey))
->>>>>>> 5721ac44
             .Build();
 
         await RunExampleAsync(kernelWithACS);
@@ -61,13 +56,8 @@
          */
 
         var kernelWithCustomDb = Kernel.Builder
-<<<<<<< HEAD
             .AddLogging(ConsoleLogger.Log)
-            .WithOpenAITextEmbeddingGenerationService("ada", "text-embedding-ada-002", Env.Var("OPENAI_API_KEY"))
-=======
-            .WithLogger(ConsoleLogger.Log)
             .WithOpenAITextEmbeddingGenerationService("ada", "text-embedding-ada-002", TestConfiguration.OpenAI.ApiKey)
->>>>>>> 5721ac44
             .WithMemoryStorage(new VolatileMemoryStore())
             .Build();
 
