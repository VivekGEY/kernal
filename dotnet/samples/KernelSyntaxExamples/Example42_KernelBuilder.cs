﻿// Copyright (c) Microsoft. All rights reserved.

// ==========================================================================================================
// The easier way to instantiate the Semantic Kernel is to use KernelBuilder.
// You can access the builder using new KernelBuilder().

#pragma warning disable CA1852

using System;
using System.Net.Http;
using System.Threading;
using System.Threading.Tasks;
using Microsoft.Extensions.Logging;
using Microsoft.Extensions.Logging.Abstractions;
using Microsoft.SemanticKernel;
using Microsoft.SemanticKernel.AI.TextCompletion;
using Microsoft.SemanticKernel.Connectors.AI.OpenAI.ChatCompletion;
using Microsoft.SemanticKernel.Connectors.AI.OpenAI.TextEmbedding;
using Microsoft.SemanticKernel.Diagnostics;
using Microsoft.SemanticKernel.Http;
using Microsoft.SemanticKernel.Memory;
using Microsoft.SemanticKernel.Plugins.Memory;
using Microsoft.SemanticKernel.Reliability.Basic;
using Microsoft.SemanticKernel.Reliability.Polly;
using Microsoft.SemanticKernel.Services;

using Microsoft.SemanticKernel.TemplateEngine.Basic;
using Polly;

// ReSharper disable once InconsistentNaming
public static class Example42_KernelBuilder
{
    public static Task RunAsync()
    {
        string azureOpenAIKey = TestConfiguration.AzureOpenAI.ApiKey;
        string azureOpenAIEndpoint = TestConfiguration.AzureOpenAI.Endpoint;
        string azureOpenAIChatCompletionDeployment = TestConfiguration.AzureOpenAI.ChatDeploymentName;
        string azureOpenAIEmbeddingDeployment = TestConfiguration.AzureOpenAIEmbeddings.DeploymentName;

#pragma warning disable CA1852 // Seal internal types
        IKernel kernel1 = new KernelBuilder().Build();
#pragma warning restore CA1852 // Seal internal types

        IKernel kernel2 = new KernelBuilder().Build();

        // ==========================================================================================================
        // new KernelBuilder() returns a new builder instance, in case you want to configure the builder differently.
        // The following are 3 distinct builder instances.

        var builder1 = new KernelBuilder();

        var builder2 = new KernelBuilder();

        var builder3 = new KernelBuilder();

        // ==========================================================================================================
        // A builder instance can create multiple kernel instances, e.g. in case you need
        // multiple kernels that share the same dependencies.

        var builderX = new KernelBuilder();

        var kernelX1 = builderX.Build();
        var kernelX2 = builderX.Build();
        var kernelX3 = builderX.Build();

        // ==========================================================================================================
        // Kernel instances can be created the usual way with "new", though the process requires particular
        // attention to how dependencies are wired together. Although the building blocks are available
        // to enable custom configurations, we highly recommend using KernelBuilder instead, to ensure
        // a correct dependency injection.

        // Manually setup all the dependencies to be used by the kernel
        var loggerFactory = NullLoggerFactory.Instance;
        var memoryStorage = new VolatileMemoryStore();
        var textEmbeddingGenerator = new AzureTextEmbeddingGeneration(
            modelId: azureOpenAIEmbeddingDeployment,
            endpoint: azureOpenAIEndpoint,
            apiKey: azureOpenAIKey,
            loggerFactory: loggerFactory);

        var memory = new SemanticTextMemory(memoryStorage, textEmbeddingGenerator);
        var plugins = new FunctionCollection();
        var templateEngine = new BasicPromptTemplateEngine(loggerFactory);

        var httpHandlerFactory = BasicHttpRetryHandlerFactory.Instance;
        //var httpHandlerFactory = new PollyHttpRetryHandlerFactory( your policy );

        using var httpHandler = httpHandlerFactory.Create(loggerFactory);
        using var httpClient = new HttpClient(httpHandler);
        var aiServices = new AIServiceCollection();
        ITextCompletion Factory() => new AzureChatCompletion(
            modelId: azureOpenAIChatCompletionDeployment,
            endpoint: azureOpenAIEndpoint,
            apiKey: azureOpenAIKey,
            httpClient,
            loggerFactory);
        aiServices.SetService("foo", Factory);
        IAIServiceProvider aiServiceProvider = aiServices.Build();

        // Create kernel manually injecting all the dependencies
        using var kernel3 = new Kernel(plugins, aiServiceProvider, templateEngine, memory, httpHandlerFactory, loggerFactory);

        // ==========================================================================================================
        // The kernel builder purpose is to simplify this process, automating how dependencies
        // are connected, still allowing to customize parts of the composition.

        // ==========================================================================================================
        // The AI services are defined with the builder

        var kernel7 = new KernelBuilder()
            .WithAzureChatCompletionService(
                deploymentName: azureOpenAIChatCompletionDeployment,
                endpoint: azureOpenAIEndpoint,
                apiKey: azureOpenAIKey,
                setAsDefault: true)
            .Build();

        // ==========================================================================================================
        // When invoking AI, by default the kernel will retry on transient errors, such as throttling and timeouts.
        // The default behavior can be configured or a custom retry handler can be injected that will apply to all
        // AI requests (when using the kernel).

        var kernel8 = new KernelBuilder().WithRetryBasic(
            new BasicRetryConfig
            {
                MaxRetryCount = 3,
                UseExponentialBackoff = true,
                //  MinRetryDelay = TimeSpan.FromSeconds(2),
                //  MaxRetryDelay = TimeSpan.FromSeconds(8),
                //  MaxTotalRetryTime = TimeSpan.FromSeconds(30),
                //  RetryableStatusCodes = new[] { HttpStatusCode.TooManyRequests, HttpStatusCode.RequestTimeout },
                //  RetryableExceptions = new[] { typeof(HttpRequestException) }
            })
            .Build();

        var logger = loggerFactory.CreateLogger<PollyHttpRetryHandlerFactory>();
        var retryThreeTimesStrategy = new ResiliencePipelineBuilder<HttpResponseMessage>()
            .AddRetry(new()
            {
                ShouldHandle = new PredicateBuilder<HttpResponseMessage>()
                    .Handle<HttpOperationException>(ex => ex.StatusCode == System.Net.HttpStatusCode.TooManyRequests),
                MaxRetryAttempts = 3,
                DelayGenerator = args =>
                {
                    var delay = args.AttemptNumber switch
                    {
                        1 => TimeSpan.FromSeconds(2),
                        2 => TimeSpan.FromSeconds(4),
                        3 => TimeSpan.FromSeconds(8),
                        _ => default
                    };

                    return ValueTask.FromResult<TimeSpan?>(delay);
                },
                OnRetry = outcome =>
                {
                    logger?.LogWarning(
                        outcome.Outcome.Exception,
                        "Error executing action [attempt {RetryCount} of 3], pausing {PausingMilliseconds}ms",
                        outcome.AttemptNumber,
                        outcome.RetryDelay.TotalMilliseconds);
                    return default;
                }
            })
            .Build();

<<<<<<< HEAD
        var kernel9 = Kernel.Builder.WithHttpHandlerFactory(new PollyHttpRetryHandlerFactory(retryThreeTimesStrategy)).Build();
=======
        var kernel9 = new KernelBuilder().WithHttpHandlerFactory(new PollyHttpRetryHandlerFactory(retryThreeTimesPolicy)).Build();
>>>>>>> 7890427b

        var kernel10 = new KernelBuilder().WithHttpHandlerFactory(new PollyRetryThreeTimesFactory()).Build();

        var kernel11 = new KernelBuilder().WithHttpHandlerFactory(new MyCustomHandlerFactory()).Build();

        return Task.CompletedTask;
    }

    // Example using the PollyHttpRetryHandler from Reliability.Polly extension
    public class PollyRetryThreeTimesFactory : HttpHandlerFactory<PollyHttpRetryHandler>
    {
        public override DelegatingHandler Create(ILoggerFactory? loggerFactory = null)
        {
            var logger = loggerFactory?.CreateLogger<PollyRetryThreeTimesFactory>();

            Activator.CreateInstance(typeof(PollyHttpRetryHandler), GetPolicy(logger), logger);
            return base.Create(loggerFactory);
        }

        private static ResiliencePipeline<HttpResponseMessage> GetPolicy(ILogger? logger)
        {
            return new ResiliencePipelineBuilder<HttpResponseMessage>()
                .AddRetry(new()
                {
                    ShouldHandle = new PredicateBuilder<HttpResponseMessage>()
                        .Handle<HttpOperationException>(ex => ex.StatusCode == System.Net.HttpStatusCode.TooManyRequests),
                    MaxRetryAttempts = 3,
                    DelayGenerator = args =>
                    {
                        var delay = args.AttemptNumber switch
                        {
                            1 => TimeSpan.FromSeconds(2),
                            2 => TimeSpan.FromSeconds(4),
                            3 => TimeSpan.FromSeconds(8),
                            _ => default
                        };

                        return ValueTask.FromResult<TimeSpan?>(delay);
                    },
                    OnRetry = outcome =>
                    {
                        logger?.LogWarning(
                            outcome.Outcome.Exception,
                            "Error executing action [attempt {RetryCount} of 3], pausing {PausingMilliseconds}ms",
                            outcome.AttemptNumber,
                            outcome.RetryDelay.TotalMilliseconds);
                        return default;
                    }
                })
                .Build();
        }
    }

    // Basic custom retry handler factory
    public class MyCustomHandlerFactory : HttpHandlerFactory<MyCustomHandler>
    {
    }

    // Basic custom empty retry handler
    public class MyCustomHandler : DelegatingHandler
    {
        protected override Task<HttpResponseMessage> SendAsync(HttpRequestMessage request, CancellationToken cancellationToken)
        {
            // Your custom handler implementation

            throw new NotImplementedException();
        }
    }
}<|MERGE_RESOLUTION|>--- conflicted
+++ resolved
@@ -164,11 +164,7 @@
             })
             .Build();
 
-<<<<<<< HEAD
-        var kernel9 = Kernel.Builder.WithHttpHandlerFactory(new PollyHttpRetryHandlerFactory(retryThreeTimesStrategy)).Build();
-=======
-        var kernel9 = new KernelBuilder().WithHttpHandlerFactory(new PollyHttpRetryHandlerFactory(retryThreeTimesPolicy)).Build();
->>>>>>> 7890427b
+        var kernel9 = new KernelBuilder().WithHttpHandlerFactory(new PollyHttpRetryHandlerFactory(retryThreeTimesStrategy)).Build();
 
         var kernel10 = new KernelBuilder().WithHttpHandlerFactory(new PollyRetryThreeTimesFactory()).Build();
 
