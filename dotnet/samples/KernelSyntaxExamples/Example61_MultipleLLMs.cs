﻿// Copyright (c) Microsoft. All rights reserved.

using System;
using System.Threading.Tasks;
using Microsoft.SemanticKernel;
using Microsoft.SemanticKernel.AI;
using Microsoft.SemanticKernel.Connectors.AI.OpenAI;
using RepoUtils;

// ReSharper disable once InconsistentNaming
public static class Example61_MultipleLLMs
{
    /// <summary>
    /// Show how to run a semantic function and specify a specific service to use.
    /// </summary>
    public static async Task RunAsync()
    {
        Console.WriteLine("======== Example61_MultipleLLMs ========");

        string azureApiKey = TestConfiguration.AzureOpenAI.ApiKey;
        string azureDeploymentName = TestConfiguration.AzureOpenAI.ChatDeploymentName;
        string azureModelId = TestConfiguration.AzureOpenAI.ChatModelId;
        string azureEndpoint = TestConfiguration.AzureOpenAI.Endpoint;

        if (azureApiKey == null || azureDeploymentName == null || azureEndpoint == null)
        {
            Console.WriteLine("AzureOpenAI endpoint, apiKey, or deploymentName not found. Skipping example.");
            return;
        }

        string openAIModelId = TestConfiguration.OpenAI.ChatModelId;
        string openAIApiKey = TestConfiguration.OpenAI.ApiKey;

        if (openAIModelId == null || openAIApiKey == null)
        {
            Console.WriteLine("OpenAI credentials not found. Skipping example.");
            return;
        }

        IKernel kernel = new KernelBuilder()
            .WithLoggerFactory(ConsoleLogger.LoggerFactory)
<<<<<<< HEAD
            .WithAzureChatCompletionService(
                deploymentName: azureDeploymentName,
                endpoint: azureEndpoint,
                modelId: azureModelId,
=======
            .WithAzureOpenAIChatCompletionService(
                deploymentName: chatDeploymentName,
                endpoint: endpoint,
>>>>>>> 730f200f
                serviceId: "AzureOpenAIChat",
                apiKey: azureApiKey)
            .WithOpenAIChatCompletionService(
                modelId: openAIModelId,
                serviceId: "OpenAIChat",
                apiKey: openAIApiKey)
            .Build();

        await RunByServiceIdAsync(kernel, "AzureOpenAIChat");
        await RunByServiceIdAsync(kernel, "OpenAIChat");
        await RunByModelIdAsync(kernel, azureModelId);
        await RunByModelIdAsync(kernel, openAIModelId);
    }

    public static async Task RunByServiceIdAsync(IKernel kernel, string serviceId)
    {
        Console.WriteLine($"======== Service Id: {serviceId} ========");

        var prompt = "Hello AI, what can you do for me?";

        var result = await kernel.InvokeSemanticFunctionAsync(
           prompt,
           requestSettings: new AIRequestSettings()
           {
               ServiceId = serviceId
           });
        Console.WriteLine(result.GetValue<string>());
    }

    public static async Task RunByModelIdAsync(IKernel kernel, string modelId)
    {
        Console.WriteLine($"======== Model Id: {modelId} ========");

        var prompt = "Hello AI, what can you do for me?";

        var result = await kernel.InvokeSemanticFunctionAsync(
           prompt,
           requestSettings: new OpenAIRequestSettings()
           {
               ModelId = modelId
           });
        Console.WriteLine(result.GetValue<string>());
    }
}<|MERGE_RESOLUTION|>--- conflicted
+++ resolved
@@ -39,16 +39,9 @@
 
         IKernel kernel = new KernelBuilder()
             .WithLoggerFactory(ConsoleLogger.LoggerFactory)
-<<<<<<< HEAD
-            .WithAzureChatCompletionService(
+            .WithAzureOpenAIChatCompletionService(
                 deploymentName: azureDeploymentName,
                 endpoint: azureEndpoint,
-                modelId: azureModelId,
-=======
-            .WithAzureOpenAIChatCompletionService(
-                deploymentName: chatDeploymentName,
-                endpoint: endpoint,
->>>>>>> 730f200f
                 serviceId: "AzureOpenAIChat",
                 apiKey: azureApiKey)
             .WithOpenAIChatCompletionService(
