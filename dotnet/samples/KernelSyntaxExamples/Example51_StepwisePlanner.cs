﻿// Copyright (c) Microsoft. All rights reserved.

using System;
using System.Collections.Generic;
using System.Diagnostics;
using System.Linq;
using System.Threading.Tasks;
using Microsoft.SemanticKernel;
using Microsoft.SemanticKernel.Orchestration;
using Microsoft.SemanticKernel.Planning;
using Microsoft.SemanticKernel.Planning.Structured;
using Microsoft.SemanticKernel.Planning.Structured.Stepwise;
using Microsoft.SemanticKernel.Plugins.Core;
using Microsoft.SemanticKernel.Plugins.Web;
using Microsoft.SemanticKernel.Plugins.Web.Bing;
using Microsoft.SemanticKernel.Reliability.Basic;
using NCalcPlugins;
using RepoUtils;

// ReSharper disable InconsistentNaming

/**
 * This example shows how to use Stepwise Planner to create and run a stepwise plan for a given goal.
 */

// ReSharper disable once InconsistentNaming
public static class Example51_StepwisePlanner
{
    // Used to override the max allowed tokens when running the plan
    internal static int? ChatMaxTokens = null;
    internal static int? TextMaxTokens = null;

    // Used to quickly modify the chat model used by the planner
    internal static string? ChatModelOverride = null; //"gpt-35-turbo";
    internal static string? TextModelOverride = null; //"text-davinci-003";

    internal static string? Suffix = null;


    public static async Task RunAsync()
    {
        var questions = new string[]
        {
            "What color is the sky?",
            "What is the weather in Seattle?",
            "What is the tallest mountain on Earth? How tall is it divided by 2?",
            "What is the capital of France? Who is that city's current mayor? What percentage of their life has been in the 21st century as of today?",
            "What is the current day of the calendar year? Using that as an angle in degrees, what is the area of a unit circle with that angle?",
            "If a spacecraft travels at 0.99 the speed of light and embarks on a journey to the nearest star system, Alpha Centauri, which is approximately 4.37 light-years away, how much time would pass on Earth during the spacecraft's voyage?"
        };

        foreach (var question in questions)
        {
            for (var i = 0; i < 1; i++)
            {

                await RunTextCompletionAsync(question);
                await RunChatCompletionAsync(question);
            }
        }

        PrintResults();
    }


    // print out summary table of ExecutionResults
    private static void PrintResults()
    {
        Console.WriteLine("**************************");
        Console.WriteLine("Execution Results Summary:");
        Console.WriteLine("**************************");

        foreach (var question in s_executionResults.Select(s => s.question).Distinct())
        {
            Console.WriteLine("Question: " + question);
            Console.WriteLine("Mode\tModel\tAnswer\tStepsTaken\tIterations\tTimeTaken");

            foreach (var er in s_executionResults.OrderByDescending(s => s.model).Where(s => s.question == question))
            {
                Console.WriteLine($"{er.mode}\t{er.model}\t{er.stepsTaken}\t{er.iterations}\t{er.timeTaken}\t{er.answer}");
            }
        }
    }


    private struct ExecutionResult
    {
        public string mode;
        public string? model;
        public string? question;
        public string? answer;
        public string? stepsTaken;
        public string? iterations;
        public string? timeTaken;
    }


    private static readonly List<ExecutionResult> s_executionResults = new();


    private static async Task RunTextCompletionAsync(string question)
    {
        Console.WriteLine("RunTextCompletion");
        ExecutionResult currentExecutionResult = default;
        currentExecutionResult.mode = "RunTextCompletion";
        var kernel = GetKernel(ref currentExecutionResult);
        await RunWithQuestionAsync(kernel, currentExecutionResult, question, TextMaxTokens);
    }


    private static async Task RunChatCompletionAsync(string question, string? model = null)
    {
        Console.WriteLine("RunChatCompletion");
        ExecutionResult currentExecutionResult = default;
        currentExecutionResult.mode = "RunChatCompletion";
        var kernel = GetKernel(ref currentExecutionResult, true, model);
        await RunWithQuestionAsync(kernel, currentExecutionResult, question, ChatMaxTokens);
        await RunWithStructured(kernel, currentExecutionResult, question, ChatMaxTokens);
    }


    private static async Task RunWithQuestionAsync(IKernel kernel, ExecutionResult currentExecutionResult, string question, int? MaxTokens = null)
    {
        currentExecutionResult.question = question;
        var bingConnector = new BingConnector(TestConfiguration.Bing.ApiKey);
        var webSearchEngineSkill = new WebSearchEnginePlugin(bingConnector);

        kernel.ImportPlugin(webSearchEngineSkill, "WebSearch");
        kernel.ImportPlugin(new LanguageCalculatorPlugin(kernel), "semanticCalculator");
        kernel.ImportPlugin(new TimePlugin(), "time");

        // StepwisePlanner is instructed to depend on available functions.
        // We expose this function to increase the flexibility in it's ability to answer
        // given the relatively small number of functions we have in this example.
        // This seems to be particularly helpful in these examples with gpt-35-turbo -- even though it
        // does not *use* this function. It seems to help the planner find a better path to the answer.
        kernel.CreateSemanticFunction(
            "Generate an answer for the following question: {{$input}}",
<<<<<<< HEAD
            "GetAnswerForQuestion",
            "AnswerBot",
            "Given a question, get an answer and return it as the result of the function");
=======
            functionName: "GetAnswerForQuestion",
            pluginName: "AnswerBot",
            description: "Given a question, get an answer and return it as the result of the function");
>>>>>>> fd391faf

        Console.WriteLine("*****************************************************");
        Stopwatch sw = new();
        Console.WriteLine("Question: " + question);

        var plannerConfig = new Microsoft.SemanticKernel.Planning.Stepwise.StepwisePlannerConfig();
        plannerConfig.ExcludedFunctions.Add("TranslateMathProblem");
        plannerConfig.ExcludedFunctions.Add("DaysAgo");
        plannerConfig.ExcludedFunctions.Add("DateMatchingLastDayName");
        plannerConfig.MinIterationTimeMs = 1500;
        plannerConfig.MaxIterations = 25;

        if (!string.IsNullOrEmpty(Suffix))
        {
            plannerConfig.Suffix = $"{Suffix}\n{plannerConfig.Suffix}";
            currentExecutionResult.question = $"[Assisted] - {question}";
        }

        if (MaxTokens.HasValue)
        {
            plannerConfig.MaxTokens = MaxTokens.Value;
        }

        SKContext result;
        sw.Start();

        try
        {
            StepwisePlanner planner = new(kernel, plannerConfig);
            var plan = planner.CreatePlan(question);

            result = await kernel.RunAsync(plan);

            if (result.Result.Contains("Result not found, review _stepsTaken to see what", StringComparison.OrdinalIgnoreCase))
            {
                Console.WriteLine("Could not answer question in " + plannerConfig.MaxIterations + " iterations");
                currentExecutionResult.answer = "Could not answer question in " + plannerConfig.MaxIterations + " iterations";
            }
            else
            {
                Console.WriteLine("Result: " + result.Result);
                currentExecutionResult.answer = result.Result;
            }

            if (result.Variables.TryGetValue("stepCount", out var stepCount))
            {
                Console.WriteLine("Steps Taken: " + stepCount);
                currentExecutionResult.stepsTaken = stepCount;
            }

            if (result.Variables.TryGetValue("skillCount", out var skillCount))
            {
                Console.WriteLine("Skills Used: " + skillCount);
            }

            if (result.Variables.TryGetValue("iterations", out var iterations))
            {
                Console.WriteLine("Iterations: " + iterations);
                currentExecutionResult.iterations = iterations;
            }
        }
#pragma warning disable CA1031
        catch (Exception ex)
        {
            Console.WriteLine("Exception: " + ex);
        }

        Console.WriteLine("Time Taken: " + sw.Elapsed);
        currentExecutionResult.timeTaken = sw.Elapsed.ToString();
        s_executionResults.Add(currentExecutionResult);
        Console.WriteLine("*****************************************************");
    }


    private static async Task RunWithStructured(IKernel kernel, ExecutionResult currentExecutionResult, string question, int? MaxTokens = null)
    {
        currentExecutionResult.question = question;
        var bingConnector = new BingConnector(TestConfiguration.Bing.ApiKey);
        var webSearchEngineSkill = new WebSearchEnginePlugin(bingConnector);

        kernel.ImportSkill(webSearchEngineSkill, "WebSearch");
        kernel.ImportSkill(new LanguageCalculatorPlugin(kernel), "semanticCalculator");
        kernel.ImportSkill(new TimePlugin(), "time");

        // kernel.CreateSemanticFunction(
        //     "Generate an answer for the following question: {{$input}}",
        //     "GetAnswerForQuestion",
        //     "AnswerBot",
        //     "Given a question, get an answer and return it as the result of the function");

        Console.WriteLine("*****************************************************");
        Stopwatch sw = new();
        Console.WriteLine("Question: " + question);

        var plannerConfig = new StructuredPlannerConfig();
        plannerConfig.ExcludedFunctions.Add("TranslateMathProblem");
        plannerConfig.ExcludedFunctions.Add("DaysAgo");
        plannerConfig.ExcludedFunctions.Add("DateMatchingLastDayName");
        plannerConfig.MinIterationTimeMs = 2000;
        plannerConfig.MaxIterations = 10;
        plannerConfig.MaxTokens = 4000;

        SKContext result;
        sw.Start();

        try
        {
            StructuredStepwisePlanner planner = new(kernel, plannerConfig);
            var plan = await planner.CreatePlanAsync(question).ConfigureAwait(false);

            result = await plan.InvokeAsync(kernel.CreateNewContext());

            if (result.Result.Contains("Result not found, review _stepsTaken to see what", StringComparison.OrdinalIgnoreCase))
            {
                Console.WriteLine("Could not answer question in " + plannerConfig.MaxIterations + " iterations");
                currentExecutionResult.answer = "Could not answer question in " + plannerConfig.MaxIterations + " iterations";
            }
            else
            {
                Console.WriteLine("Result: " + result.Result);
                currentExecutionResult.answer = result.Result;
            }

            if (result.Variables.TryGetValue("stepCount", out var stepCount))
            {
                Console.WriteLine("Steps Taken: " + stepCount);
                currentExecutionResult.stepsTaken = stepCount;
            }

            if (result.Variables.TryGetValue("skillCount", out var skillCount))
            {
                Console.WriteLine("Skills Used: " + skillCount);
            }

            if (result.Variables.TryGetValue("iterations", out var iterations))
            {
                Console.WriteLine("Iterations: " + iterations);
                currentExecutionResult.iterations = iterations;
            }
        }
#pragma warning disable CA1031
        catch (Exception ex)
        {
            Console.WriteLine("Exception: " + ex);
        }

        Console.WriteLine("Time Taken: " + sw.Elapsed);
        currentExecutionResult.timeTaken = sw.Elapsed.ToString();
        s_executionResults.Add(currentExecutionResult);
        Console.WriteLine("*****************************************************");
    }


    private static IKernel GetKernel(ref ExecutionResult result, bool useChat = false, string? model = null)
    {
        var builder = new KernelBuilder();
        var maxTokens = 0;

        if (useChat)
        {
            builder.WithAzureChatCompletionService(
                model ?? ChatModelOverride ?? TestConfiguration.AzureOpenAI.ChatDeploymentName,
                TestConfiguration.AzureOpenAI.Endpoint,
                TestConfiguration.AzureOpenAI.ApiKey,
                true,
                setAsDefault: true);

            maxTokens = ChatMaxTokens ?? new Microsoft.SemanticKernel.Planning.Stepwise.StepwisePlannerConfig().MaxTokens;
            result.model = model ?? ChatModelOverride ?? TestConfiguration.AzureOpenAI.ChatDeploymentName;
            maxTokens = 4000;
        }
        else
        {
            builder.WithAzureTextCompletionService(
                model ?? TextModelOverride ?? TestConfiguration.AzureOpenAI.DeploymentName,
                TestConfiguration.AzureOpenAI.Endpoint,
                TestConfiguration.AzureOpenAI.ApiKey);
            maxTokens = TextMaxTokens ?? new Microsoft.SemanticKernel.Planning.Stepwise.StepwisePlannerConfig().MaxTokens;
            result.model = model ?? TextModelOverride ?? TestConfiguration.AzureOpenAI.DeploymentName;
        }

        Console.WriteLine($"Model: {result.model} ({maxTokens})");

        var kernel = builder
            .WithLoggerFactory(ConsoleLogger.LoggerFactory)
            .WithRetryBasic(new BasicRetryConfig
            {
                MaxRetryCount = 3,
                UseExponentialBackoff = true,
                MinRetryDelay = TimeSpan.FromSeconds(3)
            })
            .Build();

        return kernel;
    }
}<|MERGE_RESOLUTION|>--- conflicted
+++ resolved
@@ -136,15 +136,9 @@
         // does not *use* this function. It seems to help the planner find a better path to the answer.
         kernel.CreateSemanticFunction(
             "Generate an answer for the following question: {{$input}}",
-<<<<<<< HEAD
-            "GetAnswerForQuestion",
-            "AnswerBot",
-            "Given a question, get an answer and return it as the result of the function");
-=======
             functionName: "GetAnswerForQuestion",
             pluginName: "AnswerBot",
             description: "Given a question, get an answer and return it as the result of the function");
->>>>>>> fd391faf
 
         Console.WriteLine("*****************************************************");
         Stopwatch sw = new();
