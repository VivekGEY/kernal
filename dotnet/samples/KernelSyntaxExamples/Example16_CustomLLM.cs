--- conflicted
+++ resolved
@@ -38,12 +38,7 @@
     {
         Console.WriteLine("\n======== Custom LLM - Text Completion - SKFunction ========");
 
-<<<<<<< HEAD
-        KernelBuilder builder = new();
-=======
         IKernelBuilder builder = Kernel.CreateBuilder();
-        builder.Services.AddSingleton(ConsoleLogger.LoggerFactory);
->>>>>>> 1f6018dd
         // Add your text generation service as a singleton instance
         builder.Services.AddKeyedSingleton<ITextGenerationService>("myService1", new MyTextGenerationService());
         // Add your text generation service as a factory method
