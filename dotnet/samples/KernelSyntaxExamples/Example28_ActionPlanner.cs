﻿// Copyright (c) Microsoft. All rights reserved.

using System;
using System.Threading.Tasks;
using Microsoft.SemanticKernel;
using Microsoft.SemanticKernel.Planning;
using Microsoft.SemanticKernel.Planning.Action;
using RepoUtils;

// ReSharper disable once InconsistentNaming
public static class Example28_ActionPlanner
{
    public static async Task RunAsync()
    {
        Console.WriteLine("======== Action Planner ========");
        var kernel = new KernelBuilder()
            .WithLoggerFactory(ConsoleLogger.LoggerFactory)
            .WithAzureChatCompletionService(
                TestConfiguration.AzureOpenAI.ChatDeploymentName,
                TestConfiguration.AzureOpenAI.Endpoint,
                TestConfiguration.AzureOpenAI.ApiKey)
            .Build();

        string folder = RepoFiles.SampleSkillsPath();
        kernel.ImportSemanticSkillFromDirectory(folder, "SummarizeSkill");
        kernel.ImportSemanticSkillFromDirectory(folder, "WriterSkill");
        kernel.ImportSemanticSkillFromDirectory(folder, "FunSkill");

        // Create an optional config for the ActionPlanner. Use this to exclude skills and functions if needed
        var config = new ActionPlannerConfig();
        config.ExcludedFunctions.Add("MakeAbstractReadable");

        // Create an instance of ActionPlanner.
        // The ActionPlanner takes one goal and returns a single function to execute.
        var planner = new ActionPlanner(kernel, config: config);

        // We're going to ask the planner to find a function to achieve this goal.
        var goal = "Write a joke about Cleopatra in the style of Hulk Hogan.";

        // The planner returns a plan, consisting of a single function
        // to execute and achieve the goal requested.
        var plan = await planner.CreatePlanAsync(goal);

        // Execute the full plan (which is a single function)
<<<<<<< HEAD
        var result = await plan.InvokeAsync();
=======
        SKContext result = await plan.InvokeAsync(kernel);
>>>>>>> 4921ea91

        // Show the result, which should match the given goal
        Console.WriteLine(result.GetValue<string>());

        /* Output:
         *
         * Cleopatra was a queen
         * But she didn't act like one
         * She was more like a teen

         * She was always on the scene
         * And she loved to be seen
         * But she didn't have a queenly bone in her body
         */
    }
}<|MERGE_RESOLUTION|>--- conflicted
+++ resolved
@@ -42,11 +42,7 @@
         var plan = await planner.CreatePlanAsync(goal);
 
         // Execute the full plan (which is a single function)
-<<<<<<< HEAD
-        var result = await plan.InvokeAsync();
-=======
-        SKContext result = await plan.InvokeAsync(kernel);
->>>>>>> 4921ea91
+        var result = await plan.InvokeAsync(kernel);
 
         // Show the result, which should match the given goal
         Console.WriteLine(result.GetValue<string>());
