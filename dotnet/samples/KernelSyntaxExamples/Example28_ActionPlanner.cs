﻿// Copyright (c) Microsoft. All rights reserved.

using System;
using System.Threading.Tasks;
using Microsoft.SemanticKernel;
using Microsoft.SemanticKernel.Orchestration;
using Microsoft.SemanticKernel.Planning;
using RepoUtils;

// ReSharper disable once InconsistentNaming
public static class Example28_ActionPlanner
{
    public static async Task RunAsync()
    {
        Console.WriteLine("======== Action Planner ========");
        var kernel = new KernelBuilder()
            .AddLogging(ConsoleLogger.Log)
<<<<<<< HEAD
            .WithOpenAITextCompletionService("text-davinci-002", Env.Var("OPENAI_API_KEY"))// Note: Action Planner works with old models like text-davinci-002
=======
            .WithOpenAITextCompletionService("text-davinci-002", TestConfiguration.OpenAI.ApiKey)// Note: Action Planner works with old models like text-davinci-002
>>>>>>> 1bffe152
            .Build();

        string folder = RepoFiles.SampleSkillsPath();
        kernel.ImportSemanticSkillFromDirectory(folder, "SummarizeSkill");
        kernel.ImportSemanticSkillFromDirectory(folder, "WriterSkill");

        // Create an instance of ActionPlanner.
        // The ActionPlanner takes one goal and returns a single function to execute.
        var planner = new ActionPlanner(kernel);

        // We're going to ask the planner to find a function to achieve this goal.
        var goal = "Write a poem about Cleopatra.";

        // The planner returns a plan, consisting of a single function
        // to execute and achieve the goal requested.
        var plan = await planner.CreatePlanAsync(goal);

        // Execute the full plan (which is a single function)
        SKContext result = await plan.InvokeAsync();

        // Show the result, which should match the given goal
        Console.WriteLine(result);

        /* Output:
         *
         * Cleopatra was a queen
         * But she didn't act like one
         * She was more like a teen

         * She was always on the scene
         * And she loved to be seen
         * But she didn't have a queenly bone in her body
         */
    }
}<|MERGE_RESOLUTION|>--- conflicted
+++ resolved
@@ -15,11 +15,7 @@
         Console.WriteLine("======== Action Planner ========");
         var kernel = new KernelBuilder()
             .AddLogging(ConsoleLogger.Log)
-<<<<<<< HEAD
-            .WithOpenAITextCompletionService("text-davinci-002", Env.Var("OPENAI_API_KEY"))// Note: Action Planner works with old models like text-davinci-002
-=======
             .WithOpenAITextCompletionService("text-davinci-002", TestConfiguration.OpenAI.ApiKey)// Note: Action Planner works with old models like text-davinci-002
->>>>>>> 1bffe152
             .Build();
 
         string folder = RepoFiles.SampleSkillsPath();
