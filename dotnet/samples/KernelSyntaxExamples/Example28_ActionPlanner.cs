﻿// Copyright (c) Microsoft. All rights reserved.

using System;
using System.Threading.Tasks;
using Microsoft.SemanticKernel;
using Microsoft.SemanticKernel.Orchestration;
using Microsoft.SemanticKernel.Planning;
using RepoUtils;

// ReSharper disable once InconsistentNaming
public static class Example28_ActionPlanner
{
    public static async Task RunAsync()
    {
        Console.WriteLine("======== Action Planner ========");
        var kernel = new KernelBuilder()
<<<<<<< HEAD
            .AddLogging(ConsoleLogger.Log)
            .WithOpenAITextCompletionService("text-davinci-002", Env.Var("OPENAI_API_KEY"))// Note: Action Planner works with old models like text-davinci-002
=======
            .WithLogger(ConsoleLogger.Log)
            .WithOpenAITextCompletionService("text-davinci-002", TestConfiguration.OpenAI.ApiKey)// Note: Action Planner works with old models like text-davinci-002
>>>>>>> 5721ac44
            .Build();

        string folder = RepoFiles.SampleSkillsPath();
        kernel.ImportSemanticSkillFromDirectory(folder, "SummarizeSkill");
        kernel.ImportSemanticSkillFromDirectory(folder, "WriterSkill");

        // Create an instance of ActionPlanner.
        // The ActionPlanner takes one goal and returns a single function to execute.
        var planner = new ActionPlanner(kernel);

        // We're going to ask the planner to find a function to achieve this goal.
        var goal = "Write a poem about Cleopatra.";

        // The planner returns a plan, consisting of a single function
        // to execute and achieve the goal requested.
        var plan = await planner.CreatePlanAsync(goal);

        // Execute the full plan (which is a single function)
        SKContext result = await plan.InvokeAsync();

        // Show the result, which should match the given goal
        Console.WriteLine(result);

        /* Output:
         *
         * Cleopatra was a queen
         * But she didn't act like one
         * She was more like a teen

         * She was always on the scene
         * And she loved to be seen
         * But she didn't have a queenly bone in her body
         */
    }
}<|MERGE_RESOLUTION|>--- conflicted
+++ resolved
@@ -14,13 +14,8 @@
     {
         Console.WriteLine("======== Action Planner ========");
         var kernel = new KernelBuilder()
-<<<<<<< HEAD
             .AddLogging(ConsoleLogger.Log)
-            .WithOpenAITextCompletionService("text-davinci-002", Env.Var("OPENAI_API_KEY"))// Note: Action Planner works with old models like text-davinci-002
-=======
-            .WithLogger(ConsoleLogger.Log)
             .WithOpenAITextCompletionService("text-davinci-002", TestConfiguration.OpenAI.ApiKey)// Note: Action Planner works with old models like text-davinci-002
->>>>>>> 5721ac44
             .Build();
 
         string folder = RepoFiles.SampleSkillsPath();
