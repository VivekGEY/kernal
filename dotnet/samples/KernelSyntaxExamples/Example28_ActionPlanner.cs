--- conflicted
+++ resolved
@@ -5,11 +5,8 @@
 using Microsoft.SemanticKernel;
 using Microsoft.SemanticKernel.Orchestration;
 using Microsoft.SemanticKernel.Planning;
-<<<<<<< HEAD
 using Microsoft.SemanticKernel.Planning.Structured.Action;
-=======
 using Microsoft.SemanticKernel.Planning.Action;
->>>>>>> 30287443
 using RepoUtils;
 
 
@@ -32,8 +29,6 @@
         kernel.ImportSemanticSkillFromDirectory(folder, "WriterSkill");
         kernel.ImportSemanticSkillFromDirectory(folder, "FunSkill");
 
-<<<<<<< HEAD
-=======
         // Create an optional config for the ActionPlanner. Use this to exclude skills and functions if needed
         var config = new ActionPlannerConfig();
         config.ExcludedFunctions.Add("MakeAbstractReadable");
@@ -42,7 +37,6 @@
         // The ActionPlanner takes one goal and returns a single function to execute.
         var planner = new ActionPlanner(kernel, config: config);
 
->>>>>>> 30287443
         // We're going to ask the planner to find a function to achieve this goal.
         var goal = "Write a joke about Cleopatra in the style of Hulk Hogan.";
 
