--- conflicted
+++ resolved
@@ -1,10 +1,6 @@
 [tool.poetry]
 name = "semantic-kernel"
-<<<<<<< HEAD
-version = "0.3.2.dev"
-=======
 version = "0.3.3.dev"
->>>>>>> fc86af0f
 description = ""
 authors = ["Microsoft <SK-Support@microsoft.com>"]
 readme = "pip/README.md"
@@ -46,10 +42,7 @@
 [tool.poetry.group.postgres.dependencies]
 psycopg-pool = "^3.1.7"
 psycopg = "^3.1.9"
-<<<<<<< HEAD
-=======
 psycopg-binary = "^3.1.9"
->>>>>>> fc86af0f
 
 [tool.isort]
 profile = "black"
