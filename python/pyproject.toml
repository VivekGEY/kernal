[tool.poetry]
name = "semantic-kernel"
version = "0.4.3.dev"
description = "Semantic Kernel Python SDK"
authors = ["Microsoft <SK-Support@microsoft.com>"]
readme = "pip/README.md"
packages = [{include = "semantic_kernel"}]

[tool.poetry.dependencies]
python = "^3.8"
aiohttp = "^3.8"
numpy = "^1.24.2"
openai = ">=1.0"
aiofiles = "^23.1.0"
python-dotenv = "1.0.0"
regex = "^2023.6.3"
openapi_core = "^0.18.0"
prance = "^23.6.21.0"
<<<<<<< HEAD
pydantic = "<2"
motor = "^3.3.2"
=======
pydantic = ">2"
motor = "^3.3.1"
>>>>>>> 05334dd4

[tool.poetry.group.dev.dependencies]
pre-commit = "3.5.0"
# please keep black and ruff version in sync with the ones in .pre-commit-config.yaml
black = "^23.12.0"
ruff = "0.1.8"
ipykernel = "^6.21.1"
pytest = "7.4.3"
pytest-asyncio = "0.23.2"
snoop = "0.4.3"
pytest-cov = "4.1.0"

[tool.poetry.group.google_palm.dependencies]
google-generativeai = { version = ">=0.1,<0.3", markers = "python_version >= '3.9'" }
grpcio-status = { version = "^1.53.0", markers = "python_version >= '3.9'" }

[tool.poetry.group.hugging_face.dependencies]
transformers = "^4.28.1"
sentence-transformers = "^2.2.2"
torch = "2.0.0"

[tool.poetry.group.qdrant.dependencies]
qdrant-client = {version = "^1.3.2", python = ">=3.8,<3.12"}

[tool.poetry.group.chromadb.dependencies]
chromadb = "0.4.13"

[tool.poetry.group.milvus.dependencies]
pymilvus = "2.2.16"
milvus = "2.2.16"

[tool.poetry.group.weaviate.dependencies]
weaviate-client = "^3.18.0"

[tool.poetry.group.pinecone.dependencies]
pinecone-client = "^2.2.2"

[tool.poetry.group.postgres.dependencies]
psycopg-pool = "^3.1.7"
psycopg = "^3.1.9"
psycopg-binary = "^3.1.9"

[tool.poetry.group.redis.dependencies]
redis = "^4.6.0"

[tool.poetry.group.azure_cognitive_search.dependencies]
azure-search-documents = {version = "11.4.0b9", allow-prereleases = true}
azure-core = "^1.28.0"
azure-identity = "^1.13.0"

[tool.poetry.group.usearch.dependencies]
usearch = "1.1.1"
pyarrow = ">=12.0.1,<15.0.0"

[tool.pytest]
addopts = "--cov=semantic_kernel --cov-report term-missing"

[tool.isort]
profile = "ruff"

[tool.ruff]
select = ["E", "F", "I"]
line-length = 120

[build-system]
requires = ["poetry-core"]
build-backend = "poetry.core.masonry.api"<|MERGE_RESOLUTION|>--- conflicted
+++ resolved
@@ -16,13 +16,8 @@
 regex = "^2023.6.3"
 openapi_core = "^0.18.0"
 prance = "^23.6.21.0"
-<<<<<<< HEAD
-pydantic = "<2"
+pydantic = ">2"
 motor = "^3.3.2"
-=======
-pydantic = ">2"
-motor = "^3.3.1"
->>>>>>> 05334dd4
 
 [tool.poetry.group.dev.dependencies]
 pre-commit = "3.5.0"
