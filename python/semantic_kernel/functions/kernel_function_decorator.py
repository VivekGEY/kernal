# Copyright (c) Microsoft. All rights reserved.
from __future__ import annotations

import logging
from inspect import get_annotations, isasyncgenfunction, isclass, isgeneratorfunction, signature
from typing import Any, Callable, ForwardRef

NoneType = type(None)
logger = logging.getLogger(__name__)


def kernel_function(
    func: Callable[..., object] | None = None,
    name: str | None = None,
    description: str | None = None,
) -> Callable[..., Any]:
    """
    Decorator for kernel functions, can be used directly as @kernel_function
    or with parameters @kernel_function(name='function', description='I am a function.').

    This decorator is used to mark a function as a kernel function. It also provides metadata for the function.
    The name and description can be left empty, and then the function name and docstring will be used.

    The parameters are parsed from the function signature, use typing.Annotated to provide a description for the
    parameter, in python 3.8, use typing_extensions.Annotated.

    To parse the type, first it checks if the parameter is annotated, and get's the description from there.
    After that it checks recursively until it reaches the lowest level, and it combines
    the types into a single comma-separated string, a forwardRef is also supported.
    All of this is are stored in __kernel_function_parameters__.

    The return type and description are parsed from the function signature,
    and that is stored in __kernel_function_return_type__, __kernel_function_return_description__
    and __kernel_function_return_required__.

    It also checks if the function is a streaming type (generator or iterable, async or not),
    and that is stored as a bool in __kernel_function_streaming__.

    Args:
        name (str | None) -- The name of the function, if not supplied, the function name will be used.
        description (str | None) -- The description of the function,
            if not supplied, the function docstring will be used, can be None.

    """

    def decorator(func: Callable[..., object]) -> Callable[..., object]:
        setattr(func, "__kernel_function__", True)
        setattr(func, "__kernel_function_description__", description or func.__doc__)
        setattr(func, "__kernel_function_name__", name or getattr(func, "__name__", "unknown"))
        setattr(func, "__kernel_function_streaming__", isasyncgenfunction(func) or isgeneratorfunction(func))
        logger.debug(f"Parsing decorator for function: {getattr(func, '__kernel_function_name__')}")
        func_sig = signature(func)
        annotations = {name: None for name, _ in func_sig.parameters.items() if name != "self"}
        try:
            annotations.update(get_annotations(func, eval_str=True))
        except Exception as ex:
            logger.error(f"Failed to get annotations for function {func.__name__}: {ex}")
        logger.debug(f"{annotations=}")
        setattr(
            func,
            "__kernel_function_parameters__",
            [_parse_parameter(name, param) for name, param in annotations.items() if name != "return"],
        )
        defaults = getattr(func, "__defaults__", None)
        logger.debug(f"{defaults=}")
        assert hasattr(func, "__kernel_function_parameters__")
        if defaults:
            for index, default in enumerate(defaults):
                if default is None:
                    continue
                if func.__kernel_function_parameters__[index]:
                    func.__kernel_function_parameters__[index]["default_value"] = default
                    func.__kernel_function_parameters__[index]["is_required"] = False
        return_param_dict = {}
        if "return" in annotations:
            return_param_dict = _parse_parameter("return", annotations["return"])
        setattr(func, "__kernel_function_return_type__", return_param_dict.get("type_", "None"))
        setattr(func, "__kernel_function_return_description__", return_param_dict.get("description", ""))
        setattr(func, "__kernel_function_return_required__", return_param_dict.get("is_required", False))
        return func

    if func:
        return decorator(func)
    return decorator


<<<<<<< HEAD

def _parse_internal_annotation(annotation: Parameter, required: bool) -> dict[str, Any]:
    logger.debug(f"Internal {annotation=}")
    if hasattr(annotation, "__forward_arg__"):
        return {"type_": annotation.__forward_arg__, "is_required": required}  # type: ignore
    if getattr(annotation, "__name__", None) == "Optional":
        required = False
    if hasattr(annotation, "__args__"):
        if getattr(annotation, "__name__", None) in ["list", "dict"]:
            return {
                "type_": f"{annotation.__name__}[{', '.join([_parse_internal_annotation(arg, required)['type_'] for arg in annotation.__args__])}]",  # noqa: E501
                "is_required": required,
            }
        results = [_parse_internal_annotation(arg, required) for arg in annotation.__args__]
        type_objects = [
            result["type_object"]
            for result in results
            if "type_object" in result and result["type_object"] is not NoneType
        ]
        str_results = [result["type_"] for result in results]
        if "NoneType" in str_results:
            str_results.remove("NoneType")
            required = False
        else:
            required = not (any(not result["is_required"] for result in results))
        ret = {"type_": ", ".join(str_results), "is_required": required}
        if type_objects and len(type_objects) == 1:
            ret["type_object"] = type_objects[0]
=======
def _parse_parameter(name: str, param: Any) -> dict[str, Any]:
    logger.debug(f"Parsing param: {name}")
    logger.debug(f"Parsing annotation: {param}")
    ret: dict[str, Any] = {"name": name}
    if not param:
        ret["type_"] = "Any"
        ret["is_required"] = True
>>>>>>> ce87f910
        return ret
    if not isinstance(param, str):
        if hasattr(param, "default"):
            ret["default_value"] = param.default
            ret["is_required"] = False
        else:
            ret["is_required"] = True
        if hasattr(param, "__metadata__"):
            ret["description"] = param.__metadata__[0]
        if hasattr(param, "__origin__"):
            ret.update(_parse_parameter(name, param.__origin__))
        if hasattr(param, "__args__"):
            args = []
            for arg in param.__args__:
                if arg == NoneType:
                    ret["is_required"] = False
                    ret["default_value"] = None
                    continue
                if isinstance(arg, ForwardRef):
                    arg = arg.__forward_arg__
                args.append(_parse_parameter(name, arg))
            if ret.get("type_") in ["list", "dict"]:
                ret["type_"] = f"{ret['type_']}[{', '.join([arg['type_'] for arg in args])}]"
            elif len(args) > 1:
                ret["type_"] = ", ".join([arg["type_"] for arg in args])
            else:
                ret["type_"] = args[0]["type_"]
                ret["type_object"] = args[0].get("type_object", None)
                if def_value := args[0].get("default_value", None):
                    ret["default_value"] = def_value
        elif isclass(param):
            ret["type_"] = param.__name__
            ret["type_object"] = param
        else:
            ret["type_"] = str(param).replace(" |", ",")
    else:
        if "|" in param:
            param = param.replace(" |", ",")
        ret["type_"] = param
        ret["is_required"] = True
    return ret<|MERGE_RESOLUTION|>--- conflicted
+++ resolved
@@ -84,36 +84,6 @@
     return decorator
 
 
-<<<<<<< HEAD
-
-def _parse_internal_annotation(annotation: Parameter, required: bool) -> dict[str, Any]:
-    logger.debug(f"Internal {annotation=}")
-    if hasattr(annotation, "__forward_arg__"):
-        return {"type_": annotation.__forward_arg__, "is_required": required}  # type: ignore
-    if getattr(annotation, "__name__", None) == "Optional":
-        required = False
-    if hasattr(annotation, "__args__"):
-        if getattr(annotation, "__name__", None) in ["list", "dict"]:
-            return {
-                "type_": f"{annotation.__name__}[{', '.join([_parse_internal_annotation(arg, required)['type_'] for arg in annotation.__args__])}]",  # noqa: E501
-                "is_required": required,
-            }
-        results = [_parse_internal_annotation(arg, required) for arg in annotation.__args__]
-        type_objects = [
-            result["type_object"]
-            for result in results
-            if "type_object" in result and result["type_object"] is not NoneType
-        ]
-        str_results = [result["type_"] for result in results]
-        if "NoneType" in str_results:
-            str_results.remove("NoneType")
-            required = False
-        else:
-            required = not (any(not result["is_required"] for result in results))
-        ret = {"type_": ", ".join(str_results), "is_required": required}
-        if type_objects and len(type_objects) == 1:
-            ret["type_object"] = type_objects[0]
-=======
 def _parse_parameter(name: str, param: Any) -> dict[str, Any]:
     logger.debug(f"Parsing param: {name}")
     logger.debug(f"Parsing annotation: {param}")
@@ -121,7 +91,6 @@
     if not param:
         ret["type_"] = "Any"
         ret["is_required"] = True
->>>>>>> ce87f910
         return ret
     if not isinstance(param, str):
         if hasattr(param, "default"):
