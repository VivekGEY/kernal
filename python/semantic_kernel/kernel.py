--- conflicted
+++ resolved
@@ -3,59 +3,10 @@
 
 import logging
 from copy import copy
-<<<<<<< HEAD
-from types import MethodType
-from typing import (TYPE_CHECKING, Any, AsyncIterable, Callable, ItemsView,
-                    Literal, Type, TypeVar, Union)
-=======
 from typing import TYPE_CHECKING, Any, AsyncIterable, Callable, Literal, Type, TypeVar, Union
->>>>>>> 65275737
 
 from pydantic import Field, field_validator
 
-<<<<<<< HEAD
-from semantic_kernel.connectors.ai.prompt_execution_settings import \
-    PromptExecutionSettings
-from semantic_kernel.connectors.openai_plugin.openai_authentication_config import \
-    OpenAIAuthenticationConfig
-from semantic_kernel.connectors.openai_plugin.openai_function_execution_parameters import \
-    OpenAIFunctionExecutionParameters
-from semantic_kernel.connectors.openai_plugin.openai_utils import OpenAIUtils
-from semantic_kernel.connectors.openapi_plugin.openapi_function_execution_parameters import \
-    OpenAPIFunctionExecutionParameters
-from semantic_kernel.connectors.openapi_plugin.openapi_manager import \
-    OpenAPIPlugin
-from semantic_kernel.connectors.utils.document_loader import DocumentLoader
-from semantic_kernel.contents.streaming_content_mixin import \
-    StreamingContentMixin
-from semantic_kernel.events import (FunctionInvokedEventArgs,
-                                    FunctionInvokingEventArgs)
-from semantic_kernel.exceptions import (FunctionInitializationError,
-                                        FunctionNameNotUniqueError,
-                                        KernelFunctionAlreadyExistsError,
-                                        KernelFunctionNotFoundError,
-                                        KernelInvokeException,
-                                        KernelPluginInvalidConfigurationError,
-                                        KernelPluginNotFoundError,
-                                        KernelServiceNotFoundError,
-                                        PluginInitializationError,
-                                        PluginInvalidNameError,
-                                        ServiceInvalidTypeError,
-                                        TemplateSyntaxError)
-from semantic_kernel.functions.function_result import FunctionResult
-from semantic_kernel.functions.kernel_arguments import KernelArguments
-from semantic_kernel.functions.kernel_function import (TEMPLATE_FORMAT_MAP,
-                                                       KernelFunction)
-from semantic_kernel.functions.kernel_function_from_method import \
-    KernelFunctionFromMethod
-from semantic_kernel.functions.kernel_function_from_prompt import \
-    KernelFunctionFromPrompt
-from semantic_kernel.functions.kernel_function_metadata import \
-    KernelFunctionMetadata
-from semantic_kernel.functions.kernel_plugin import KernelPlugin
-from semantic_kernel.functions.kernel_plugin_collection import \
-    KernelPluginCollection
-=======
 from semantic_kernel.connectors.ai.prompt_execution_settings import PromptExecutionSettings
 from semantic_kernel.contents.streaming_content_mixin import StreamingContentMixin
 from semantic_kernel.events import FunctionInvokedEventArgs, FunctionInvokingEventArgs
@@ -72,7 +23,6 @@
 from semantic_kernel.functions.kernel_arguments import KernelArguments
 from semantic_kernel.functions.kernel_function_metadata import KernelFunctionMetadata
 from semantic_kernel.functions.kernel_plugin import KernelPlugin
->>>>>>> 65275737
 from semantic_kernel.kernel_pydantic import KernelBaseModel
 from semantic_kernel.prompt_template.const import (KERNEL_TEMPLATE_FORMAT_NAME,
                                                    TEMPLATE_FORMAT_TYPES)
@@ -87,14 +37,6 @@
 from semantic_kernel.services.ai_service_selector import AIServiceSelector
 
 if TYPE_CHECKING:
-<<<<<<< HEAD
-    from semantic_kernel.connectors.ai.chat_completion_client_base import \
-        ChatCompletionClientBase
-    from semantic_kernel.connectors.ai.embeddings.embedding_generator_base import \
-        EmbeddingGeneratorBase
-    from semantic_kernel.connectors.ai.text_completion_client_base import \
-        TextCompletionClientBase
-=======
     from semantic_kernel.connectors.ai.chat_completion_client_base import ChatCompletionClientBase
     from semantic_kernel.connectors.ai.embeddings.embedding_generator_base import EmbeddingGeneratorBase
     from semantic_kernel.connectors.ai.text_completion_client_base import TextCompletionClientBase
@@ -106,7 +48,6 @@
     )
     from semantic_kernel.functions.kernel_function import KernelFunction
     from semantic_kernel.functions.types import KERNEL_FUNCTION_TYPE
->>>>>>> 65275737
 
 T = TypeVar("T")
 
