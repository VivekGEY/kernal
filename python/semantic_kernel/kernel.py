--- conflicted
+++ resolved
@@ -4,12 +4,8 @@
 import logging
 from collections.abc import Callable
 from copy import copy
-<<<<<<< HEAD
-from typing import TYPE_CHECKING, Any, AsyncGenerator, Literal, Type, TypeVar, Union
-=======
 from functools import singledispatchmethod
-from typing import TYPE_CHECKING, Any, AsyncGenerator, AsyncIterable, Callable, Literal, Type, TypeVar, Union
->>>>>>> ce87f910
+from typing import TYPE_CHECKING, Any, AsyncGenerator, AsyncIterable, Literal, Type, TypeVar, Union
 
 from pydantic import Field, field_validator
 
@@ -397,7 +393,7 @@
             self.add_filter(filter_type, func)
             return func
 
-        return decorator
+        return decorator  # type: ignore
 
     def remove_filter(
         self,
