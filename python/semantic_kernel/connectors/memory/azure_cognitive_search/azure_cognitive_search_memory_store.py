# Copyright (c) Microsoft. All rights reserved.

import logging
import uuid
from inspect import isawaitable

from azure.core.credentials import AzureKeyCredential, TokenCredential
from azure.core.exceptions import ResourceNotFoundError
from azure.search.documents.indexes.aio import SearchIndexClient
from azure.search.documents.indexes.models import (
    HnswAlgorithmConfiguration,
    HnswParameters,
    SearchIndex,
    SearchResourceEncryptionKey,
    VectorSearch,
    VectorSearchProfile,
)
from azure.search.documents.models import VectorizedQuery
from numpy import ndarray

from semantic_kernel.connectors.memory.azure_cognitive_search import AzureAISearchSettings
from semantic_kernel.connectors.memory.azure_cognitive_search.utils import (
    SEARCH_FIELD_EMBEDDING,
    SEARCH_FIELD_ID,
    dict_to_memory_record,
    encode_id,
    get_field_selection,
    get_index_schema,
    get_search_index_async_client,
    memory_record_to_search_record,
)
from semantic_kernel.exceptions import MemoryConnectorInitializationError, MemoryConnectorResourceNotFound
from semantic_kernel.memory.memory_record import MemoryRecord
from semantic_kernel.memory.memory_store_base import MemoryStoreBase
from semantic_kernel.utils.experimental_decorator import experimental_class

logger: logging.Logger = logging.getLogger(__name__)


@experimental_class
class AzureCognitiveSearchMemoryStore(MemoryStoreBase):
    _search_index_client: SearchIndexClient = None
    _vector_size: int = None

    def __init__(
        self,
        vector_size: int,
        search_endpoint: str | None = None,
        admin_key: str | None = None,
        azure_credentials: AzureKeyCredential | None = None,
        token_credentials: TokenCredential | None = None,
        env_file_path: str | None = None,
    ) -> None:
        """Initializes a new instance of the AzureCognitiveSearchMemoryStore class.

        Arguments:
            vector_size {int}                                -- Embedding vector size.
            search_endpoint {str | None}                  -- The endpoint of the Azure Cognitive Search service
                                                                (default: {None}).
            admin_key {str | None}                        -- Azure Cognitive Search API key (default: {None}).
            azure_credentials {AzureKeyCredential | None} -- Azure Cognitive Search credentials (default: {None}).
            token_credentials {TokenCredential | None}    -- Azure Cognitive Search token credentials
                                                                (default: {None}).
            env_file_path {str | None}                  -- Use the environment settings file as a fallback
                                                                to environment variables

        Instantiate using Async Context Manager:
            async with AzureCognitiveSearchMemoryStore(<...>) as memory:
                await memory.<...>
        """
<<<<<<< HEAD
        acs_memory_settings = AzureAISearchSettings.create(
            env_file_path=env_file_path,
            endpoint=search_endpoint,
            api_key=admin_key,
=======
        from semantic_kernel.connectors.memory.azure_cognitive_search import AzureAISearchSettings

        acs_memory_settings = None
        try:
            acs_memory_settings = AzureAISearchSettings.create(env_file_path=env_file_path)
        except ValidationError as e:
            logger.warning(f"Failed to load AzureAISearch pydantic settings: {e}")

        admin_key = admin_key or (
            acs_memory_settings.api_key.get_secret_value()
            if acs_memory_settings and acs_memory_settings.api_key
            else None
        )
        search_endpoint = search_endpoint or (
            acs_memory_settings.endpoint if acs_memory_settings and acs_memory_settings.endpoint else None
>>>>>>> 65515468
        )

        self._vector_size = vector_size
        self._search_index_client = get_search_index_async_client(
            search_endpoint=str(acs_memory_settings.endpoint),
            admin_key=acs_memory_settings.api_key.get_secret_value() if acs_memory_settings.api_key else None,
            azure_credential=azure_credentials,
            token_credential=token_credentials,
        )

    async def close(self):
        """Async close connection, invoked by MemoryStoreBase.__aexit__()"""
        if self._search_index_client is not None:
            await self._search_index_client.close()

    async def create_collection(
        self,
        collection_name: str,
        vector_config: HnswAlgorithmConfiguration | None = None,
        search_resource_encryption_key: SearchResourceEncryptionKey | None = None,
    ) -> None:
        """Creates a new collection if it does not exist.

        Arguments:
            collection_name {str}                              -- The name of the collection to create.
            vector_config {HnswVectorSearchAlgorithmConfiguration} -- Optional search algorithm configuration
                                                                      (default: {None}).
            semantic_config {SemanticConfiguration}            -- Optional search index configuration (default: {None}).
            search_resource_encryption_key {SearchResourceEncryptionKey}            -- Optional Search Encryption Key
                                                                                       (default: {None}).

        Returns:
            None
        """

        vector_search_profile_name = "az-vector-config"
        if vector_config:
            vector_search_profile = VectorSearchProfile(
                name=vector_search_profile_name, algorithm_configuration_name=vector_config.name
            )
            vector_search = VectorSearch(profiles=[vector_search_profile], algorithms=[vector_config])
        else:
            vector_search_algorithm_name = "az-vector-hnsw-config"
            vector_search_profile = VectorSearchProfile(
                name=vector_search_profile_name, algorithm_configuration_name=vector_search_algorithm_name
            )
            vector_search = VectorSearch(
                profiles=[vector_search_profile],
                algorithms=[
                    HnswAlgorithmConfiguration(
                        name=vector_search_algorithm_name,
                        kind="hnsw",
                        parameters=HnswParameters(
                            m=4,  # Number of bidirectional links, typically between 4 and 10
                            ef_construction=400,  # Size during indexing, range: 100-1000
                            ef_search=500,  # Size during search, range: 100-1000
                            metric="cosine",  # Can be "cosine", "dotProduct", or "euclidean"
                        ),
                    )
                ],
            )

        if not self._search_index_client:
            raise MemoryConnectorInitializationError("Error: self._search_index_client not set 1.")

        # Check to see if collection exists
        collection_index = None
        try:
            collection_index = await self._search_index_client.get_index(collection_name.lower())
        except ResourceNotFoundError:
            pass

        if not collection_index:
            # Create the search index with the semantic settings
            index = SearchIndex(
                name=collection_name.lower(),
                fields=get_index_schema(self._vector_size, vector_search_profile_name),
                vector_search=vector_search,
                encryption_key=search_resource_encryption_key,
            )

            await self._search_index_client.create_index(index)

    async def get_collections(self) -> list[str]:
        """Gets the list of collections.

        Returns:
            List[str] -- The list of collections.
        """

        results_list = []
        items = self._search_index_client.list_index_names()
        if isawaitable(items):
            items = await items

        async for result in items:
            results_list.append(result)

        return results_list

    async def delete_collection(self, collection_name: str) -> None:
        """Deletes a collection.

        Arguments:
            collection_name {str} -- The name of the collection to delete.

        Returns:
            None
        """
        await self._search_index_client.delete_index(index=collection_name.lower())

    async def does_collection_exist(self, collection_name: str) -> bool:
        """Checks if a collection exists.

        Arguments:
            collection_name {str} -- The name of the collection to check.

        Returns:
            bool -- True if the collection exists; otherwise, False.
        """

        try:
            collection_result = await self._search_index_client.get_index(name=collection_name.lower())

            if collection_result:
                return True
            else:
                return False
        except ResourceNotFoundError:
            return False

    async def upsert(self, collection_name: str, record: MemoryRecord) -> str:
        """Upsert a record.

        Arguments:
            collection_name {str} -- The name of the collection to upsert the record into.
            record {MemoryRecord} -- The record to upsert.

        Returns:
            str -- The unique record id of the record.
        """

        result = await self.upsert_batch(collection_name, [record])
        if result:
            return result[0]
        return None

    async def upsert_batch(self, collection_name: str, records: list[MemoryRecord]) -> list[str]:
        """Upsert a batch of records.

        Arguments:
            collection_name {str}        -- The name of the collection to upsert the records into.
            records {List[MemoryRecord]} -- The records to upsert.

        Returns:
            List[str] -- The unique database keys of the records.
        """

        # Initialize search client here
        # Look up Search client class to see if exists or create
        search_client = self._search_index_client.get_search_client(collection_name.lower())

        search_records = []
        search_ids = []

        for record in records:
            # Note:
            # * Document id     = user provided value
            # * MemoryRecord.id = base64(Document id)
            if not record._id:
                record._id = str(uuid.uuid4())

            search_record = memory_record_to_search_record(record)
            search_records.append(search_record)
            search_ids.append(record._id)

        result = await search_client.upload_documents(documents=search_records)
        await search_client.close()

        if result[0].succeeded:
            return search_ids
        else:
            return None

    async def get(self, collection_name: str, key: str, with_embedding: bool = False) -> MemoryRecord:
        """Gets a record.

        Arguments:
            collection_name {str} -- The name of the collection to get the record from.
            key {str}             -- The unique database key of the record.
            with_embedding {bool} -- Whether to include the embedding in the result. (default: {False})

        Returns:
            MemoryRecord -- The record.
        """

        # Look up Search client class to see if exists or create
        search_client = self._search_index_client.get_search_client(collection_name.lower())

        try:
            search_result = await search_client.get_document(
                key=encode_id(key), selected_fields=get_field_selection(with_embedding)
            )
        except ResourceNotFoundError as exc:
            await search_client.close()
            raise MemoryConnectorResourceNotFound("Memory record not found") from exc

        await search_client.close()

        # Create Memory record from document
        return dict_to_memory_record(search_result, with_embedding)

    async def get_batch(
        self, collection_name: str, keys: list[str], with_embeddings: bool = False
    ) -> list[MemoryRecord]:
        """Gets a batch of records.

        Arguments:
            collection_name {str}  -- The name of the collection to get the records from.
            keys {List[str]}       -- The unique database keys of the records.
            with_embeddings {bool} -- Whether to include the embeddings in the results. (default: {False})

        Returns:
            List[MemoryRecord] -- The records.
        """

        search_results = []

        for key in keys:
            search_result = await self.get(
                collection_name=collection_name.lower(),
                key=key,
                with_embedding=with_embeddings,
            )
            search_results.append(search_result)

        return search_results

    async def remove_batch(self, collection_name: str, keys: list[str]) -> None:
        """Removes a batch of records.

        Arguments:
            collection_name {str} -- The name of the collection to remove the records from.
            keys {List[str]}      -- The unique database keys of the records to remove.

        Returns:
            None
        """

        for record_id in keys:
            await self.remove(collection_name=collection_name.lower(), key=encode_id(record_id))

    async def remove(self, collection_name: str, key: str) -> None:
        """Removes a record.

        Arguments:
            collection_name {str} -- The name of the collection to remove the record from.
            key {str}             -- The unique database key of the record to remove.

        Returns:
            None
        """

        # Look up Search client class to see if exists or create
        search_client = self._search_index_client.get_search_client(collection_name.lower())
        docs_to_delete = {SEARCH_FIELD_ID: encode_id(key)}

        await search_client.delete_documents(documents=[docs_to_delete])
        await search_client.close()

    async def get_nearest_match(
        self,
        collection_name: str,
        embedding: ndarray,
        min_relevance_score: float = 0.0,
        with_embedding: bool = False,
    ) -> tuple[MemoryRecord, float]:
        """Gets the nearest match to an embedding using vector configuration parameters.

        Arguments:
            collection_name {str}       -- The name of the collection to get the nearest match from.
            embedding {ndarray}         -- The embedding to find the nearest match to.
            min_relevance_score {float} -- The minimum relevance score of the match. (default: {0.0})
            with_embedding {bool}       -- Whether to include the embedding in the result. (default: {False})

        Returns:
            Tuple[MemoryRecord, float] -- The record and the relevance score.
        """

        memory_records = await self.get_nearest_matches(
            collection_name=collection_name,
            embedding=embedding,
            min_relevance_score=min_relevance_score,
            with_embeddings=with_embedding,
            limit=1,
        )

        if len(memory_records) > 0:
            return memory_records[0]
        else:
            return None

    async def get_nearest_matches(
        self,
        collection_name: str,
        embedding: ndarray,
        limit: int,
        min_relevance_score: float = 0.0,
        with_embeddings: bool = False,
    ) -> list[tuple[MemoryRecord, float]]:
        """Gets the nearest matches to an embedding using vector configuration.

        Parameters:
            collection_name (str)       -- The name of the collection to get the nearest matches from.
            embedding (ndarray)         -- The embedding to find the nearest matches to.
            limit {int}                 -- The maximum number of matches to return.
            min_relevance_score {float} -- The minimum relevance score of the matches. (default: {0.0})
            with_embeddings {bool}      -- Whether to include the embeddings in the results. (default: {False})

        Returns:
            List[Tuple[MemoryRecord, float]] -- The records and their relevance scores.
        """

        # Look up Search client class to see if exists or create
        search_client = self._search_index_client.get_search_client(collection_name.lower())

        vector = VectorizedQuery(vector=embedding.flatten(), k_nearest_neighbors=limit, fields=SEARCH_FIELD_EMBEDDING)

        search_results = await search_client.search(
            search_text="*",
            select=get_field_selection(with_embeddings),
            vector_queries=[vector],
        )

        if not search_results or search_results is None:
            await search_client.close()
            return []

        # Convert the results to MemoryRecords
        nearest_results = []
        async for search_record in search_results:
            if search_record["@search.score"] < min_relevance_score:
                continue

            memory_record = dict_to_memory_record(search_record, with_embeddings)
            nearest_results.append((memory_record, search_record["@search.score"]))

        await search_client.close()
        return nearest_results<|MERGE_RESOLUTION|>--- conflicted
+++ resolved
@@ -68,28 +68,10 @@
             async with AzureCognitiveSearchMemoryStore(<...>) as memory:
                 await memory.<...>
         """
-<<<<<<< HEAD
         acs_memory_settings = AzureAISearchSettings.create(
             env_file_path=env_file_path,
             endpoint=search_endpoint,
             api_key=admin_key,
-=======
-        from semantic_kernel.connectors.memory.azure_cognitive_search import AzureAISearchSettings
-
-        acs_memory_settings = None
-        try:
-            acs_memory_settings = AzureAISearchSettings.create(env_file_path=env_file_path)
-        except ValidationError as e:
-            logger.warning(f"Failed to load AzureAISearch pydantic settings: {e}")
-
-        admin_key = admin_key or (
-            acs_memory_settings.api_key.get_secret_value()
-            if acs_memory_settings and acs_memory_settings.api_key
-            else None
-        )
-        search_endpoint = search_endpoint or (
-            acs_memory_settings.endpoint if acs_memory_settings and acs_memory_settings.endpoint else None
->>>>>>> 65515468
         )
 
         self._vector_size = vector_size
