# Copyright (c) Microsoft. All rights reserved.

import logging
import uuid
from inspect import isawaitable

from azure.core.credentials import AzureKeyCredential, TokenCredential
from azure.core.exceptions import ResourceNotFoundError
from azure.search.documents.indexes.aio import SearchIndexClient
from azure.search.documents.indexes.models import (
    HnswAlgorithmConfiguration,
    HnswParameters,
    SearchIndex,
    SearchResourceEncryptionKey,
    VectorSearch,
    VectorSearchProfile,
)
from azure.search.documents.models import VectorizedQuery
from numpy import ndarray

from semantic_kernel.connectors.memory.azure_cognitive_search import AzureAISearchSettings
from semantic_kernel.connectors.memory.azure_cognitive_search.utils import (
    SEARCH_FIELD_EMBEDDING,
    SEARCH_FIELD_ID,
    dict_to_memory_record,
    encode_id,
    get_field_selection,
    get_index_schema,
    get_search_index_async_client,
    memory_record_to_search_record,
)
from semantic_kernel.exceptions import MemoryConnectorInitializationError, MemoryConnectorResourceNotFound
from semantic_kernel.memory.memory_record import MemoryRecord
from semantic_kernel.memory.memory_store_base import MemoryStoreBase
from semantic_kernel.utils.experimental_decorator import experimental_class

logger: logging.Logger = logging.getLogger(__name__)


@experimental_class
class AzureCognitiveSearchMemoryStore(MemoryStoreBase):
    _search_index_client: SearchIndexClient = None
    _vector_size: int = None

    def __init__(
        self,
        vector_size: int,
        search_endpoint: str | None = None,
        admin_key: str | None = None,
        azure_credentials: AzureKeyCredential | None = None,
        token_credentials: TokenCredential | None = None,
        env_file_path: str | None = None,
    ) -> None:
        """Initializes a new instance of the AzureCognitiveSearchMemoryStore class.

        Args:
            vector_size (int): Embedding vector size.
            search_endpoint (str | None): The endpoint of the Azure Cognitive Search service
                                                                (default: {None}).
            admin_key (str | None): Azure Cognitive Search API key (default: {None}).
            azure_credentials (AzureKeyCredential | None): Azure Cognitive Search credentials (default: {None}).
            token_credentials (TokenCredential | None): Azure Cognitive Search token credentials
                                                                (default: {None}).
            env_file_path (str | None): Use the environment settings file as a fallback
                                                                to environment variables

        Instantiate using Async Context Manager:
            async with AzureCognitiveSearchMemoryStore(<...>) as memory:
                await memory.<...>
        """
        acs_memory_settings = AzureAISearchSettings.create(
            env_file_path=env_file_path,
            endpoint=search_endpoint,
            api_key=admin_key,
        )
<<<<<<< HEAD
=======
        if not search_endpoint:
            raise ValueError("The ACS endpoint is required to connect to Azure Cognitive Search.")
>>>>>>> 246b8435

        self._vector_size = vector_size
        self._search_index_client = get_search_index_async_client(
            search_endpoint=str(acs_memory_settings.endpoint),
            admin_key=acs_memory_settings.api_key.get_secret_value() if acs_memory_settings.api_key else None,
            azure_credential=azure_credentials,
            token_credential=token_credentials,
        )

    async def close(self):
        """Async close connection, invoked by MemoryStoreBase.__aexit__()."""
        if self._search_index_client is not None:
            await self._search_index_client.close()

    async def create_collection(
        self,
        collection_name: str,
        vector_config: HnswAlgorithmConfiguration | None = None,
        search_resource_encryption_key: SearchResourceEncryptionKey | None = None,
    ) -> None:
        """Creates a new collection if it does not exist.

        Args:
            collection_name (str): The name of the collection to create.
            vector_config (HnswVectorSearchAlgorithmConfiguration): Optional search algorithm configuration
                                                                      (default: {None}).
            semantic_config (SemanticConfiguration): Optional search index configuration (default: {None}).
            search_resource_encryption_key (SearchResourceEncryptionKey): Optional Search Encryption Key
                                                                                       (default: {None}).

        Returns:
            None
        """
        vector_search_profile_name = "az-vector-config"
        if vector_config:
            vector_search_profile = VectorSearchProfile(
                name=vector_search_profile_name, algorithm_configuration_name=vector_config.name
            )
            vector_search = VectorSearch(profiles=[vector_search_profile], algorithms=[vector_config])
        else:
            vector_search_algorithm_name = "az-vector-hnsw-config"
            vector_search_profile = VectorSearchProfile(
                name=vector_search_profile_name, algorithm_configuration_name=vector_search_algorithm_name
            )
            vector_search = VectorSearch(
                profiles=[vector_search_profile],
                algorithms=[
                    HnswAlgorithmConfiguration(
                        name=vector_search_algorithm_name,
                        kind="hnsw",
                        parameters=HnswParameters(
                            m=4,  # Number of bidirectional links, typically between 4 and 10
                            ef_construction=400,  # Size during indexing, range: 100-1000
                            ef_search=500,  # Size during search, range: 100-1000
                            metric="cosine",  # Can be "cosine", "dotProduct", or "euclidean"
                        ),
                    )
                ],
            )

        if not self._search_index_client:
            raise MemoryConnectorInitializationError("Error: self._search_index_client not set 1.")

        # Check to see if collection exists
        collection_index = None
        try:
            collection_index = await self._search_index_client.get_index(collection_name.lower())
        except ResourceNotFoundError:
            pass

        if not collection_index:
            # Create the search index with the semantic settings
            index = SearchIndex(
                name=collection_name.lower(),
                fields=get_index_schema(self._vector_size, vector_search_profile_name),
                vector_search=vector_search,
                encryption_key=search_resource_encryption_key,
            )

            await self._search_index_client.create_index(index)

    async def get_collections(self) -> list[str]:
        """Gets the list of collections.

        Returns:
            List[str]: The list of collections.
        """
        results_list = []
        items = self._search_index_client.list_index_names()
        if isawaitable(items):
            items = await items

        async for result in items:
            results_list.append(result)

        return results_list

    async def delete_collection(self, collection_name: str) -> None:
        """Deletes a collection.

        Args:
            collection_name (str): The name of the collection to delete.

        Returns:
            None
        """
        await self._search_index_client.delete_index(index=collection_name.lower())

    async def does_collection_exist(self, collection_name: str) -> bool:
        """Checks if a collection exists.

        Args:
            collection_name (str): The name of the collection to check.

        Returns:
            bool: True if the collection exists; otherwise, False.
        """
        try:
            collection_result = await self._search_index_client.get_index(name=collection_name.lower())

            if collection_result:
                return True
            else:
                return False
        except ResourceNotFoundError:
            return False

    async def upsert(self, collection_name: str, record: MemoryRecord) -> str:
        """Upsert a record.

        Args:
            collection_name (str): The name of the collection to upsert the record into.
            record (MemoryRecord): The record to upsert.

        Returns:
            str: The unique record id of the record.
        """
        result = await self.upsert_batch(collection_name, [record])
        if result:
            return result[0]
        return None

    async def upsert_batch(self, collection_name: str, records: list[MemoryRecord]) -> list[str]:
        """Upsert a batch of records.

        Args:
            collection_name (str): The name of the collection to upsert the records into.
            records (List[MemoryRecord]): The records to upsert.

        Returns:
            List[str]: The unique database keys of the records.
        """
        # Initialize search client here
        # Look up Search client class to see if exists or create
        search_client = self._search_index_client.get_search_client(collection_name.lower())

        search_records = []
        search_ids = []

        for record in records:
            # Note:
            # * Document id     = user provided value
            # * MemoryRecord.id = base64(Document id)
            if not record._id:
                record._id = str(uuid.uuid4())

            search_record = memory_record_to_search_record(record)
            search_records.append(search_record)
            search_ids.append(record._id)

        result = await search_client.upload_documents(documents=search_records)
        await search_client.close()

        if result[0].succeeded:
            return search_ids
        else:
            return None

    async def get(self, collection_name: str, key: str, with_embedding: bool = False) -> MemoryRecord:
        """Gets a record.

        Args:
            collection_name (str): The name of the collection to get the record from.
            key (str): The unique database key of the record.
            with_embedding (bool): Whether to include the embedding in the result. (default: {False})

        Returns:
            MemoryRecord: The record.
        """
        # Look up Search client class to see if exists or create
        search_client = self._search_index_client.get_search_client(collection_name.lower())

        try:
            search_result = await search_client.get_document(
                key=encode_id(key), selected_fields=get_field_selection(with_embedding)
            )
        except ResourceNotFoundError as exc:
            await search_client.close()
            raise MemoryConnectorResourceNotFound("Memory record not found") from exc

        await search_client.close()

        # Create Memory record from document
        return dict_to_memory_record(search_result, with_embedding)

    async def get_batch(
        self, collection_name: str, keys: list[str], with_embeddings: bool = False
    ) -> list[MemoryRecord]:
        """Gets a batch of records.

        Args:
            collection_name (str): The name of the collection to get the records from.
            keys (List[str]): The unique database keys of the records.
            with_embeddings (bool): Whether to include the embeddings in the results. (default: {False})

        Returns:
            List[MemoryRecord]: The records.
        """
        search_results = []

        for key in keys:
            search_result = await self.get(
                collection_name=collection_name.lower(),
                key=key,
                with_embedding=with_embeddings,
            )
            search_results.append(search_result)

        return search_results

    async def remove_batch(self, collection_name: str, keys: list[str]) -> None:
        """Removes a batch of records.

        Args:
            collection_name (str): The name of the collection to remove the records from.
            keys (List[str]): The unique database keys of the records to remove.

        Returns:
            None
        """
        for record_id in keys:
            await self.remove(collection_name=collection_name.lower(), key=encode_id(record_id))

    async def remove(self, collection_name: str, key: str) -> None:
        """Removes a record.

        Args:
            collection_name (str): The name of the collection to remove the record from.
            key (str): The unique database key of the record to remove.

        Returns:
            None
        """
        # Look up Search client class to see if exists or create
        search_client = self._search_index_client.get_search_client(collection_name.lower())
        docs_to_delete = {SEARCH_FIELD_ID: encode_id(key)}

        await search_client.delete_documents(documents=[docs_to_delete])
        await search_client.close()

    async def get_nearest_match(
        self,
        collection_name: str,
        embedding: ndarray,
        min_relevance_score: float = 0.0,
        with_embedding: bool = False,
    ) -> tuple[MemoryRecord, float]:
        """Gets the nearest match to an embedding using vector configuration parameters.

        Args:
            collection_name (str): The name of the collection to get the nearest match from.
            embedding (ndarray): The embedding to find the nearest match to.
            min_relevance_score (float): The minimum relevance score of the match. (default: {0.0})
            with_embedding (bool): Whether to include the embedding in the result. (default: {False})

        Returns:
            Tuple[MemoryRecord, float]: The record and the relevance score.
        """
        memory_records = await self.get_nearest_matches(
            collection_name=collection_name,
            embedding=embedding,
            min_relevance_score=min_relevance_score,
            with_embeddings=with_embedding,
            limit=1,
        )

        if len(memory_records) > 0:
            return memory_records[0]
        else:
            return None

    async def get_nearest_matches(
        self,
        collection_name: str,
        embedding: ndarray,
        limit: int,
        min_relevance_score: float = 0.0,
        with_embeddings: bool = False,
    ) -> list[tuple[MemoryRecord, float]]:
        """Gets the nearest matches to an embedding using vector configuration.

        Parameters:
            collection_name (str)      : The name of the collection to get the nearest matches from.
            embedding (ndarray)        : The embedding to find the nearest matches to.
            limit (int): The maximum number of matches to return.
            min_relevance_score (float): The minimum relevance score of the matches. (default: {0.0})
            with_embeddings (bool): Whether to include the embeddings in the results. (default: {False})

        Returns:
            List[Tuple[MemoryRecord, float]]: The records and their relevance scores.
        """
        # Look up Search client class to see if exists or create
        search_client = self._search_index_client.get_search_client(collection_name.lower())

        vector = VectorizedQuery(vector=embedding.flatten(), k_nearest_neighbors=limit, fields=SEARCH_FIELD_EMBEDDING)

        search_results = await search_client.search(
            search_text="*",
            select=get_field_selection(with_embeddings),
            vector_queries=[vector],
        )

        if not search_results or search_results is None:
            await search_client.close()
            return []

        # Convert the results to MemoryRecords
        nearest_results = []
        async for search_record in search_results:
            if search_record["@search.score"] < min_relevance_score:
                continue

            memory_record = dict_to_memory_record(search_record, with_embeddings)
            nearest_results.append((memory_record, search_record["@search.score"]))

        await search_client.close()
        return nearest_results<|MERGE_RESOLUTION|>--- conflicted
+++ resolved
@@ -73,11 +73,6 @@
             endpoint=search_endpoint,
             api_key=admin_key,
         )
-<<<<<<< HEAD
-=======
-        if not search_endpoint:
-            raise ValueError("The ACS endpoint is required to connect to Azure Cognitive Search.")
->>>>>>> 246b8435
 
         self._vector_size = vector_size
         self._search_index_client = get_search_index_async_client(
