--- conflicted
+++ resolved
@@ -175,14 +175,10 @@
             documents=record._text,
             ids=record._key,
         )
-<<<<<<< HEAD
-
-        return record._key
-=======
+        
         if self._persist_directory is not None:
             self._client.persist()
-        return record._id
->>>>>>> 371f54b3
+        return  record._key
 
     async def upsert_batch_async(
         self, collection_name: str, records: List[MemoryRecord]
