--- conflicted
+++ resolved
@@ -94,22 +94,9 @@
         # Right now this only supports Mongo, but set up to support more later.
         api_store: AzureCosmosDBStoreApi = None
         if cosmos_api == "mongo-vcore":
-<<<<<<< HEAD
             cosmosdb_settings = AzureCosmosDBSettings.create(
                 env_file_path=env_file_path,
                 connection_string=cosmos_connstr,
-=======
-            cosmosdb_settings = None
-            try:
-                cosmosdb_settings = AzureCosmosDBSettings.create(env_file_path=env_file_path)
-            except ValidationError as e:
-                logger.warning(f"Failed to load AzureCosmosDB pydantic settings: {e}")
-
-            cosmos_connstr = cosmos_connstr or (
-                cosmosdb_settings.connection_string.get_secret_value()
-                if cosmosdb_settings and cosmosdb_settings.connection_string
-                else None
->>>>>>> 246b8435
             )
 
             mongodb_client = MongoClient(
