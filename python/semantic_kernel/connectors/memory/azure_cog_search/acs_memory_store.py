--- conflicted
+++ resolved
@@ -386,11 +386,7 @@
         Returns:
             None
         """
-<<<<<<< HEAD
-
-=======
       
->>>>>>> b6b6125f
         for acs_key in keys:
             self.remove_async(collection_name=collection_name, key=acs_key)
     
