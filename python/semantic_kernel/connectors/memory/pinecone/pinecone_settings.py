--- conflicted
+++ resolved
@@ -9,13 +9,8 @@
 
 
 @experimental_class
-<<<<<<< HEAD
 class PineconeSettings(KernelBaseSettings):
-    """Pinecone model settings
-=======
-class PineconeSettings(BaseModelSettings):
     """Pinecone model settings.
->>>>>>> 246b8435
 
     Args:
     - api_key: SecretStr - Pinecone API key
@@ -24,11 +19,4 @@
 
     env_prefix: ClassVar[str] = "PINECONE_"
 
-<<<<<<< HEAD
-    api_key: SecretStr | None = None
-=======
-    class Config(BaseModelSettings.Config):
-        """Config for Pinecone settings."""
-
-        env_prefix = "PINECONE_"
->>>>>>> 246b8435
+    api_key: SecretStr | None = None