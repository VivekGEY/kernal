--- conflicted
+++ resolved
@@ -279,24 +279,6 @@
         ) -> str:
             response = await runner.run_operation(
                 operation,
-<<<<<<< HEAD
-                path_params=json.loads(path_params)
-                if isinstance(path_params, str)
-                else path_params
-                if path_params
-                else None,
-                query_params=json.loads(query_params)
-                if isinstance(query_params, str)
-                else query_params
-                if query_params
-                else None,
-                headers=json.loads(headers) if isinstance(headers, str) else headers if headers else None,
-                request_body=json.loads(request_body)
-                if isinstance(request_body, str)
-                else request_body
-                if request_body
-                else None,
-=======
                 path_params=(
                     json.loads(path_params) if isinstance(path_params, str) else path_params if path_params else None
                 ),
@@ -311,7 +293,6 @@
                     if isinstance(request_body, str)
                     else request_body if request_body else None
                 ),
->>>>>>> b8e01f9b
             )
             return response
 
