--- conflicted
+++ resolved
@@ -5,12 +5,8 @@
 from typing import TYPE_CHECKING, Any, AsyncIterable, List, Optional
 
 if TYPE_CHECKING:
-<<<<<<< HEAD
     from semantic_kernel.connectors.ai.prompt_execution_settings import PromptExecutionSettings
-=======
-    from semantic_kernel.connectors.ai.ai_request_settings import AIRequestSettings
     from semantic_kernel.models.contents import StreamingTextContent, TextContent
->>>>>>> 11cf8eac
 
 
 class TextCompletionClientBase(ABC):
