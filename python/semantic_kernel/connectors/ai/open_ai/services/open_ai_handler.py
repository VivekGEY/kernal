--- conflicted
+++ resolved
@@ -83,156 +83,10 @@
                 f"{type(self)} service failed to complete the prompt",
                 ex,
             ) from ex
-<<<<<<< HEAD
-        if not isinstance(response, AsyncStream):
-            self.log.info(f"OpenAI usage: {response.usage}")
-            self.prompt_tokens += response.usage.prompt_tokens
-            self.completion_tokens += response.usage.completion_tokens
-            self.total_tokens += response.usage.total_tokens
-        return response
-
-    def _validate_request(
-        self,
-        request_settings: Union[CompleteRequestSettings, ChatRequestSettings],
-        prompt: str,
-        messages: List[Dict[str, str]],
-        chat_mode: OpenAIModelTypes,
-    ) -> None:
-        """
-        Validate the request, check if the settings are present and valid.
-
-        Arguments:
-            request_settings {Union[CompleteRequestSettings, ChatRequestSettings]} -- The request settings.
-            prompt {str} -- The prompt to complete.
-            messages {List[Tuple[str, str]]} -- A list of tuples, where each tuple is a role and content set.
-            chat_mode {OpenAIModelTypes} -- The model type.
-
-        Raises:
-            AIException: If the request settings are invalid.
-
-        Returns:
-            None
-        """
-        try:
-            assert (
-                self.ai_model_type != OpenAIModelTypes.EMBEDDING
-            ), "The model type is not supported for this operation, please use a text or chat model"
-        except AssertionError as exc:
-            raise AIException(
-                AIException.ErrorCodes.FunctionTypeNotSupported, exc.args[0], exc
-            ) from exc
-
-        try:
-            assert request_settings, "The request settings cannot be `None`"
-            assert (
-                request_settings.max_tokens >= 1
-            ), f"The max tokens must be greater than 0, but was {request_settings.max_tokens}"
-            if chat_mode:
-                assert (
-                    prompt or messages
-                ), "The messages cannot be `None` or empty, please use either prompt or messages"
-            if not chat_mode:
-                assert prompt, "The prompt cannot be `None` or empty"
-        except AssertionError as exc:
-            raise AIException(
-                AIException.ErrorCodes.InvalidRequest, exc.args[0], exc
-            ) from exc
-
-    def _create_model_args(
-        self,
-        request_settings: Union[CompleteRequestSettings, ChatRequestSettings],
-        stream: bool,
-        prompt: str,
-        messages: Optional[List[Dict[str, str]]],
-        functions: Optional[List[Dict[str, Any]]],
-        chat_mode: bool,
-    ) -> Dict[str, Any]:
-        """
-        Create the model args.
-
-        Arguments:
-            request_settings {Union[CompleteRequestSettings, ChatRequestSettings]} -- The request settings.
-            stream {bool} -- Whether to stream the response.
-            prompt {str} -- The prompt to complete.
-            messages {Optional[List[Dict[str, str]]]} -- A list of tuples, where each tuple is a role and content set.
-            functions {Optional[List[Dict[str, Any]]]} -- A list of functions.
-            chat_mode {bool} -- The model type.
-
-        Returns:
-            Dict[str, Any] -- The model args.
-        """
-        model_args = self.get_model_args()
-        model_args.update(
-            {
-                "stream": stream,
-                "temperature": request_settings.temperature,
-                "top_p": request_settings.top_p,
-                "stop": (
-                    request_settings.stop_sequences
-                    if request_settings.stop_sequences is not None
-                    and len(request_settings.stop_sequences) > 0
-                    else None
-                ),
-                "max_tokens": request_settings.max_tokens,
-                "presence_penalty": request_settings.presence_penalty,
-                "frequency_penalty": request_settings.frequency_penalty,
-                "logit_bias": (
-                    request_settings.token_selection_biases
-                    if request_settings.token_selection_biases is not None
-                    and len(request_settings.token_selection_biases) > 0
-                    else {}
-                ),
-                "n": request_settings.number_of_responses,
-            }
-        )
-        if not chat_mode:
-            model_args["prompt"] = prompt
-            if hasattr(request_settings, "logprobs"):
-                model_args["logprobs"] = request_settings.logprobs
-            return model_args
-
-        model_args["messages"] = messages or [{"role": "user", "content": prompt}]
-        if functions and request_settings.function_call is not None:
-            model_args["tool_choice"] = request_settings.function_call
-            if request_settings.function_call != "auto":
-                model_args["tools"] = [
-                    func
-                    for func in functions
-                    if func["name"] == request_settings.function_call
-                ]
-            else:
-                model_args["functions"] = functions
-
-        return model_args
-
-    async def _send_embedding_request(
-        self, texts: List[str], batch_size: Optional[int] = None
-    ) -> ndarray:
-        """
-        Send the embedding request.
-
-        Arguments:
-            texts {List[str]} -- The texts to embed.
-            batch_size {Optional[int]} -- The batch size.
-
-        Raises:
-            AIException: If the model type is not supported.
-
-        Returns:
-            ndarray -- The embeddings.
-        """
-        if self.ai_model_type != OpenAIModelTypes.EMBEDDING:
-            raise AIException(
-                AIException.ErrorCodes.FunctionTypeNotSupported,
-                "The model type is not supported for this operation, please use an embedding model",
-            )
-        model_args = self.get_model_args()
-=======
 
     async def _send_embedding_request(
         self, settings: OpenAIEmbeddingRequestSettings
     ) -> List[array]:
->>>>>>> b91529a6
         try:
             response = await self.client.embeddings.create(
                 **settings.prepare_settings_dict()
