# Copyright (c) Microsoft. All rights reserved.

import logging
from abc import ABC
from typing import List, Union

from numpy import array, ndarray
from openai import AsyncOpenAI, AsyncStream, BadRequestError
from openai.types import Completion
from openai.types.chat import ChatCompletion, ChatCompletionChunk
from pydantic import Field

from semantic_kernel.connectors.ai.ai_exception import AIException
from semantic_kernel.connectors.ai.ai_service_client_base import AIServiceClientBase
from semantic_kernel.connectors.ai.open_ai.exceptions.content_filter_ai_exception import (
    ContentFilterAIException,
)
from semantic_kernel.connectors.ai.open_ai.prompt_execution_settings.open_ai_prompt_execution_settings import (
    OpenAIEmbeddingPromptExecutionSettings,
    OpenAIPromptExecutionSettings,
)
from semantic_kernel.connectors.ai.open_ai.services.open_ai_model_types import (
    OpenAIModelTypes,
)
from semantic_kernel.connectors.ai.prompt_execution_settings import PromptExecutionSettings

logger: logging.Logger = logging.getLogger(__name__)


class OpenAIHandler(AIServiceClientBase, ABC):
    """Internal class for calls to OpenAI API's."""

    client: AsyncOpenAI
    ai_model_type: OpenAIModelTypes = OpenAIModelTypes.CHAT
    prompt_tokens: int = Field(0, init_var=False)
    completion_tokens: int = Field(0, init_var=False)
    total_tokens: int = Field(0, init_var=False)

    async def _send_request(
        self,
<<<<<<< HEAD
        prompt_execution_settings: OpenAIPromptExecutionSettings,
    ) -> Union[ChatCompletion, Completion, AsyncStream[ChatCompletionChunk], AsyncStream[Completion],]:
=======
        request_settings: OpenAIRequestSettings,
    ) -> Union[ChatCompletion, Completion, AsyncStream[ChatCompletionChunk], AsyncStream[Completion]]:
>>>>>>> 11cf8eac
        """
        Completes the given prompt. Returns a single string completion.
        Cannot return multiple completions. Cannot return logprobs.

        Arguments:
            prompt {str} -- The prompt to complete.
            messages {List[Tuple[str, str]]} -- A list of tuples, where each tuple is a role and content set.
            prompt_execution_settings {OpenAIPromptExecutionSettings} -- The request settings.
            stream {bool} -- Whether to stream the response.

        Returns:
            ChatCompletion, Completion, AsyncStream[Completion | ChatCompletionChunk] -- The completion response.
        """
        try:
<<<<<<< HEAD
            response = await (
                self.client.chat.completions.create(**prompt_execution_settings.prepare_settings_dict())
                if self.ai_model_type == OpenAIModelTypes.CHAT
                else self.client.completions.create(**prompt_execution_settings.prepare_settings_dict())
            )
=======
            if self.ai_model_type == OpenAIModelTypes.CHAT:
                response = await self.client.chat.completions.create(**request_settings.prepare_settings_dict())
            else:
                response = await self.client.completions.create(**request_settings.prepare_settings_dict())
>>>>>>> 11cf8eac
            self.store_usage(response)
            return response
        except BadRequestError as ex:
            if ex.code == "content_filter":
                raise ContentFilterAIException(
                    AIException.ErrorCodes.BadContentError,
                    f"{type(self)} service encountered a content error",
                    ex,
                )
            raise AIException(
                AIException.ErrorCodes.ServiceError,
                f"{type(self)} service failed to complete the prompt",
                ex,
            ) from ex
        except Exception as ex:
            raise AIException(
                AIException.ErrorCodes.ServiceError,
                f"{type(self)} service failed to complete the prompt",
                ex,
            ) from ex

    async def _send_embedding_request(self, settings: OpenAIEmbeddingPromptExecutionSettings) -> List[ndarray]:
        try:
            response = await self.client.embeddings.create(**settings.prepare_settings_dict())
            self.store_usage(response)
            # make numpy arrays from the response
            # TODO: the openai response is cast to a list[float], could be used instead of ndarray
            return [array(x.embedding) for x in response.data]
        except Exception as ex:
            raise AIException(
                AIException.ErrorCodes.ServiceError,
                f"{type(self)} service failed to generate embeddings",
                ex,
            ) from ex

    def store_usage(self, response):
        if not isinstance(response, AsyncStream):
            logger.info(f"OpenAI usage: {response.usage}")
            self.prompt_tokens += response.usage.prompt_tokens
            self.total_tokens += response.usage.total_tokens
            if hasattr(response.usage, "completion_tokens"):
                self.completion_tokens += response.usage.completion_tokens

    def get_prompt_execution_settings_class(self) -> "PromptExecutionSettings":
        """Return the class with the applicable request settings."""
        return OpenAIPromptExecutionSettings<|MERGE_RESOLUTION|>--- conflicted
+++ resolved
@@ -38,13 +38,8 @@
 
     async def _send_request(
         self,
-<<<<<<< HEAD
-        prompt_execution_settings: OpenAIPromptExecutionSettings,
-    ) -> Union[ChatCompletion, Completion, AsyncStream[ChatCompletionChunk], AsyncStream[Completion],]:
-=======
-        request_settings: OpenAIRequestSettings,
+        settings: OpenAIPromptExecutionSettings,
     ) -> Union[ChatCompletion, Completion, AsyncStream[ChatCompletionChunk], AsyncStream[Completion]]:
->>>>>>> 11cf8eac
         """
         Completes the given prompt. Returns a single string completion.
         Cannot return multiple completions. Cannot return logprobs.
@@ -52,25 +47,17 @@
         Arguments:
             prompt {str} -- The prompt to complete.
             messages {List[Tuple[str, str]]} -- A list of tuples, where each tuple is a role and content set.
-            prompt_execution_settings {OpenAIPromptExecutionSettings} -- The request settings.
+            settings {OpenAIPromptExecutionSettings} -- The request settings.
             stream {bool} -- Whether to stream the response.
 
         Returns:
             ChatCompletion, Completion, AsyncStream[Completion | ChatCompletionChunk] -- The completion response.
         """
         try:
-<<<<<<< HEAD
-            response = await (
-                self.client.chat.completions.create(**prompt_execution_settings.prepare_settings_dict())
-                if self.ai_model_type == OpenAIModelTypes.CHAT
-                else self.client.completions.create(**prompt_execution_settings.prepare_settings_dict())
-            )
-=======
             if self.ai_model_type == OpenAIModelTypes.CHAT:
-                response = await self.client.chat.completions.create(**request_settings.prepare_settings_dict())
+                response = await self.client.chat.completions.create(**settings.prepare_settings_dict())
             else:
-                response = await self.client.completions.create(**request_settings.prepare_settings_dict())
->>>>>>> 11cf8eac
+                response = await self.client.completions.create(**settings.prepare_settings_dict())
             self.store_usage(response)
             return response
         except BadRequestError as ex:
