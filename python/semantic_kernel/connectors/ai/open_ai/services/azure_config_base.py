# Copyright (c) Microsoft. All rights reserved.

import json
from logging import Logger
from typing import Any, Awaitable, Callable, Dict, Mapping, Optional, Union

from openai import AsyncAzureOpenAI
from pydantic import validate_call

from semantic_kernel.connectors.ai.ai_exception import AIException
from semantic_kernel.connectors.ai.open_ai.const import DEFAULT_AZURE_API_VERSION
from semantic_kernel.connectors.ai.open_ai.services.open_ai_handler import (
    OpenAIHandler,
    OpenAIModelTypes,
)
from semantic_kernel.connectors.telemetry import APP_INFO
from semantic_kernel.sk_pydantic import HttpsUrl


class AzureOpenAIConfigBase(OpenAIHandler):
    """Internal class for configuring a connection to an Azure OpenAI service."""

    @validate_call(config=dict(arbitrary_types_allowed=True))
    def __init__(
        self,
        deployment_name: str,
        ai_model_type: OpenAIModelTypes,
        endpoint: Optional[HttpsUrl] = None,
        base_url: Optional[HttpsUrl] = None,
        api_version: str = DEFAULT_AZURE_API_VERSION,
        api_key: Optional[str] = None,
        ad_token: Optional[str] = None,
        ad_token_provider: Optional[Callable[[], Union[str, Awaitable[str]]]] = None,
        default_headers: Mapping[str, str] | None = None,
        log: Optional[Logger] = None,
        async_client: Optional[AsyncAzureOpenAI] = None,
     ) -> None:
        """Internal class for configuring a connection to an Azure OpenAI service.

        Arguments:
            deployment_name {str} -- Name of the deployment.
            ai_model_type {OpenAIModelTypes} -- The type of OpenAI model to deploy.
            endpoint {Optional[HttpsUrl]} -- The specific endpoint URL for the deployment. (Optional)
            base_url {Optional[HttpsUrl]} -- The base URL for Azure services. (Optional)
            api_version {str} -- Azure API version. Defaults to the defined DEFAULT_AZURE_API_VERSION.
            api_key {Optional[str]} -- API key for Azure services. (Optional)
            ad_token {Optional[str]} -- Azure AD token for authentication. (Optional)
            ad_token_provider {Optional[Callable[[], Union[str, Awaitable[str]]]]} -- A callable or coroutine function providing Azure AD tokens. (Optional)
            default_headers {Mapping[str, str] | None} -- Default headers for HTTP requests. (Optional)
            log {Optional[Logger]} -- Logger instance for logging purposes. (Optional)
            async_client {Optional[AsyncAzureOpenAI]} -- An existing client to use. (Optional)

        The `validate_call` decorator is used with a configuration that allows arbitrary types. This is necessary for types like `HttpsUrl` and `OpenAIModelTypes`.
        """
        # TODO: add SK user-agent here

        # Perform some error checking upfront as we now allow users to pass in
        # a custom AsyncAzureOpenAI client
        if not api_key and not ad_token and not ad_token_provider:
            raise AIException(
                AIException.ErrorCodes.InvalidConfiguration,
                "Please provide either api_key, ad_token or ad_token_provider",
            )
<<<<<<< HEAD
        if not async_client:
            if base_url:
                async_client = AsyncAzureOpenAI(
                    base_url=base_url,
                    api_version=api_version,
                    api_key=api_key,
                    azure_ad_token=ad_token,
                    azure_ad_token_provider=ad_token_provider,
                    default_headers=default_headers,
                )
            else:
                if not endpoint:
                    raise AIException(
                        AIException.ErrorCodes.InvalidConfiguration,
                        "Please provide either base_url or endpoint",
                    )
                async_client = AsyncAzureOpenAI(
                    azure_endpoint=endpoint,
                    azure_deployment=deployment_name,
                    api_version=api_version,
                    api_key=api_key,
                    azure_ad_token=ad_token,
                    azure_ad_token_provider=ad_token_provider,
                    default_headers=default_headers,
                )

=======
        if base_url:
            client = AsyncAzureOpenAI(
                base_url=base_url,
                api_version=api_version,
                api_key=api_key,
                azure_ad_token=ad_token,
                azure_ad_token_provider=ad_token_provider,
                default_headers={"User-Agent": json.dumps(APP_INFO)}
                if APP_INFO
                else None,
            )
        else:
            if not endpoint:
                raise AIException(
                    AIException.ErrorCodes.InvalidConfiguration,
                    "Please provide either base_url or endpoint",
                )
            client = AsyncAzureOpenAI(
                azure_endpoint=endpoint,
                azure_deployment=deployment_name,
                api_version=api_version,
                api_key=api_key,
                azure_ad_token=ad_token,
                azure_ad_token_provider=ad_token_provider,
                default_headers={"User-Agent": json.dumps(APP_INFO)}
                if APP_INFO
                else None,
            )
>>>>>>> ffd37b8c
        super().__init__(
            ai_model_id=deployment_name,
            log=log,
            client=async_client,
            ai_model_type=ai_model_type,
        )

    def to_dict(self) -> Dict[str, str]:
        client_settings = {
            "deployment_name": self.ai_model_id,
            "base_url": self.client.base_url,
            "api_version": self.client._custom_query["api-version"],
            "api_key": self.client.api_key,
            "ad_token": self.client._azure_ad_token,
            "ad_token_provider": self.client._azure_ad_token_provider,
            "default_headers": self.client.default_headers,
        }
        base = self.model_dump(
            exclude={
                "prompt_tokens",
                "completion_tokens",
                "total_tokens",
                "api_type",
                "org_id",
                "ai_model_type",
                "client",
            },
            by_alias=True,
            exclude_none=True,
        )
        base.update(client_settings)
        return base

    def get_model_args(self) -> Dict[str, Any]:
        return {"model": self.ai_model_id}<|MERGE_RESOLUTION|>--- conflicted
+++ resolved
@@ -5,7 +5,7 @@
 from typing import Any, Awaitable, Callable, Dict, Mapping, Optional, Union
 
 from openai import AsyncAzureOpenAI
-from pydantic import validate_call
+from pydantic import BaseModel, Field, validate_call
 
 from semantic_kernel.connectors.ai.ai_exception import AIException
 from semantic_kernel.connectors.ai.open_ai.const import DEFAULT_AZURE_API_VERSION
@@ -61,7 +61,12 @@
                 AIException.ErrorCodes.InvalidConfiguration,
                 "Please provide either api_key, ad_token or ad_token_provider",
             )
-<<<<<<< HEAD
+
+        # Merge APP_INFO into the headers if it exists
+        merged_headers = default_headers.copy() if default_headers else {}
+        if APP_INFO:
+            merged_headers["User-Agent"] = json.dumps(APP_INFO)
+
         if not async_client:
             if base_url:
                 async_client = AsyncAzureOpenAI(
@@ -70,7 +75,7 @@
                     api_key=api_key,
                     azure_ad_token=ad_token,
                     azure_ad_token_provider=ad_token_provider,
-                    default_headers=default_headers,
+                    default_headers=merged_headers,
                 )
             else:
                 if not endpoint:
@@ -85,39 +90,9 @@
                     api_key=api_key,
                     azure_ad_token=ad_token,
                     azure_ad_token_provider=ad_token_provider,
-                    default_headers=default_headers,
+                    default_headers=merged_headers,
                 )
 
-=======
-        if base_url:
-            client = AsyncAzureOpenAI(
-                base_url=base_url,
-                api_version=api_version,
-                api_key=api_key,
-                azure_ad_token=ad_token,
-                azure_ad_token_provider=ad_token_provider,
-                default_headers={"User-Agent": json.dumps(APP_INFO)}
-                if APP_INFO
-                else None,
-            )
-        else:
-            if not endpoint:
-                raise AIException(
-                    AIException.ErrorCodes.InvalidConfiguration,
-                    "Please provide either base_url or endpoint",
-                )
-            client = AsyncAzureOpenAI(
-                azure_endpoint=endpoint,
-                azure_deployment=deployment_name,
-                api_version=api_version,
-                api_key=api_key,
-                azure_ad_token=ad_token,
-                azure_ad_token_provider=ad_token_provider,
-                default_headers={"User-Agent": json.dumps(APP_INFO)}
-                if APP_INFO
-                else None,
-            )
->>>>>>> ffd37b8c
         super().__init__(
             ai_model_id=deployment_name,
             log=log,
@@ -127,13 +102,12 @@
 
     def to_dict(self) -> Dict[str, str]:
         client_settings = {
-            "deployment_name": self.ai_model_id,
-            "base_url": self.client.base_url,
+            "base_url": str(self.client.base_url),
             "api_version": self.client._custom_query["api-version"],
             "api_key": self.client.api_key,
             "ad_token": self.client._azure_ad_token,
             "ad_token_provider": self.client._azure_ad_token_provider,
-            "default_headers": self.client.default_headers,
+            "default_headers": {k: v for k, v in self.client.default_headers.items() if k != "User-agent"},
         }
         base = self.model_dump(
             exclude={
