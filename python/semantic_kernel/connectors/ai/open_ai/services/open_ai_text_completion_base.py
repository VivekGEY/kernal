--- conflicted
+++ resolved
@@ -144,9 +144,5 @@
     def _get_metadata_from_text_choice(self, choice: CompletionChoice) -> Dict[str, Any]:
         """Get metadata from a completion choice."""
         return {
-<<<<<<< HEAD
-            "logprobs": choice.logprobs,
-=======
             "logprobs": getattr(choice, "logprobs", None),
->>>>>>> 3b14d7ce
         }