--- conflicted
+++ resolved
@@ -57,20 +57,6 @@
             settings.ai_model_id = self.ai_model_id
         settings.messages = self._prepare_chat_history_for_request(chat_history)
         settings.stream = False
-<<<<<<< HEAD
-        async with AsyncSession(self.session) as session:
-            async with session.post(str(self.url), json=settings.prepare_settings_dict()) as response:
-                response.raise_for_status()
-                response_object = await response.json()
-                return [
-                    ChatMessageContent(
-                        inner_content=response_object,
-                        ai_model_id=self.ai_model_id,
-                        role=AuthorRole.ASSISTANT,
-                        content=response_object.get("message", {"content": None}).get("content", None),
-                    )
-                ]
-=======
         async with (
             AsyncSession(self.session) as session,
             session.post(str(self.url), json=settings.prepare_settings_dict()) as response,
@@ -81,11 +67,10 @@
                 ChatMessageContent(
                     inner_content=response_object,
                     ai_model_id=self.ai_model_id,
-                    role="assistant",
+                    role=AuthorRole.ASSISTANT,
                     content=response_object.get("message", {"content": None}).get("content", None),
                 )
             ]
->>>>>>> 7297f4d6
 
     async def get_streaming_chat_message_contents(
         self,
@@ -110,26 +95,6 @@
             settings.ai_model_id = self.ai_model_id
         settings.messages = self._prepare_chat_history_for_request(chat_history)
         settings.stream = True
-<<<<<<< HEAD
-        async with AsyncSession(self.session) as session:
-            async with session.post(str(self.url), json=settings.prepare_settings_dict()) as response:
-                response.raise_for_status()
-                async for line in response.content:
-                    body = json.loads(line)
-                    if body.get("done") and body.get("message", {}).get("content") is None:
-                        break
-                    yield [
-                        StreamingChatMessageContent(
-                            role=AuthorRole.ASSISTANT,
-                            choice_index=0,
-                            inner_content=body,
-                            ai_model_id=self.ai_model_id,
-                            content=body.get("message", {"content": None}).get("content", None),
-                        )
-                    ]
-                    if body.get("done"):
-                        break
-=======
         async with (
             AsyncSession(self.session) as session,
             session.post(str(self.url), json=settings.prepare_settings_dict()) as response,
@@ -141,7 +106,7 @@
                     break
                 yield [
                     StreamingChatMessageContent(
-                        role="assistant",
+                        role=AuthorRole.ASSISTANT,
                         choice_index=0,
                         inner_content=body,
                         ai_model_id=self.ai_model_id,
@@ -150,7 +115,6 @@
                 ]
                 if body.get("done"):
                     break
->>>>>>> 7297f4d6
 
     async def get_text_contents(
         self,
