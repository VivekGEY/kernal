--- conflicted
+++ resolved
@@ -49,24 +49,16 @@
         Returns:
             List[TextContent] -- A list of TextContent objects representing the response(s) from the LLM.
         """
-<<<<<<< HEAD
-=======
         if not settings.ai_model_id:
             settings.ai_model_id = self.ai_model_id
->>>>>>> b8e01f9b
         settings.prompt = prompt
         settings.stream = False
         async with AsyncSession(self.session) as session:
             async with session.post(self.url, json=settings.prepare_settings_dict()) as response:
                 response.raise_for_status()
-<<<<<<< HEAD
-                text = await response.text()
-                return [TextContent(inner_content=text, ai_model_id=self.ai_model_id, text=text)]
-=======
                 inner_content = await response.json()
                 text = inner_content["response"]
                 return [TextContent(inner_content=inner_content, ai_model_id=self.ai_model_id, text=text)]
->>>>>>> b8e01f9b
 
     async def complete_stream(
         self,
@@ -85,11 +77,8 @@
         Yields:
             List[StreamingTextContent] -- Completion result.
         """
-<<<<<<< HEAD
-=======
         if not settings.ai_model_id:
             settings.ai_model_id = self.ai_model_id
->>>>>>> b8e01f9b
         settings.prompt = prompt
         settings.stream = True
         async with AsyncSession(self.session) as session:
