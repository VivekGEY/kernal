# Copyright (c) Microsoft. All rights reserved.

import logging
import urllib
from typing import List

import aiohttp

from semantic_kernel.connectors.search_engine.connector import ConnectorBase
from semantic_kernel.exceptions import ServiceInitializationError, ServiceInvalidRequestError

logger: logging.Logger = logging.getLogger(__name__)


class GoogleConnector(ConnectorBase):
    """
    A search engine connector that uses the Google Custom Search API to perform a web search.
    """

    _api_key: str
    _search_engine_id: str

    def __init__(self, api_key: str, search_engine_id: str) -> None:
        self._api_key = api_key
        self._search_engine_id = search_engine_id

        if not self._api_key:
            raise ServiceInitializationError("Google Custom Search API key cannot be null.")

        if not self._search_engine_id:
            raise ServiceInitializationError("Google search engine ID cannot be null.")

    async def search(self, query: str, num_results: int = 1, offset: int = 0) -> List[str]:
        """
        Returns the search results of the query provided by pinging the Google Custom search API.
        Returns `num_results` results and ignores the first `offset`.

        :param query: search query
        :param num_results: the number of search results to return
        :param offset: the number of search results to ignore
        :return: list of search results
        """
        if not query:
            raise ServiceInvalidRequestError("query cannot be 'None' or empty.")
<<<<<<< HEAD

        if not num_results:
            num_results = 1
        if not offset:
            offset = 0

        num_results = int(num_results)
        offset = int(offset)
=======
>>>>>>> b8e01f9b

        if num_results <= 0:
            raise ServiceInvalidRequestError("num_results value must be greater than 0.")
        if num_results > 10:
            raise ServiceInvalidRequestError("num_results value must be less than or equal to 10.")

        if offset < 0:
            raise ServiceInvalidRequestError("offset must be greater than 0.")

        logger.info(
            f"Received request for google search with \
                params:\nquery: {query}\nnum_results: {num_results}\noffset: {offset}"
        )

        _base_url = "https://www.googleapis.com/customsearch/v1"
        _request_url = (
            f"{_base_url}?q={urllib.parse.quote_plus(query)}"
            f"&key={self._api_key}&cx={self._search_engine_id}"
            f"&num={num_results}&start={offset}"
        )

        logger.info("Sending GET request to Google Search API.")

        async with aiohttp.ClientSession() as session:
            async with session.get(_request_url, raise_for_status=True) as response:
                if response.status == 200:
                    data = await response.json()
                    logger.info("Request successful.")
                    logger.info(f"API Response: {data}")
                    return [x["snippet"] for x in data["items"]]
                else:
                    logger.error(f"Request to Google Search API failed with status code: {response.status}.")
                    return []<|MERGE_RESOLUTION|>--- conflicted
+++ resolved
@@ -42,17 +42,6 @@
         """
         if not query:
             raise ServiceInvalidRequestError("query cannot be 'None' or empty.")
-<<<<<<< HEAD
-
-        if not num_results:
-            num_results = 1
-        if not offset:
-            offset = 0
-
-        num_results = int(num_results)
-        offset = int(offset)
-=======
->>>>>>> b8e01f9b
 
         if num_results <= 0:
             raise ServiceInvalidRequestError("num_results value must be greater than 0.")
