--- conflicted
+++ resolved
@@ -25,14 +25,9 @@
         arguments: "KernelArguments",
         type_: type["AI_SERVICE_CLIENT_TYPE"] | None = None,
     ) -> tuple["AI_SERVICE_CLIENT_TYPE", "PromptExecutionSettings"]:
-<<<<<<< HEAD
-        """Select a AI Service on a first come, first served basis.
+        """Select an AI Service on a first come, first served basis.
 
         Starts with execution settings in the arguments,
-=======
-        """Select an AI Service on a first come, first served basis,
-        starting with execution settings in the arguments,
->>>>>>> 65515468
         followed by the execution settings from the function.
         If the same service_id is in both, the one in the arguments will be used.
         """
