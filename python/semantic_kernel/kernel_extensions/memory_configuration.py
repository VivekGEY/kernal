--- conflicted
+++ resolved
@@ -19,11 +19,7 @@
         kernel = self.kernel()
 
         if embeddings_generator is None:
-<<<<<<< HEAD
-            service_id = kernel.get_embedding_service_id()
-=======
-            service_id = kernel.config.get_text_embedding_generation_service_id()
->>>>>>> 34a4e6b9
+            service_id = kernel.get_text_embedding_generation_service_id()
             if not service_id:
                 raise ValueError("The embedding service id cannot be `None` or empty")
 
