# Copyright (c) Microsoft. All rights reserved.

import logging
from copy import copy
from typing import TYPE_CHECKING, Any, ClassVar, List, Optional, Tuple

from pydantic import Field

<<<<<<< HEAD
# from semantic_kernel.functions.kernel_function import KernelFunction
=======
from semantic_kernel.functions.kernel_function import KernelFunction
>>>>>>> 4e95b895
from semantic_kernel.functions.kernel_function_metadata import KernelFunctionMetadata
from semantic_kernel.functions.kernel_plugin_collection import KernelPluginCollection
from semantic_kernel.template_engine.blocks.block import Block
from semantic_kernel.template_engine.blocks.block_types import BlockTypes
from semantic_kernel.template_engine.blocks.function_id_block import FunctionIdBlock
from semantic_kernel.template_engine.code_tokenizer import CodeTokenizer

if TYPE_CHECKING:
    from semantic_kernel.functions.kernel_arguments import KernelArguments
<<<<<<< HEAD
    from semantic_kernel.functions.kernel_function import KernelFunction
=======
>>>>>>> 4e95b895
    from semantic_kernel.kernel import Kernel

logger: logging.Logger = logging.getLogger(__name__)


class CodeBlock(Block):
    type: ClassVar[BlockTypes] = BlockTypes.CODE
    tokens: List[Block] = Field(default_factory=list)
    validated: bool = Field(False, init=False, exclude=True)

    def model_post_init(self, __context: Any):
        if not self.tokens:
            self.tokens = CodeTokenizer.tokenize(self.content)

    def is_valid(self) -> Tuple[bool, str]:
        error_msg = ""

        for token in self.tokens:
            is_valid, error_msg = token.is_valid()
            if not is_valid:
                logger.error(error_msg)
                return False, error_msg

        if len(self.tokens) > 1:
            if self.tokens[0].type != BlockTypes.FUNCTION_ID:
                error_msg = f"Unexpected second token found: {self.tokens[1].content}"
                logger.error(error_msg)
                return False, error_msg

            if self.tokens[1].type != BlockTypes.VALUE and self.tokens[1].type != BlockTypes.VARIABLE:
                error_msg = "Functions support only one parameter"
                logger.error(error_msg)
                return False, error_msg

        if len(self.tokens) > 2:
            error_msg = f"Unexpected second token found: {self.tokens[1].content}"
            logger.error(error_msg)
            return False, error_msg

        self.validated = True

        return True, ""

    async def render_code(self, kernel: "Kernel", arguments: "KernelArguments") -> str:
        if not self.validated:
            is_valid, error = self.is_valid()
            if not is_valid:
                raise ValueError(error)

        logger.debug(f"Rendering code: `{self.content}`")
        if len(self.tokens) == 0:
            raise ValueError("No tokens to render.")

        if self.tokens[0].type in (BlockTypes.VALUE, BlockTypes.VARIABLE):
            return self.tokens[0].render(kernel, arguments)

        if self.tokens[0].type == BlockTypes.FUNCTION_ID:
            return await self._render_function_call(kernel, arguments)

        raise ValueError(f"Unexpected first token type: {self.tokens[0].type}")

    async def _render_function_call(self, kernel: "Kernel", arguments: "KernelArguments"):
        if not kernel.plugins:
            raise ValueError("Plugin collection not set")
        function_block = self.tokens[0]
        function = self._get_function_from_plugin_collection(kernel.plugins, function_block)
        if not function:
            error_msg = f"Function `{function_block.content}` not found"
            logger.error(error_msg)
            raise ValueError(error_msg)

        arguments_clone = copy(arguments)
        if len(self.tokens) > 1:
            arguments_clone = self._enrich_function_arguments(kernel, arguments_clone, function.metadata)

        result = await function.invoke(kernel, arguments_clone)
        if exc := result.metadata.get("error", None):
            raise ValueError("Function resulted in a error: %s", exc) from exc

        return str(result) if result else ""

    def _enrich_function_arguments(
        self,
        kernel: "Kernel",
        arguments: "KernelArguments",
        function_metadata: KernelFunctionMetadata,
    ) -> "KernelArguments":
        function_block: FunctionIdBlock = self.tokens[0]
        # current templates only support 1 argument.
        function_argument: Block = self.tokens[1]

        if not function_metadata.parameters:
            raise ValueError(
                f"Function {function_block.plugin_name}.{function_block.function_name} does not take any arguments "
                f"but it is being called in the template with {len(self.tokens) - 1} arguments."
            )

        # if function_argument.type != BlockTypes.NAMED_ARG:
        logger.debug(f"Passing variable/value: `{self.tokens[1].content}`")
        rendered_value = function_argument.render(kernel, arguments)
        if function_argument.type == BlockTypes.VALUE:
            arguments[function_metadata.parameters[0].name] = rendered_value
        elif function_argument.type == BlockTypes.VARIABLE:
            arguments[function_argument.name] = rendered_value
        else:
            raise ValueError("Unknown block type: %s", self.tokens[0].type)
            # first_positional_parameter_name = function_metadata.parameters[0].name
            # first_positional_input_value = function_argument.render(kernel, arguments)
            # arguments[first_positional_parameter_name] = first_positional_input_value
            # named_args_start_index += 1

        # Commented out because not needed until ADR0009 is implemented
        # for i in range(named_args_start_index, len(self.tokens)):
        #     arg = self.tokens[i]
        #     if arg.type != BlockTypes.NAMED_ARG:
        #         error_msg = "Functions support up to one positional argument"
        #         logger.error(error_msg)
        #         raise Exception(f"Unexpected first token type: {arg.type}")

        #     if first_positional_parameter_name and first_positional_parameter_name.lower() == arg.name.lower():
        #         raise ValueError(
        #             f"Ambiguity found as a named parameter '{arg.name}' cannot be set for the first parameter "
        #             f"when there is also a positional value: '{first_positional_input_value}' provided. "
        #             f"Function: {function_block.plugin_name}.{function_block.function_name}"
        #         )

        #     arguments[arg.name] = arg.get_value(arguments)

        return arguments

    def _get_function_from_plugin_collection(
        self, plugins: KernelPluginCollection, function_block: FunctionIdBlock
<<<<<<< HEAD
    ) -> Optional["KernelFunction"]:
=======
    ) -> Optional[KernelFunction]:
>>>>>>> 4e95b895
        """
        Get the function from the plugin collection

        Args:
            plugins: The plugin collection
            function_block: The function block that contains the function name

        Returns:
            The function if it exists, None otherwise.
        """
        if function_block.plugin_name is not None and len(function_block.plugin_name) > 0:
            return plugins[function_block.plugin_name][function_block.function_name]
        else:
            # We now require a plug-in name, but if one isn't set then we'll try to find the function
            for plugin in plugins:
                if function_block.function_name in plugin:
                    return plugin[function_block.function_name]

        return None<|MERGE_RESOLUTION|>--- conflicted
+++ resolved
@@ -6,11 +6,6 @@
 
 from pydantic import Field
 
-<<<<<<< HEAD
-# from semantic_kernel.functions.kernel_function import KernelFunction
-=======
-from semantic_kernel.functions.kernel_function import KernelFunction
->>>>>>> 4e95b895
 from semantic_kernel.functions.kernel_function_metadata import KernelFunctionMetadata
 from semantic_kernel.functions.kernel_plugin_collection import KernelPluginCollection
 from semantic_kernel.template_engine.blocks.block import Block
@@ -20,10 +15,7 @@
 
 if TYPE_CHECKING:
     from semantic_kernel.functions.kernel_arguments import KernelArguments
-<<<<<<< HEAD
     from semantic_kernel.functions.kernel_function import KernelFunction
-=======
->>>>>>> 4e95b895
     from semantic_kernel.kernel import Kernel
 
 logger: logging.Logger = logging.getLogger(__name__)
@@ -156,11 +148,7 @@
 
     def _get_function_from_plugin_collection(
         self, plugins: KernelPluginCollection, function_block: FunctionIdBlock
-<<<<<<< HEAD
     ) -> Optional["KernelFunction"]:
-=======
-    ) -> Optional[KernelFunction]:
->>>>>>> 4e95b895
         """
         Get the function from the plugin collection
 
