--- conflicted
+++ resolved
@@ -1,11 +1,7 @@
 # Copyright (c) Microsoft. All rights reserved.
 
 import logging
-<<<<<<< HEAD
-from typing import TYPE_CHECKING, Any, Optional, Tuple
-=======
 from typing import TYPE_CHECKING, Any, ClassVar, Optional, Tuple
->>>>>>> 4371aebc
 
 from pydantic import Field
 
@@ -47,13 +43,8 @@
 
         return True, ""
 
-<<<<<<< HEAD
-    def render(self, kernel: "Kernel", _: Optional["KernelArguments"] = None) -> str:
-        return self._value
-=======
     def render(self, *_: Tuple["Kernel", Optional["KernelArguments"]]) -> str:
         return self.value
->>>>>>> 4371aebc
 
     @staticmethod
     def has_val_prefix(text: Optional[str]) -> bool:
