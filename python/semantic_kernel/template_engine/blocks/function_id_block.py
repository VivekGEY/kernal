--- conflicted
+++ resolved
@@ -2,11 +2,7 @@
 
 import logging
 from re import compile
-<<<<<<< HEAD
-from typing import TYPE_CHECKING, Any, ClassVar, Optional
-=======
 from typing import TYPE_CHECKING, Any, ClassVar
->>>>>>> c3e9494a
 
 from pydantic import model_validator
 
@@ -43,11 +39,7 @@
     """
 
     type: ClassVar[BlockTypes] = BlockTypes.FUNCTION_ID
-<<<<<<< HEAD
-    function_name: str | None = ""
-=======
     function_name: str = ""
->>>>>>> c3e9494a
     plugin_name: str | None = None
 
     @model_validator(mode="before")
@@ -69,10 +61,6 @@
         fields["function_name"] = matches.group("function")
         return fields
 
-<<<<<<< HEAD
-    def render(self, *_: tuple["Kernel", Optional["KernelArguments"]]) -> str:
+    def render(self, *_: "Kernel | KernelArguments | None") -> str:
         """Render the function id block."""
-=======
-    def render(self, *_: "Kernel | KernelArguments | None") -> str:
->>>>>>> c3e9494a
         return self.content