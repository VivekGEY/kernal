--- conflicted
+++ resolved
@@ -2,11 +2,7 @@
 
 import logging
 from re import match as re_match
-<<<<<<< HEAD
-from typing import TYPE_CHECKING, Any, Optional, Tuple
-=======
 from typing import TYPE_CHECKING, Any, ClassVar, Optional, Tuple
->>>>>>> 4371aebc
 
 from pydantic import Field
 
@@ -62,11 +58,7 @@
 
         return True, ""
 
-<<<<<<< HEAD
-    def render(self, kernel: "Kernel", arguments: Optional["KernelArguments"] = None) -> str:
-=======
-    def render(self, _: "Kernel", arguments: Optional["KernelArguments"] = None) -> Any:
->>>>>>> 4371aebc
+    def render(self, kernel: "Kernel", arguments: Optional["KernelArguments"] = None) -> Any:
         if arguments is None:
             return ""
 
