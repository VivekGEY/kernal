--- conflicted
+++ resolved
@@ -10,28 +10,14 @@
 from semantic_kernel.template_engine.blocks.block_types import BlockTypes
 from semantic_kernel.template_engine.blocks.symbols import Symbols
 from semantic_kernel.utils.validation import FUNCTION_PARAM_NAME_REGEX
-<<<<<<< HEAD
-=======
-
-if TYPE_CHECKING:
-    from semantic_kernel.functions.kernel_arguments import KernelArguments
-    from semantic_kernel.kernel import Kernel
->>>>>>> 4e95b895
 
 if TYPE_CHECKING:
     from semantic_kernel.functions.kernel_arguments import KernelArguments
     from semantic_kernel.kernel import Kernel
 
-if TYPE_CHECKING:
-    from semantic_kernel.functions.kernel_arguments import KernelArguments
-    from semantic_kernel.kernel import Kernel
-
-<<<<<<< HEAD
 logger: logging.Logger = logging.getLogger(__name__)
 
 
-=======
->>>>>>> 4e95b895
 class VarBlock(Block):
     type: ClassVar[BlockTypes] = BlockTypes.VARIABLE
     name: str = Field("", init=False, exclude=True)
@@ -68,11 +54,7 @@
 
         return True, ""
 
-<<<<<<< HEAD
-    def render(self, kernel: "Kernel", arguments: Optional["KernelArguments"] = None) -> Any:
-=======
     def render(self, _: "Kernel", arguments: Optional["KernelArguments"] = None) -> Any:
->>>>>>> 4e95b895
         if arguments is None:
             return ""
 
