--- conflicted
+++ resolved
@@ -2,26 +2,18 @@
 
 import asyncio
 import logging
-<<<<<<< HEAD
-from typing import TYPE_CHECKING, Callable
+from collections.abc import Callable
+from html import escape
+from typing import TYPE_CHECKING, Any
 
 import nest_asyncio
 
+from semantic_kernel.functions.kernel_arguments import KernelArguments
 from semantic_kernel.prompt_template.const import (
     HANDLEBARS_TEMPLATE_FORMAT_NAME,
     JINJA2_TEMPLATE_FORMAT_NAME,
     TEMPLATE_FORMAT_TYPES,
 )
-=======
-from collections.abc import Callable
-from html import escape
-from typing import TYPE_CHECKING, Any, Literal
-
-import nest_asyncio
-
-from semantic_kernel.functions.kernel_arguments import KernelArguments
-from semantic_kernel.prompt_template.const import HANDLEBARS_TEMPLATE_FORMAT_NAME
->>>>>>> 5195f03b
 
 if TYPE_CHECKING:
     from semantic_kernel.functions.kernel_function import KernelFunction
@@ -35,14 +27,9 @@
     function: "KernelFunction",
     kernel: "Kernel",
     base_arguments: "KernelArguments",
-<<<<<<< HEAD
     template_format: TEMPLATE_FORMAT_TYPES,
-) -> Callable:
-=======
-    template_format: Literal["handlebars", "jinja2"],
     allow_dangerously_set_content: bool = False,
 ) -> Callable[..., Any]:
->>>>>>> 5195f03b
     """Create a helper function for both the Handlebars and Jinja2 templating engines from a kernel function."""
     if template_format not in [JINJA2_TEMPLATE_FORMAT_NAME, HANDLEBARS_TEMPLATE_FORMAT_NAME]:
         raise ValueError(f"Invalid template format: {template_format}")
