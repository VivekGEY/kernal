--- conflicted
+++ resolved
@@ -43,7 +43,6 @@
 
     # Azure requires the deployment name, the API key and the endpoint URL.
     if include_deployment:
-<<<<<<< HEAD
         assert (
             deployment is not None
         ), "Azure OpenAI deployment name not found in .env file"
@@ -51,14 +50,9 @@
         assert (
             api_version is not None
         ), "Azure OpenAI API version not found in .env file"
-    assert api_key is not None, "Azure OpenAI API key not found in .env file"
-    assert endpoint is not None, "Azure OpenAI endpoint not found in .env file"
-=======
-        assert deployment, "Azure OpenAI deployment name not found in .env file"
 
     assert api_key, "Azure OpenAI API key not found in .env file"
     assert endpoint, "Azure OpenAI endpoint not found in .env file"
->>>>>>> 05afd29e
 
     return deployment or "", api_key, endpoint, api_version or ""
 
