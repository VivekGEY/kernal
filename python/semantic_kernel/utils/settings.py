# Copyright (c) Microsoft. All rights reserved.

from typing import Optional, Tuple

from dotenv import dotenv_values


def openai_settings_from_dot_env() -> Tuple[str, Optional[str]]:
    """
    Reads the OpenAI API key and organization ID from the .env file.

    Returns:
        Tuple[str, str]: The OpenAI API key, the OpenAI organization ID
    """

    config = dotenv_values(".env")
    api_key = config.get("OPENAI_API_KEY", None)
    org_id = config.get("OPENAI_ORG_ID", None)

    assert api_key is not None, "OpenAI API key not found in .env file"

    # It's okay if the org ID is not found (not required)
    return api_key, org_id


def azure_openai_settings_from_dot_env(include_deployment=True) -> Tuple[str, str, str]:
    """
    Reads the Azure OpenAI API key and endpoint from the .env file.

    Returns:
        Tuple[str, str, str]: The deployment name (or empty), Azure OpenAI API key,
            and the endpoint
    """

    deployment, api_key, endpoint = None, None, None
    config = dotenv_values(".env")
    deployment = config.get("AZURE_OPENAI_DEPLOYMENT_NAME", None)
    api_key = config.get("AZURE_OPENAI_API_KEY", None)
    endpoint = config.get("AZURE_OPENAI_ENDPOINT", None)

    # Azure requires the deployment name, the API key and the endpoint URL.
    if include_deployment:
        assert (
            deployment is not None
        ), "Azure OpenAI deployment name not found in .env file"

    assert api_key is not None, "Azure OpenAI API key not found in .env file"
    assert endpoint is not None, "Azure OpenAI endpoint not found in .env file"

    return deployment or "", api_key, endpoint


<<<<<<< HEAD
def postgres_settings_from_dot_env() -> str:
    connection_string = None
=======
def pinecone_settings_from_dot_env() -> Tuple[str, Optional[str]]:
    """
    Reads the Pinecone API key and Environment from the .env file.
    Returns:
        Tuple[str, str]: The Pinecone API key, the Pinecone Environment
    """

    api_key, environment = None, None
>>>>>>> 3105aa13
    with open(".env", "r") as f:
        lines = f.readlines()

        for line in lines:
<<<<<<< HEAD
            if line.startswith("POSTGRES_CONNECTION_STRING"):
                parts = line.split("=")[1:]
                connection_string = "=".join(parts).strip().strip('"')
                continue

    assert (
        connection_string is not None
    ), "Postgres connection string not found in .env file"

    return connection_string
=======
            if line.startswith("PINECONE_API_KEY"):
                parts = line.split("=")[1:]
                api_key = "=".join(parts).strip().strip('"')
                continue

            if line.startswith("PINECONE_ENVIRONMENT"):
                parts = line.split("=")[1:]
                environment = "=".join(parts).strip().strip('"')
                continue

    assert api_key is not None, "Pinecone API key not found in .env file"
    assert environment is not None, "Pinecone environment not found in .env file"

    return api_key, environment
>>>>>>> 3105aa13
<|MERGE_RESOLUTION|>--- conflicted
+++ resolved
@@ -50,24 +50,12 @@
     return deployment or "", api_key, endpoint
 
 
-<<<<<<< HEAD
 def postgres_settings_from_dot_env() -> str:
     connection_string = None
-=======
-def pinecone_settings_from_dot_env() -> Tuple[str, Optional[str]]:
-    """
-    Reads the Pinecone API key and Environment from the .env file.
-    Returns:
-        Tuple[str, str]: The Pinecone API key, the Pinecone Environment
-    """
-
-    api_key, environment = None, None
->>>>>>> 3105aa13
     with open(".env", "r") as f:
         lines = f.readlines()
 
         for line in lines:
-<<<<<<< HEAD
             if line.startswith("POSTGRES_CONNECTION_STRING"):
                 parts = line.split("=")[1:]
                 connection_string = "=".join(parts).strip().strip('"')
@@ -78,7 +66,20 @@
     ), "Postgres connection string not found in .env file"
 
     return connection_string
-=======
+
+
+def pinecone_settings_from_dot_env() -> Tuple[str, Optional[str]]:
+    """
+    Reads the Pinecone API key and Environment from the .env file.
+    Returns:
+        Tuple[str, str]: The Pinecone API key, the Pinecone Environment
+    """
+
+    api_key, environment = None, None
+    with open(".env", "r") as f:
+        lines = f.readlines()
+
+        for line in lines:
             if line.startswith("PINECONE_API_KEY"):
                 parts = line.split("=")[1:]
                 api_key = "=".join(parts).strip().strip('"')
@@ -92,5 +93,4 @@
     assert api_key is not None, "Pinecone API key not found in .env file"
     assert environment is not None, "Pinecone environment not found in .env file"
 
-    return api_key, environment
->>>>>>> 3105aa13
+    return api_key, environment