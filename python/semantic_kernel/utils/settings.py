# Copyright (c) Microsoft. All rights reserved.

from typing import Dict, Optional, Tuple, Union

from dotenv import dotenv_values


def openai_settings_from_dot_env() -> Tuple[str, Optional[str]]:
    """
    Reads the OpenAI API key and organization ID from the .env file.

    Returns:
        Tuple[str, str]: The OpenAI API key, the OpenAI organization ID
    """

    config = dotenv_values(".env")
    api_key = config.get("OPENAI_API_KEY", None)
    org_id = config.get("OPENAI_ORG_ID", None)

    assert api_key, "OpenAI API key not found in .env file"

    # It's okay if the org ID is not found (not required)
    return api_key, org_id


def azure_openai_settings_from_dot_env(
    include_deployment: bool = True, include_api_version: bool = False
) -> Union[Tuple[str, str, str], Tuple[str, str, str, str]]:
    """
    Reads the Azure OpenAI API key and endpoint from the .env file.

    Arguments:
        include_deployment {bool} -- Whether to include the deployment name in the return value
        include_api_version {bool} -- Whether to include the API version in the return value,
            when set to True, this will also make the output a Tuple[str, str, str, str].

    Returns:
        Union[Tuple[str, str, str], Tuple[str, str, str, str]]: The deployment name (or empty), Azure OpenAI API key,
          the endpoint and optionally the api version
    """

    deployment, api_key, endpoint, api_version = None, None, None, None
    config = dotenv_values(".env")
    deployment = config.get("AZURE_OPENAI_DEPLOYMENT_NAME", None)
    api_key = config.get("AZURE_OPENAI_API_KEY", None)
    endpoint = config.get("AZURE_OPENAI_ENDPOINT", None)
    api_version = config.get("AZURE_OPENAI_API_VERSION", None)

    # Azure requires the deployment name, the API key and the endpoint URL.
    if include_deployment:
        assert (
            deployment is not None
        ), "Azure OpenAI deployment name not found in .env file"
    if include_api_version:
        assert (
            api_version is not None
        ), "Azure OpenAI API version not found in .env file"

    assert api_key, "Azure OpenAI API key not found in .env file"
    assert endpoint, "Azure OpenAI endpoint not found in .env file"

    if include_api_version:
        return deployment or "", api_key, endpoint, api_version or ""
    return deployment or "", api_key, endpoint


def azure_openai_settings_from_dot_env_as_dict(
    include_deployment: bool = True, include_api_version: bool = False
) -> Dict[str, str]:
    """
    Reads the Azure OpenAI API key and endpoint from the .env file.

    Returns:
        Dict[str, str]: The deployment name (or empty), Azure OpenAI API key,
        endpoint and api version (or empty)
    """
    (
        deployment_name,
        api_key,
        endpoint,
        api_version,
    ) = azure_openai_settings_from_dot_env(include_deployment, include_api_version)
    ret = {
        "api_key": api_key,
        "endpoint": endpoint,
    }
    if include_deployment:
        ret["deployment_name"] = deployment_name
    if include_api_version:
        ret["api_version"] = api_version
    return ret


def postgres_settings_from_dot_env() -> str:
    """Reads the Postgres connection string from the .env file.

    Returns:
        str: The Postgres connection string
    """
    connection_string = None
    config = dotenv_values(".env")
    connection_string = config.get("POSTGRES_CONNECTION_STRING", None)

    assert connection_string, "Postgres connection string not found in .env file"

    return connection_string


def pinecone_settings_from_dot_env() -> Tuple[str, Optional[str]]:
    """
    Reads the Pinecone API key and Environment from the .env file.
    Returns:
        Tuple[str, str]: The Pinecone API key, the Pinecone Environment
    """

    api_key, environment = None, None
    with open(".env", "r") as f:
        lines = f.readlines()

        for line in lines:
            if line.startswith("PINECONE_API_KEY"):
                parts = line.split("=")[1:]
                api_key = "=".join(parts).strip().strip('"')
                continue

            if line.startswith("PINECONE_ENVIRONMENT"):
                parts = line.split("=")[1:]
                environment = "=".join(parts).strip().strip('"')
                continue

    assert api_key, "Pinecone API key not found in .env file"
    assert environment, "Pinecone environment not found in .env file"

    return api_key, environment


def weaviate_settings_from_dot_env() -> Tuple[Optional[str], str]:
    """
    Reads the Weaviate API key and URL from the .env file.

    Returns:
        Tuple[str, str]: The Weaviate API key, the Weaviate URL
    """

    config = dotenv_values(".env")
    api_key = config.get("WEAVIATE_API_KEY", None)
    url = config.get("WEAVIATE_URL", None)

    # API key not needed for local Weaviate deployment, URL still needed
    assert url is not None, "Weaviate instance URL not found in .env file"

    return api_key, url


def bing_search_settings_from_dot_env() -> str:
    """Reads the Bing Search API key from the .env file.

    Returns:
        Tuple[str, str]: The Bing Search API key, the Bing Search endpoint
    """

    api_key = None
    config = dotenv_values(".env")
    api_key = config.get("BING_API_KEY", None)

    assert api_key is not None, "Bing Search API key not found in .env file"

    return api_key


def google_palm_settings_from_dot_env() -> str:
    """
    Reads the Google PaLM API key from the .env file.

    Returns:
        str: The Google PaLM API key
    """

    config = dotenv_values(".env")
    api_key = config.get("GOOGLE_PALM_API_KEY", None)

    assert api_key is not None, "Google PaLM API key not found in .env file"

    return api_key


<<<<<<< HEAD
def azure_cosmos_mongodb_settings_from_dot_env() -> str:
    """Reads the Azure CosmosDB MongoDB connection string from the .env file.
    Returns:
        str: The Azure CosmoDBs MongoDB connection string
    """
    config = dotenv_values(".env")
    connection_string = config.get("AZURE_COSMODB_MONGO_CONNECTION_STRING", None)

    assert connection_string is not None, " connection string not found in .env file"
=======
def redis_settings_from_dot_env() -> str:
    """Reads the Redis connection string from the .env file.

    Returns:
        str: The Redis connection string
    """
    config = dotenv_values(".env")
    connection_string = config.get("REDIS_CONNECTION_STRING", None)

    assert (
        connection_string is not None
    ), "Redis connection string not found in .env file"
>>>>>>> ce825bcf

    return connection_string<|MERGE_RESOLUTION|>--- conflicted
+++ resolved
@@ -184,7 +184,6 @@
     return api_key
 
 
-<<<<<<< HEAD
 def azure_cosmos_mongodb_settings_from_dot_env() -> str:
     """Reads the Azure CosmosDB MongoDB connection string from the .env file.
     Returns:
@@ -194,7 +193,8 @@
     connection_string = config.get("AZURE_COSMODB_MONGO_CONNECTION_STRING", None)
 
     assert connection_string is not None, " connection string not found in .env file"
-=======
+
+
 def redis_settings_from_dot_env() -> str:
     """Reads the Redis connection string from the .env file.
 
@@ -207,6 +207,5 @@
     assert (
         connection_string is not None
     ), "Redis connection string not found in .env file"
->>>>>>> ce825bcf
 
     return connection_string