# Copyright (c) Microsoft. All rights reserved.

import asyncio
import logging
import platform
import sys
from enum import Enum
from typing import TYPE_CHECKING, Any, Callable, Dict, List, Optional, Union

from semantic_kernel.connectors.ai.chat_completion_client_base import (
    ChatCompletionClientBase,
)
from semantic_kernel.connectors.ai.prompt_execution_settings import PromptExecutionSettings
from semantic_kernel.connectors.ai.text_completion_client_base import (
    TextCompletionClientBase,
)
from semantic_kernel.kernel_exception import KernelException
from semantic_kernel.memory.null_memory import NullMemory
from semantic_kernel.memory.semantic_text_memory_base import SemanticTextMemoryBase
from semantic_kernel.models.contents.chat_message_content import ChatMessageContent
from semantic_kernel.orchestration.context_variables import ContextVariables
from semantic_kernel.orchestration.delegate_handlers import DelegateHandlers
from semantic_kernel.orchestration.delegate_inference import DelegateInference
from semantic_kernel.orchestration.delegate_types import DelegateTypes
from semantic_kernel.orchestration.kernel_function_base import KernelFunctionBase
from semantic_kernel.plugin_definition.function_view import FunctionView
from semantic_kernel.plugin_definition.parameter_view import ParameterView
from semantic_kernel.plugin_definition.read_only_plugin_collection_base import (
    ReadOnlyPluginCollectionBase,
)
from semantic_kernel.semantic_functions.chat_prompt_template import ChatPromptTemplate
from semantic_kernel.semantic_functions.semantic_function_config import (
    SemanticFunctionConfig,
)

if TYPE_CHECKING:
    from semantic_kernel.orchestration.kernel_context import KernelContext

# TODO: is this needed anymore after sync code removal?
if platform.system() == "Windows" and sys.version_info >= (3, 8, 0):
    asyncio.set_event_loop_policy(asyncio.WindowsSelectorEventLoopPolicy())

logger: logging.Logger = logging.getLogger(__name__)


def store_results(chat_prompt: ChatPromptTemplate, results: List["ChatMessageContent"]):
    """Stores specific results in the context and chat prompt."""
    if hasattr(results[0], "tool_message") and results[0].tool_message is not None:
        chat_prompt.add_message(role="tool", message=results[0].tool_message)
    chat_prompt.add_message(
        "assistant",
        message=results[0].content,
        function_call=results[0].function_call if hasattr(results[0], "function_call") else None,
        tool_calls=results[0].tool_calls if hasattr(results[0], "tool_calls") else None,
    )
    return chat_prompt


class KernelFunction(KernelFunctionBase):
    """
    Semantic Kernel function.
    """

    # TODO: rebuild with proper pydantic fields
    _parameters: List[ParameterView]
    _delegate_type: DelegateTypes
    _function: Callable[..., Any]
    _plugin_collection: Optional[ReadOnlyPluginCollectionBase]
    _ai_service: Optional[Union[TextCompletionClientBase, ChatCompletionClientBase]]
    _ai_prompt_execution_settings: PromptExecutionSettings
    _chat_prompt_template: ChatPromptTemplate

    @staticmethod
    def from_native_method(method, plugin_name="", log=None) -> "KernelFunction":
        if log:
            logger.warning("The `log` parameter is deprecated. Please use the `logging` module instead.")
        if method is None:
            raise ValueError("Method cannot be `None`")

        assert method.__kernel_function__ is not None, "Method is not a Kernel function"
        assert method.__kernel_function_name__ is not None, "Method name is empty"

        parameters = []
        # kernel_function_context_parameters are optionals
        if hasattr(method, "__kernel_function_context_parameters__"):
            for param in method.__kernel_function_context_parameters__:
                assert "name" in param, "Parameter name is empty"
                assert "description" in param, "Parameter description is empty"
                assert "default_value" in param, "Parameter default value is empty"

                parameters.append(
                    ParameterView(
                        name=param["name"],
                        description=param["description"],
                        default_value=param["default_value"],
                        type=param.get("type", "string"),
                        required=param.get("required", False),
                    )
                )

        if (
            hasattr(method, "__kernel_function_input_description__")
            and method.__kernel_function_input_description__ is not None
            and method.__kernel_function_input_description__ != ""
        ):
            input_param = ParameterView(
                name="input",
                description=method.__kernel_function_input_description__,
                default_value=method.__kernel_function_input_default_value__,
                type="string",
                required=False,
            )
            parameters = [input_param] + parameters

        return KernelFunction(
            delegate_type=DelegateInference.infer_delegate_type(method),
            delegate_function=method,
            delegate_stream_function=method,
            parameters=parameters,
            description=method.__kernel_function_description__,
            plugin_name=plugin_name,
            function_name=method.__kernel_function_name__,
            is_semantic=False,
        )

    @staticmethod
    def from_semantic_config(
        plugin_name: str,
        function_name: str,
        function_config: SemanticFunctionConfig,
        log: Optional[Any] = None,
    ) -> "KernelFunction":
        if log:
            logger.warning("The `log` parameter is deprecated. Please use the `logging` module instead.")
        if function_config is None:
            raise ValueError("Function configuration cannot be `None`")

        async def _local_func(client, prompt_execution_settings, context: "KernelContext", **kwargs):
            if client is None:
                raise ValueError("AI LLM service cannot be `None`")

            if not function_config.has_chat_prompt:
                try:
                    prompt = await function_config.prompt_template.render(context)
                    results = await client.complete(prompt, prompt_execution_settings)
                    context.objects["results"] = results
                    context.variables.update(str(results[0]))
                except Exception as e:
                    # TODO: "critical exceptions"
                    context.fail(str(e), e)
                finally:
                    return context

            try:
                chat_prompt = function_config.prompt_template
                # Similar to non-chat, render prompt (which renders to a
                # dict of <role, content, name> messages)
                messages = await chat_prompt.render_messages(context)
                results = await client.complete_chat(messages, prompt_execution_settings)
                context.objects["results"] = results
                context.variables.update(str(results[0]))
                # TODO: most of this will be deleted once context is gone, just AIResponse object is then returned.
                chat_prompt = store_results(chat_prompt, results)
            except Exception as exc:
                # TODO: "critical exceptions"
                context.fail(str(exc), exc)
            finally:
                return context

        async def _local_stream_func(client, prompt_execution_settings, context):
            if client is None:
                raise ValueError("AI LLM service cannot be `None`")

            if not function_config.has_chat_prompt:
                try:
                    prompt = await function_config.prompt_template.render(context)
                    result = client.complete_stream(prompt, prompt_execution_settings)
                    async for chunk in result:
                        yield chunk
                except Exception as e:
                    # TODO: "critical exceptions"
                    context.fail(str(e), e)

            try:
                chat_prompt = function_config.prompt_template
                # Similar to non-chat, render prompt (which renders to a
                # list of <role, content> messages)
                messages = await chat_prompt.render_messages(context)
                result = client.complete_chat_stream(messages=messages, settings=prompt_execution_settings)
                # context.objects["response_object"] = result
                # TODO: most of this will be deleted once context is gone, just AIResponse object is then returned.
                async for chunk in result:
                    yield chunk
                # context, chat_prompt = store_results(context, result, chat_prompt)
            except Exception as e:
                # TODO: "critical exceptions"
                logger.error(f"Error occurred while invoking stream function: {str(e)}")
                context.fail(str(e), e)

        return KernelFunction(
            delegate_type=DelegateTypes.ContextSwitchInKernelContextOutTaskKernelContext,
            delegate_function=_local_func,
            delegate_stream_function=_local_stream_func,
            parameters=function_config.prompt_template.get_parameters(),
            description=function_config.prompt_template_config.description,
            plugin_name=plugin_name,
            function_name=function_name,
            is_semantic=True,
            chat_prompt_template=function_config.prompt_template if function_config.has_chat_prompt else None,
        )

    @property
    def name(self) -> str:
        return self._name

    @property
    def plugin_name(self) -> str:
        return self._plugin_name

    @property
    def description(self) -> str:
        return self._description

    @property
    def parameters(self) -> List[ParameterView]:
        return self._parameters

    @property
    def is_semantic(self) -> bool:
        return self._is_semantic

    @property
    def is_native(self) -> bool:
        return not self._is_semantic

    @property
    def prompt_execution_settings(self) -> PromptExecutionSettings:
        return self._ai_prompt_execution_settings

    def __init__(
        self,
        delegate_type: DelegateTypes,
        delegate_function: Callable[..., Any],
        parameters: List[ParameterView],
        description: str,
        plugin_name: str,
        function_name: str,
        is_semantic: bool,
        log: Optional[Any] = None,
        delegate_stream_function: Optional[Callable[..., Any]] = None,
        **kwargs: Dict[str, Any],
    ) -> None:
        super().__init__()
        if log:
            logger.warning("The `log` parameter is deprecated. Please use the `logging` module instead.")
        self._delegate_type = delegate_type
        self._function = delegate_function
        self._parameters = parameters
        self._description = description
        self._plugin_name = plugin_name
        self._name = function_name
        self._is_semantic = is_semantic
        self._stream_function = delegate_stream_function
        self._plugin_collection = None
        self._ai_service = None
        self._ai_prompt_execution_settings = PromptExecutionSettings()
        self._chat_prompt_template = kwargs.get("chat_prompt_template", None)

    def set_default_plugin_collection(self, plugins: ReadOnlyPluginCollectionBase) -> "KernelFunction":
        self._plugin_collection = plugins
        return self

    def set_ai_service(self, ai_service: Callable[[], TextCompletionClientBase]) -> "KernelFunction":
        if ai_service is None:
            raise ValueError("AI LLM service factory cannot be `None`")
        self._verify_is_semantic()
        self._ai_service = ai_service()
        return self

    def set_chat_service(self, chat_service: Callable[[], ChatCompletionClientBase]) -> "KernelFunction":
        if chat_service is None:
            raise ValueError("Chat LLM service factory cannot be `None`")
        self._verify_is_semantic()
        self._ai_service = chat_service()
        return self

    def set_ai_configuration(self, settings: PromptExecutionSettings) -> "KernelFunction":
        if settings is None:
            raise ValueError("AI LLM request settings cannot be `None`")
        self._verify_is_semantic()
        self._ai_prompt_execution_settings = settings
        return self

    def set_chat_configuration(self, settings: PromptExecutionSettings) -> "KernelFunction":
        if settings is None:
            raise ValueError("Chat LLM request settings cannot be `None`")
        self._verify_is_semantic()
        self._ai_prompt_execution_settings = settings
        return self

    def describe(self) -> FunctionView:
        return FunctionView(
            name=self.name,
            plugin_name=self.plugin_name,
            description=self.description,
            is_semantic=self.is_semantic,
            parameters=self._parameters,
        )

    async def __call__(
        self,
        input: Optional[str] = None,
        variables: ContextVariables = None,
        context: Optional["KernelContext"] = None,
        memory: Optional[SemanticTextMemoryBase] = None,
        settings: Optional[PromptExecutionSettings] = None,
        log: Optional[Any] = None,
    ) -> "KernelContext":
        """
        Override the call operator to allow calling the function directly
        This operator is run asynchronously.

        Arguments:
            input {Optional[str]} -- The input to the function
            variables {ContextVariables} -- The variables for the function
            context {Optional[KernelContext]} -- The context for the function
            memory {Optional[SemanticTextMemoryBase]} -- The memory for the function
            settings {Optional[AIRequestSettings]} -- The settings for the function
            log {Optional[Any]} -- A logger to use for logging. (Optional)

        Returns:
            KernelContext -- The context for the function

        Raises:
            KernelException -- If the function is not semantic
        """
        if log:
            logger.warning("The `log` parameter is deprecated. Please use the `logging` module instead.")
        return await self.invoke(
            input=input,
            variables=variables,
            context=context,
            memory=memory,
            settings=settings,
        )

    async def invoke(
        self,
        input: Optional[str] = None,
        variables: ContextVariables = None,
        context: Optional["KernelContext"] = None,
        memory: Optional[SemanticTextMemoryBase] = None,
<<<<<<< HEAD
        settings: Optional[AIRequestSettings] = None,
        **kwargs: Dict[str, Any],
=======
        settings: Optional[PromptExecutionSettings] = None,
        log: Optional[Any] = None,
>>>>>>> 5303126c
    ) -> "KernelContext":
        """
        Invoke the function asynchronously

        Arguments:
            input {Optional[str]} -- The input to the function
            variables {ContextVariables} -- The variables for the function
            context {Optional[KernelContext]} -- The context for the function
            memory {Optional[SemanticTextMemoryBase]} -- The memory for the function
            settings {Optional[AIRequestSettings]} -- The settings for the function
            kwargs {Dict[str, Any]} -- Additional keyword arguments

        Returns:
            KernelContext -- The context for the function

<<<<<<< HEAD
        Raises:
            KernelException -- If there is a problem invoking the function
        """
=======
    async def invoke_async(
        self,
        input: Optional[str] = None,
        variables: ContextVariables = None,
        context: Optional["KernelContext"] = None,
        memory: Optional[SemanticTextMemoryBase] = None,
        settings: Optional[PromptExecutionSettings] = None,
        **kwargs: Dict[str, Any],
    ) -> "KernelContext":
>>>>>>> 5303126c
        from semantic_kernel.orchestration.kernel_context import KernelContext

        if context is None:
            context = KernelContext(
                variables=ContextVariables("") if variables is None else variables,
                plugin_collection=self._plugin_collection,
                memory=memory if memory is not None else NullMemory.instance,
            )
        else:
            # If context is passed, we need to merge the variables
            if variables is not None:
                context.variables = variables.merge_or_overwrite(new_vars=context.variables, overwrite=False)
            if memory is not None:
                context.memory = memory

        if input is not None:
            context.variables.update(input)

        try:
            if self.is_semantic:
                return await self._invoke_semantic(context, settings, **kwargs)
            else:
                return await self._invoke_native(context, **kwargs)
        except Exception as e:
            context.fail(str(e), e)
            return context

    async def _invoke_semantic(self, context: "KernelContext", settings: PromptExecutionSettings, **kwargs):
        self._verify_is_semantic()
        self._ensure_context_has_plugins(context)
        new_context = await self._function(self._ai_service, settings or self._ai_prompt_execution_settings, context)
        context.variables.merge_or_overwrite(new_context.variables)
        return context

    async def _invoke_native(self, context):
        self._verify_is_native()

        self._ensure_context_has_plugins(context)

        delegate = DelegateHandlers.get_handler(self._delegate_type)
        # for python3.9 compatibility (staticmethod is not callable)
        if not hasattr(delegate, "__call__"):
            delegate = delegate.__func__
        new_context = await delegate(self._function, context)

        return new_context

    def _verify_is_semantic(self) -> None:
        if self._is_semantic:
            return

        logger.error("The function is not semantic")
        raise KernelException(
            KernelException.ErrorCodes.InvalidFunctionType,
            "Invalid operation, the method requires a semantic function",
        )

    def _verify_is_native(self) -> None:
        if not self._is_semantic:
            return

        logger.error("The function is not native")
        raise KernelException(
            KernelException.ErrorCodes.InvalidFunctionType,
            "Invalid operation, the method requires a native function",
        )

    async def invoke_stream(
        self,
        input: Optional[str] = None,
        variables: ContextVariables = None,
        context: Optional["KernelContext"] = None,
        memory: Optional[SemanticTextMemoryBase] = None,
        settings: Optional[PromptExecutionSettings] = None,
    ):
        from semantic_kernel.orchestration.kernel_context import KernelContext

        if context is None:
            context = KernelContext(
                variables=ContextVariables("") if variables is None else variables,
                plugin_collection=self._plugin_collection,
                memory=memory if memory is not None else NullMemory.instance,
            )
        else:
            # If context is passed, we need to merge the variables
            if variables is not None:
                context.variables = variables.merge_or_overwrite(new_vars=context.variables, overwrite=False)
            if memory is not None:
                context._memory = memory

        if input is not None:
            context.variables.update(input)

        try:
            if self.is_semantic:
                async for stream_msg in self._invoke_semantic_stream(context, settings):
                    yield stream_msg
            else:
                async for stream_msg in self._invoke_native_stream(context):
                    yield stream_msg
        except Exception as e:
            logger.error(f"Error occurred while invoking stream function: {str(e)}")
            context.fail(str(e), e)
            raise KernelException(
                KernelException.ErrorCodes.FunctionInvokeError,
                "Error occurred while invoking stream function",
            )

    async def _invoke_semantic_stream(self, context, settings):
        self._verify_is_semantic()
        self._ensure_context_has_plugins(context)
        async for stream_msg in self._stream_function(
            self._ai_service, settings or self._ai_prompt_execution_settings, context
        ):
            yield stream_msg

    async def _invoke_native_stream(self, context):
        self._verify_is_native()

        self._ensure_context_has_plugins(context)

        delegate = DelegateHandlers.get_handler(self._delegate_type)
        # for python3.9 compatibility (staticmethod is not callable)
        if not hasattr(delegate, "__call__"):
            delegate = delegate.__func__

        completion = ""
        async for partial in delegate(self._function, context):
            completion += partial
            yield partial

        context.variables.update(completion)

    def _ensure_context_has_plugins(self, context) -> None:
        if context.plugins is not None:
            return

        context.plugins = self._plugin_collection

    def _trace_function_type_Call(self, type: Enum) -> None:
        logger.debug(f"Executing function type {type}: {type.name}")<|MERGE_RESOLUTION|>--- conflicted
+++ resolved
@@ -350,13 +350,8 @@
         variables: ContextVariables = None,
         context: Optional["KernelContext"] = None,
         memory: Optional[SemanticTextMemoryBase] = None,
-<<<<<<< HEAD
-        settings: Optional[AIRequestSettings] = None,
+        settings: Optional[PromptExecutionSettings] = None,
         **kwargs: Dict[str, Any],
-=======
-        settings: Optional[PromptExecutionSettings] = None,
-        log: Optional[Any] = None,
->>>>>>> 5303126c
     ) -> "KernelContext":
         """
         Invoke the function asynchronously
@@ -372,21 +367,9 @@
         Returns:
             KernelContext -- The context for the function
 
-<<<<<<< HEAD
         Raises:
             KernelException -- If there is a problem invoking the function
         """
-=======
-    async def invoke_async(
-        self,
-        input: Optional[str] = None,
-        variables: ContextVariables = None,
-        context: Optional["KernelContext"] = None,
-        memory: Optional[SemanticTextMemoryBase] = None,
-        settings: Optional[PromptExecutionSettings] = None,
-        **kwargs: Dict[str, Any],
-    ) -> "KernelContext":
->>>>>>> 5303126c
         from semantic_kernel.orchestration.kernel_context import KernelContext
 
         if context is None:
