# Copyright (c) Microsoft. All rights reserved.
import sys
<<<<<<< HEAD
from typing import TYPE_CHECKING
=======
>>>>>>> 4371aebc

if sys.version_info >= (3, 9):
    from typing import Annotated
else:
    from typing_extensions import Annotated

from semantic_kernel.functions.kernel_function_decorator import kernel_function

if TYPE_CHECKING:
    from semantic_kernel.functions.kernel_arguments import KernelArguments

<<<<<<< HEAD

=======
>>>>>>> 4371aebc
class MathPlugin:
    """
    Description: MathPlugin provides a set of functions to make Math calculations.

    Usage:
        kernel.import_plugin(MathPlugin(), plugin_name="math")

    Examples:
        {{math.Add}} => Returns the sum of input and amount (provided in the KernelArguments)
        {{math.Subtract}} => Returns the difference of input and amount (provided in the KernelArguments)
    """

<<<<<<< HEAD
    @kernel_function()
    def test(self, arguments: "KernelArguments") -> str:
        return "test"

=======
>>>>>>> 4371aebc
    @kernel_function(name="Add")
    def add(
        self,
        input: Annotated[int, "the first number to add"],
        amount: Annotated[int, "the second number to add"],
    ) -> Annotated[int, "the output is a number"]:
        """Returns the Addition result of the values provided."""
        if isinstance(input, str):
            input = int(input)
        if isinstance(amount, str):
            amount = int(amount)
        return MathPlugin.add_or_subtract(input, amount, add=True)

    @kernel_function(
        description="Subtracts value to a value",
        name="Subtract",
    )
    def subtract(
        self,
        input: Annotated[int, "the first number"],
        amount: Annotated[int, "the number to subtract"],
    ) -> int:
        """
        Returns the difference of numbers provided.

        :param initial_value_text: Initial value as string to subtract the specified amount
        :param context: Contains the context to get the numbers from
        :return: The resulting subtraction as a string
        """
        if isinstance(input, str):
            input = int(input)
        if isinstance(amount, str):
            amount = int(amount)
        return MathPlugin.add_or_subtract(input, amount, add=False)

    @staticmethod
    def add_or_subtract(input: int, amount: int, add: bool) -> int:
        """
        Helper function to perform addition or subtraction based on the add flag.

        :param initial_value_text: Initial value as string to add or subtract the specified amount
        :param context: Contains the context to get the numbers from
        :param add: If True, performs addition, otherwise performs subtraction
        :return: The resulting sum or subtraction as a string
        """
        return input + amount if add else input - amount<|MERGE_RESOLUTION|>--- conflicted
+++ resolved
@@ -1,9 +1,6 @@
 # Copyright (c) Microsoft. All rights reserved.
 import sys
-<<<<<<< HEAD
 from typing import TYPE_CHECKING
-=======
->>>>>>> 4371aebc
 
 if sys.version_info >= (3, 9):
     from typing import Annotated
@@ -15,10 +12,7 @@
 if TYPE_CHECKING:
     from semantic_kernel.functions.kernel_arguments import KernelArguments
 
-<<<<<<< HEAD
 
-=======
->>>>>>> 4371aebc
 class MathPlugin:
     """
     Description: MathPlugin provides a set of functions to make Math calculations.
@@ -31,13 +25,6 @@
         {{math.Subtract}} => Returns the difference of input and amount (provided in the KernelArguments)
     """
 
-<<<<<<< HEAD
-    @kernel_function()
-    def test(self, arguments: "KernelArguments") -> str:
-        return "test"
-
-=======
->>>>>>> 4371aebc
     @kernel_function(name="Add")
     def add(
         self,
