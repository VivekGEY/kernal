# Copyright (c) Microsoft. All rights reserved.
import sys
from typing import TYPE_CHECKING

<<<<<<< HEAD
if sys.version_info > (3, 8):
=======
if sys.version_info >= (3, 9):
>>>>>>> 4371aebc
    from typing import Annotated
else:
    from typing_extensions import Annotated

<<<<<<< HEAD
from semantic_kernel.connectors.ai.prompt_execution_settings import PromptExecutionSettings

=======
>>>>>>> 4371aebc
if TYPE_CHECKING:
    # from semantic_kernel.functions.old.kernel_context import KernelContext
    from semantic_kernel.functions.kernel_arguments import KernelArguments
    from semantic_kernel.kernel import Kernel


class ConversationSummaryPlugin:
    """
    Semantic plugin that enables conversations summarization.
    """

    from semantic_kernel.functions.kernel_function_decorator import kernel_function

    # The max tokens to process in a single semantic function call.
    _max_tokens = 1024

    _summarize_conversation_prompt_template = (
        "BEGIN CONTENT TO SUMMARIZE:\n{{"
        + "$INPUT"
        + "}}\nEND CONTENT TO SUMMARIZE.\nSummarize the conversation in 'CONTENT TO"
        " SUMMARIZE',            identifying main points of discussion and any"
        " conclusions that were reached.\nDo not incorporate other general"
        " knowledge.\nSummary is in plain text, in complete sentences, with no markup"
        " or tags.\n\nBEGIN SUMMARY:\n"
    )

    def __init__(self, kernel: "Kernel", return_key: str = "summary"):
        self.return_key = return_key
<<<<<<< HEAD
        execution_settings = PromptExecutionSettings(
            max_tokens=ConversationSummaryPlugin._max_tokens, temperature=0.1, top_p=0.5
        )
        self._summarizeConversationFunction = kernel.create_function_from_prompt(
=======
        self._summarizeConversationFunction = kernel.create_semantic_function(
>>>>>>> 4371aebc
            ConversationSummaryPlugin._summarize_conversation_prompt_template,
            plugin_name=ConversationSummaryPlugin.__name__,
            function_name="SummarizeConversation",
            description=("Given a section of a conversation transcript, summarize the part of" " the conversation."),
            execution_settings=execution_settings,
        )

    @kernel_function(
        description="Given a long conversation transcript, summarize the conversation.",
        name="SummarizeConversation",
    )
    async def summarize_conversation(
        self,
        input: Annotated[str, "A long conversation transcript."],
        kernel: Annotated["Kernel", "The kernel instance."],
        arguments: Annotated["KernelArguments", "Arguments used by the kernel."],
    ) -> Annotated[
        "KernelArguments", "KernelArguments with the summarized conversation result in key self.return_key."
    ]:
        """
        Given a long conversation transcript, summarize the conversation.

        :param input: A long conversation transcript.
        :param kernel: The kernel for function execution.
        :param arguments: Arguments used by the kernel.
        :return: KernelArguments with the summarized conversation result in key self.return_key.
        """
        from semantic_kernel.text import text_chunker
        from semantic_kernel.text.function_extension import (
            aggregate_chunked_results,
        )

        lines = text_chunker._split_text_lines(input, ConversationSummaryPlugin._max_tokens, True)
        paragraphs = text_chunker._split_text_paragraph(lines, ConversationSummaryPlugin._max_tokens)

        arguments[self.return_key] = await aggregate_chunked_results(
            self._summarizeConversationFunction, paragraphs, kernel, arguments
        )
        return arguments<|MERGE_RESOLUTION|>--- conflicted
+++ resolved
@@ -2,22 +2,14 @@
 import sys
 from typing import TYPE_CHECKING
 
-<<<<<<< HEAD
-if sys.version_info > (3, 8):
-=======
 if sys.version_info >= (3, 9):
->>>>>>> 4371aebc
     from typing import Annotated
 else:
     from typing_extensions import Annotated
 
-<<<<<<< HEAD
 from semantic_kernel.connectors.ai.prompt_execution_settings import PromptExecutionSettings
 
-=======
->>>>>>> 4371aebc
 if TYPE_CHECKING:
-    # from semantic_kernel.functions.old.kernel_context import KernelContext
     from semantic_kernel.functions.kernel_arguments import KernelArguments
     from semantic_kernel.kernel import Kernel
 
@@ -44,14 +36,10 @@
 
     def __init__(self, kernel: "Kernel", return_key: str = "summary"):
         self.return_key = return_key
-<<<<<<< HEAD
         execution_settings = PromptExecutionSettings(
             max_tokens=ConversationSummaryPlugin._max_tokens, temperature=0.1, top_p=0.5
         )
         self._summarizeConversationFunction = kernel.create_function_from_prompt(
-=======
-        self._summarizeConversationFunction = kernel.create_semantic_function(
->>>>>>> 4371aebc
             ConversationSummaryPlugin._summarize_conversation_prompt_template,
             plugin_name=ConversationSummaryPlugin.__name__,
             function_name="SummarizeConversation",
