--- conflicted
+++ resolved
@@ -23,8 +23,7 @@
    "metadata": {},
    "outputs": [],
    "source": [
-<<<<<<< HEAD
-    "!python -m pip install semantic-kernel==0.3.13.dev"
+    "!python -m pip install semantic-kernel==0.4.3.dev0"
    ]
   },
   {
@@ -49,9 +48,6 @@
     "# model_backend = \"Azure_OpenAI\"\n",
     "# model_backend = \"OpenAI\"\n",
     "model_backend = \"Ollama\""
-=======
-    "!python -m pip install semantic-kernel==0.4.3.dev0"
->>>>>>> 240a2cbe
    ]
   },
   {
@@ -67,30 +63,19 @@
     "\n",
     "kernel = sk.Kernel()\n",
     "\n",
-    "useAzureOpenAI = False\n",
-    "\n",
     "# Configure AI backend used by the kernel\n",
-<<<<<<< HEAD
     "if model_backend == \"Azure_OpenAI\":\n",
     "    deployment, api_key, endpoint = sk.azure_openai_settings_from_dot_env()\n",
-    "    kernel.add_chat_service(\"gpt-3.5\", AzureChatCompletion(deployment, endpoint, api_key))\n",
+    "    kernel.add_chat_service(\"chat_completion\", AzureChatCompletion(deployment_name=deployment, endpoint=endpoint, api_key=api_key))\n",
     "elif model_backend == \"Ollama\":\n",
     "    # Ollama is a free service that runs locally, no API key is needed.\n",
     "    # Ollama supports small models like \"orca-mini\", but it won't work very well for this example.\n",
     "    kernel.add_text_completion_service(\"ollama\", OllamaTextCompletion(\"llama2:7b\"))\n",
     "elif model_backend == \"OpenAI\":\n",
     "    api_key, org_id = sk.openai_settings_from_dot_env()\n",
-    "    kernel.add_chat_service(\"gpt-3.5\", OpenAIChatCompletion(\"gpt-3.5-turbo\", api_key, org_id))\n",
+    "    kernel.add_chat_service(\"gpt-3.5\", OpenAIChatCompletion(ai_model_id=\"gpt-3.5-turbo\", api_key=api_key, org_id=org_id))\n",
     "else:\n",
     "    raise ValueError(f\"Unknown model backend: {model_backend}\")"
-=======
-    "if useAzureOpenAI:\n",
-    "    deployment, api_key, endpoint = sk.azure_openai_settings_from_dot_env()\n",
-    "    kernel.add_chat_service(\"chat_completion\", AzureChatCompletion(deployment_name=deployment, endpoint=endpoint, api_key=api_key))\n",
-    "else:\n",
-    "    api_key, org_id = sk.openai_settings_from_dot_env()\n",
-    "    kernel.add_chat_service(\"gpt-3.5\", OpenAIChatCompletion(ai_model_id=\"gpt-3.5-turbo\", api_key=api_key, org_id=org_id))"
->>>>>>> 240a2cbe
    ]
   },
   {
@@ -621,11 +606,7 @@
    "name": "python",
    "nbconvert_exporter": "python",
    "pygments_lexer": "ipython3",
-<<<<<<< HEAD
-   "version": "3.11.5"
-=======
    "version": "3.11.6"
->>>>>>> 240a2cbe
   }
  },
  "nbformat": 4,
