--- conflicted
+++ resolved
@@ -1,212 +1,4 @@
 {
-<<<<<<< HEAD
- "cells": [
-  {
-   "attachments": {},
-   "cell_type": "markdown",
-   "id": "68e1c158",
-   "metadata": {},
-   "source": [
-    "# Using Hugging Face With Plugins\n",
-    "\n",
-    "In this notebook, we demonstrate using Hugging Face models for Plugins using both SemanticMemory and text completions. \n",
-    "\n",
-    "SK supports downloading models from the Hugging Face that can perform the following tasks: text-generation, text2text-generation, summarization, and sentence-similarity. You can search for models by task at https://huggingface.co/models."
-   ]
-  },
-  {
-   "cell_type": "code",
-   "execution_count": null,
-   "id": "a77bdf89",
-   "metadata": {},
-   "outputs": [],
-   "source": [
-    "!python -m pip install semantic-kernel==0.9.6b1\n",
-    "\n",
-    "# Note that additional dependencies are required for the Hugging Face connectors:\n",
-    "!python -m pip install torch==2.0.0\n",
-    "!python -m pip install transformers==^4.28.1\n",
-    "!python -m pip install sentence-transformers==^2.2.2"
-   ]
-  },
-  {
-   "cell_type": "code",
-   "execution_count": null,
-   "id": "508ad44f",
-   "metadata": {},
-   "outputs": [],
-   "source": [
-    "import semantic_kernel as sk\n",
-    "import semantic_kernel.connectors.ai.hugging_face as sk_hf\n",
-    "from semantic_kernel.memory.semantic_text_memory import SemanticTextMemory"
-   ]
-  },
-  {
-   "cell_type": "code",
-   "execution_count": null,
-   "id": "753ab756",
-   "metadata": {},
-   "outputs": [],
-   "source": [
-    "from services import Service\n",
-    "\n",
-    "# Select a service to use for this notebook (available services: OpenAI, AzureOpenAI, HuggingFace)\n",
-    "selectedService = Service.HuggingFace"
-   ]
-  },
-  {
-   "attachments": {},
-   "cell_type": "markdown",
-   "id": "d8ddffc1",
-   "metadata": {},
-   "source": [
-    "First, we will create a kernel and add both text completion and embedding services. \n",
-    "\n",
-    "For text completion, we are choosing GPT2. This is a text-generation model. (Note: text-generation will repeat the input in the output, text2text-generation will not.)\n",
-    "For embeddings, we are using sentence-transformers/all-MiniLM-L6-v2. Vectors generated for this model are of length 384 (compared to a length of 1536 from OpenAI ADA).\n",
-    "\n",
-    "The following step may take a few minutes when run for the first time as the models will be downloaded to your local machine."
-   ]
-  },
-  {
-   "cell_type": "code",
-   "execution_count": null,
-   "id": "8f8dcbc6",
-   "metadata": {},
-   "outputs": [],
-   "source": [
-    "kernel = sk.Kernel()\n",
-    "\n",
-    "# Configure LLM service\n",
-    "if selectedService == Service.HuggingFace:\n",
-    "    # Feel free to update this model to any other model available on Hugging Face\n",
-    "    text_service_id = \"HuggingFaceM4/tiny-random-LlamaForCausalLM\"\n",
-    "    kernel.add_service(\n",
-    "        service=sk_hf.HuggingFaceTextCompletion(\n",
-    "            service_id=text_service_id, ai_model_id=text_service_id, task=\"text-generation\"\n",
-    "        ),\n",
-    "    )\n",
-    "    embed_service_id = \"sentence-transformers/all-MiniLM-L6-v2\"\n",
-    "    embedding_svc = sk_hf.HuggingFaceTextEmbedding(service_id=embed_service_id, ai_model_id=embed_service_id)\n",
-    "    kernel.add_service(\n",
-    "        service=embedding_svc,\n",
-    "    )\n",
-    "    memory = SemanticTextMemory(storage=sk.memory.VolatileMemoryStore(), embeddings_generator=embedding_svc)\n",
-    "    kernel.import_plugin_from_object(sk.core_plugins.TextMemoryPlugin(memory), \"TextMemoryPlugin\")"
-   ]
-  },
-  {
-   "attachments": {},
-   "cell_type": "markdown",
-   "id": "2a7e7ca4",
-   "metadata": {},
-   "source": [
-    "### Add Memories and Define a plugin to use them\n",
-    "\n",
-    "Most models available on huggingface.co are not as powerful as OpenAI GPT-3+. Your plugins will likely need to be simpler to accommodate this."
-   ]
-  },
-  {
-   "cell_type": "code",
-   "execution_count": null,
-   "id": "d096504c",
-   "metadata": {},
-   "outputs": [],
-   "source": [
-    "collection_id = \"generic\"\n",
-    "\n",
-    "await memory.save_information(collection=collection_id, id=\"info1\", text=\"Sharks are fish.\")\n",
-    "await memory.save_information(collection=collection_id, id=\"info2\", text=\"Whales are mammals.\")\n",
-    "await memory.save_information(collection=collection_id, id=\"info3\", text=\"Penguins are birds.\")\n",
-    "await memory.save_information(collection=collection_id, id=\"info4\", text=\"Dolphins are mammals.\")\n",
-    "await memory.save_information(collection=collection_id, id=\"info5\", text=\"Flies are insects.\")\n",
-    "\n",
-    "# Define prompt function using SK prompt template language\n",
-    "my_prompt = \"\"\"I know these animal facts: \n",
-    "- {{recall 'fact about sharks'}}\n",
-    "- {{recall 'fact about whales'}} \n",
-    "- {{recall 'fact about penguins'}} \n",
-    "- {{recall 'fact about dolphins'}} \n",
-    "- {{recall 'fact about flies'}}\n",
-    "Now, tell me something about: {{$request}}\"\"\"\n",
-    "\n",
-    "execution_settings = sk_hf.HuggingFacePromptExecutionSettings(\n",
-    "    service_id=text_service_id,\n",
-    "    ai_model_id=text_service_id,\n",
-    "    max_tokens=45,\n",
-    "    temperature=0.5,\n",
-    "    top_p=0.5,\n",
-    ")\n",
-    "\n",
-    "prompt_template_config = sk.PromptTemplateConfig(\n",
-    "    template=my_prompt,\n",
-    "    name=\"text_complete\",\n",
-    "    template_format=\"semantic-kernel\",\n",
-    "    execution_settings=execution_settings,\n",
-    ")\n",
-    "\n",
-    "my_function = kernel.create_function_from_prompt(\n",
-    "    function_name=\"text_complete\",\n",
-    "    plugin_name=\"TextCompletionPlugin\",\n",
-    "    prompt_template_config=prompt_template_config,\n",
-    ")"
-   ]
-  },
-  {
-   "attachments": {},
-   "cell_type": "markdown",
-   "id": "2calf857",
-   "metadata": {},
-   "source": [
-    "Let's now see what the completion looks like! Remember, \"gpt2\" is nowhere near as large as ChatGPT, so expect a much simpler answer."
-   ]
-  },
-  {
-   "cell_type": "code",
-   "execution_count": null,
-   "id": "628c843e",
-   "metadata": {},
-   "outputs": [],
-   "source": [
-    "output = await kernel.invoke(\n",
-    "    my_function,\n",
-    "    request=\"What are whales?\",\n",
-    ")\n",
-    "\n",
-    "output = str(output).strip()\n",
-    "\n",
-    "query_result1 = await memory.search(\n",
-    "    collection=collection_id, query=\"What are sharks?\", limit=1, min_relevance_score=0.3\n",
-    ")\n",
-    "\n",
-    "print(f\"The queried result for 'What are sharks?' is {query_result1[0].text}\")\n",
-    "\n",
-    "print(f\"{text_service_id} completed prompt with: '{output}'\")"
-   ]
-  }
- ],
- "metadata": {
-  "kernelspec": {
-   "display_name": "Python 3 (ipykernel)",
-   "language": "python",
-   "name": "python3"
-  },
-  "language_info": {
-   "codemirror_mode": {
-    "name": "ipython",
-    "version": 3
-   },
-   "file_extension": ".py",
-   "mimetype": "text/x-python",
-   "name": "python",
-   "nbconvert_exporter": "python",
-   "pygments_lexer": "ipython3",
-   "version": "3.10.12"
-  }
- },
- "nbformat": 4,
- "nbformat_minor": 5
-=======
     "cells": [
         {
             "attachments": {},
@@ -228,7 +20,7 @@
             "metadata": {},
             "outputs": [],
             "source": [
-                "!python -m pip install semantic-kernel==0.9.5b1\n",
+                "!python -m pip install semantic-kernel==0.9.6b1\n",
                 "\n",
                 "# Note that additional dependencies are required for the Hugging Face connectors:\n",
                 "!python -m pip install torch==2.0.0\n",
@@ -242,7 +34,11 @@
             "id": "508ad44f",
             "metadata": {},
             "outputs": [],
-            "source": []
+            "source": [
+                "import semantic_kernel as sk\n",
+                "import semantic_kernel.connectors.ai.hugging_face as sk_hf\n",
+                "from semantic_kernel.memory.semantic_text_memory import SemanticTextMemory"
+            ]
         },
         {
             "cell_type": "code",
@@ -409,5 +205,4 @@
     },
     "nbformat": 4,
     "nbformat_minor": 5
->>>>>>> 6751f9d8
 }