--- conflicted
+++ resolved
@@ -166,164 +166,6 @@
       "version": "3.10.12"
     }
   },
-<<<<<<< HEAD
-  {
-   "cell_type": "code",
-   "execution_count": null,
-   "id": "a77bdf89",
-   "metadata": {},
-   "outputs": [],
-   "source": [
-    "!python -m pip install semantic-kernel==0.4.6.dev0\n",
-    "\n",
-    "# Note that additional dependencies are required for the Hugging Face connectors:\n",
-    "!python -m pip install torch==2.0.0\n",
-    "!python -m pip install transformers==^4.28.1\n",
-    "!python -m pip install sentence-transformers==^2.2.2"
-   ]
-  },
-  {
-   "cell_type": "code",
-   "execution_count": null,
-   "id": "508ad44f",
-   "metadata": {},
-   "outputs": [],
-   "source": [
-    "import semantic_kernel as sk\n",
-    "import semantic_kernel.connectors.ai.hugging_face as sk_hf"
-   ]
-  },
-  {
-   "attachments": {},
-   "cell_type": "markdown",
-   "id": "d8ddffc1",
-   "metadata": {},
-   "source": [
-    "First, we will create a kernel and add both text completion and embedding services. \n",
-    "\n",
-    "For text completion, we are choosing GPT2. This is a text-generation model. (Note: text-generation will repeat the input in the output, text2text-generation will not.)\n",
-    "For embeddings, we are using sentence-transformers/all-MiniLM-L6-v2. Vectors generated for this model are of length 384 (compared to a length of 1536 from OpenAI ADA).\n",
-    "\n",
-    "The following step may take a few minutes when run for the first time as the models will be downloaded to your local machine."
-   ]
-  },
-  {
-   "cell_type": "code",
-   "execution_count": null,
-   "id": "8f8dcbc6",
-   "metadata": {},
-   "outputs": [],
-   "source": [
-    "kernel = sk.Kernel()\n",
-    "\n",
-    "# Configure LLM service\n",
-    "kernel.add_text_completion_service(\n",
-    "    service_id=\"gpt2\",\n",
-    "    service=sk_hf.HuggingFaceTextCompletion(ai_model_id=\"gpt2\", task=\"text-generation\"),\n",
-    ")\n",
-    "kernel.add_text_embedding_generation_service(\n",
-    "    service_id=\"sentence-transformers/all-MiniLM-L6-v2\",\n",
-    "    service=sk_hf.HuggingFaceTextEmbedding(ai_model_id=\"sentence-transformers/all-MiniLM-L6-v2\"),\n",
-    ")\n",
-    "kernel.register_memory_store(memory_store=sk.memory.VolatileMemoryStore())\n",
-    "kernel.import_plugin(sk.core_plugins.TextMemoryPlugin(), \"TextMemoryPlugin\")"
-   ]
-  },
-  {
-   "attachments": {},
-   "cell_type": "markdown",
-   "id": "2a7e7ca4",
-   "metadata": {},
-   "source": [
-    "### Add Memories and Define a plugin to use them\n",
-    "\n",
-    "Most models available on huggingface.co are not as powerful as OpenAI GPT-3+. Your plugins will likely need to be simpler to accommodate this."
-   ]
-  },
-  {
-   "cell_type": "code",
-   "execution_count": null,
-   "id": "d096504c",
-   "metadata": {},
-   "outputs": [],
-   "source": [
-    "await kernel.memory.save_information_async(collection=\"animal-facts\", id=\"info1\", text=\"Sharks are fish.\")\n",
-    "await kernel.memory.save_information_async(collection=\"animal-facts\", id=\"info2\", text=\"Whales are mammals.\")\n",
-    "await kernel.memory.save_information_async(collection=\"animal-facts\", id=\"info3\", text=\"Penguins are birds.\")\n",
-    "await kernel.memory.save_information_async(collection=\"animal-facts\", id=\"info4\", text=\"Dolphins are mammals.\")\n",
-    "await kernel.memory.save_information_async(collection=\"animal-facts\", id=\"info5\", text=\"Flies are insects.\")\n",
-    "\n",
-    "# Define semantic function using SK prompt template language\n",
-    "my_prompt = \"\"\"I know these animal facts: {{recall $query1}} {{recall $query2}} {{recall $query3}} and \"\"\"\n",
-    "\n",
-    "# Create the semantic function\n",
-    "my_function = kernel.create_semantic_function(prompt_template=my_prompt, max_tokens=45, temperature=0.5, top_p=0.5)"
-   ]
-  },
-  {
-   "attachments": {},
-   "cell_type": "markdown",
-   "id": "2calf857",
-   "metadata": {},
-   "source": [
-    "Let's now see what the completion looks like! Remember, \"gpt2\" is nowhere near as large as ChatGPT, so expect a much simpler answer."
-   ]
-  },
-  {
-   "cell_type": "code",
-   "execution_count": null,
-   "id": "628c843e",
-   "metadata": {},
-   "outputs": [],
-   "source": [
-    "context = kernel.create_new_context()\n",
-    "context[sk.core_plugins.TextMemoryPlugin.COLLECTION_PARAM] = \"animal-facts\"\n",
-    "context[sk.core_plugins.TextMemoryPlugin.RELEVANCE_PARAM] = \"0.3\"\n",
-    "\n",
-    "context[\"query1\"] = \"animal that swims\"\n",
-    "context[\"query2\"] = \"animal that flies\"\n",
-    "context[\"query3\"] = \"penguins are?\"\n",
-    "output = await kernel.run_async(my_function, input_vars=context.variables)\n",
-    "\n",
-    "output = str(output).strip()\n",
-    "\n",
-    "query_result1 = await kernel.memory.search_async(\n",
-    "    collection=\"animal-facts\", query=context[\"query1\"], limit=1, min_relevance_score=0.3\n",
-    ")\n",
-    "query_result2 = await kernel.memory.search_async(\n",
-    "    collection=\"animal-facts\", query=context[\"query2\"], limit=1, min_relevance_score=0.3\n",
-    ")\n",
-    "query_result3 = await kernel.memory.search_async(\n",
-    "    collection=\"animal-facts\", query=context[\"query3\"], limit=1, min_relevance_score=0.3\n",
-    ")\n",
-    "\n",
-    "print(f\"gpt2 completed prompt with: '{output}'\")"
-   ]
-  }
- ],
- "metadata": {
-  "kernelspec": {
-   "display_name": "Python 3 (ipykernel)",
-   "language": "python",
-   "name": "python3"
-  },
-  "language_info": {
-   "codemirror_mode": {
-    "name": "ipython",
-    "version": 3
-   },
-   "file_extension": ".py",
-   "mimetype": "text/x-python",
-   "name": "python",
-   "nbconvert_exporter": "python",
-   "pygments_lexer": "ipython3",
-   "version": "3.10.12"
-  }
- },
- "nbformat": 4,
- "nbformat_minor": 5
-=======
   "nbformat": 4,
   "nbformat_minor": 5
->>>>>>> d97f9536
 }