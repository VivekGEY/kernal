--- conflicted
+++ resolved
@@ -28,14 +28,9 @@
         deployment_name = "gpt-4"
 
     # Configure LLM service
-<<<<<<< HEAD
-    kernel.add_text_completion_service(
-        "text_completion", sk_oai.AzureChatCompletion(deployment_name, endpoint, api_key)
-=======
-    kernel.config.add_chat_service(
+    kernel.add_chat_service(
         "chat_completion",
         sk_oai.AzureChatCompletion(deployment_name, endpoint, api_key),
->>>>>>> 19acd70e
     )
 
     await e2e_text_completion.summarize_function_test(kernel)
