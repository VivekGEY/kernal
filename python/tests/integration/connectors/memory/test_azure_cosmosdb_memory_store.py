# Copyright (c) Microsoft. All rights reserved.

from datetime import datetime

import numpy as np
import pytest

try:
    from semantic_kernel.connectors.memory.azure_cosmosdb.azure_cosmos_db_memory_store import (
        AzureCosmosDBMemoryStore,
    )

    azure_cosmosdb_memory_store_installed = True
except AssertionError:
    azure_cosmosdb_memory_store_installed = False

from semantic_kernel.memory.memory_record import MemoryRecord
from semantic_kernel.memory.memory_store_base import MemoryStoreBase
from semantic_kernel.utils.settings import azure_cosmos_db_settings_from_dot_env

# Load environment variables
(cosmos_api, cosmos_connstr) = azure_cosmos_db_settings_from_dot_env()

index_name = "sk_test_vector_search_index"
vector_dimensions = 1536
num_lists = 1
similarity = "COS"
collection_name = "sk_test_collection"
database_name = "sk_test_database"

pytestmark = pytest.mark.skipif(
    not azure_cosmosdb_memory_store_installed,
    reason="Azure CosmosDB Memory Store is not installed",
)


def create_embedding(non_zero_pos: int) -> np.ndarray:
    # Create a NumPy array with a single non-zero value of dimension 1546
    embedding = np.zeros(vector_dimensions)
    embedding[non_zero_pos - 1] = 1.0
    return embedding


@pytest.fixture
def memory_record1():
    return MemoryRecord(
        id="test_id1",
        text="sample text1",
        is_reference=False,
        embedding=create_embedding(non_zero_pos=1),
        description="description",
        additional_metadata="additional metadata",
        external_source_name="external source",
        timestamp=datetime.now(),
    )


@pytest.fixture
def memory_record2():
    return MemoryRecord(
        id="test_id2",
        text="sample text2",
        is_reference=False,
        embedding=create_embedding(non_zero_pos=2),
        description="description",
        additional_metadata="additional metadata",
        external_source_name="external source",
        timestamp=datetime.now(),
    )


@pytest.fixture
def memory_record3():
    return MemoryRecord(
        id="test_id3",
        text="sample text3",
        is_reference=False,
        embedding=create_embedding(non_zero_pos=3),
        description="description",
        additional_metadata="additional metadata",
        external_source_name="external source",
        timestamp=datetime.now(),
    )


async def azurecosmosdb_memorystore() -> MemoryStoreBase:
    store = await AzureCosmosDBMemoryStore.create(
        cosmos_connstr=cosmos_connstr,
        cosmos_api=cosmos_api,
        database_name=database_name,
        collection_name=collection_name,
        index_name=index_name,
        vector_dimensions=vector_dimensions,
        num_lists=num_lists,
        similarity=similarity,
    )
    return store


@pytest.mark.asyncio
async def test_create_get_drop_exists_collection():
    store = await azurecosmosdb_memorystore()
    test_collection = "test_collection"

    await store.create_collection(test_collection)

    collection_list = await store.get_collections()
    assert test_collection in collection_list

    await store.delete_collection(test_collection)

<<<<<<< HEAD
    result = await store.does_collection_exist_async(test_collection)
    assert result is False
=======
    result = await store.does_collection_exist(test_collection)
    assert result is True
>>>>>>> fc333f4d


@pytest.mark.asyncio
async def test_upsert_and_get_and_remove(
    memory_record1: MemoryRecord,
):
    store = await azurecosmosdb_memorystore()
    doc_id = await store.upsert(str(), memory_record1)
    assert doc_id == memory_record1._id

    result = await store.get(str(), memory_record1._id, with_embedding=True)

    assert result is not None
    assert result._id == memory_record1._id
    assert all(result._embedding[i] == memory_record1._embedding[i] for i in range(len(result._embedding)))

    await store.remove(str(), memory_record1._id)


@pytest.mark.asyncio
async def test_upsert_batch_and_get_batch_remove_batch(memory_record2: MemoryRecord, memory_record3: MemoryRecord):
    store = await azurecosmosdb_memorystore()
    doc_ids = await store.upsert_batch(str(), [memory_record2, memory_record3])
    assert len(doc_ids) == 2
    assert all(doc_id in [memory_record2._id, memory_record3._id] for doc_id in doc_ids)

    results = await store.get_batch(str(), [memory_record2._id, memory_record3._id], with_embeddings=True)

    assert len(results) == 2
    assert all(result._id in [memory_record2._id, memory_record3._id] for result in results)

    await store.remove_batch(str(), [memory_record2._id, memory_record3._id])


@pytest.mark.asyncio
async def test_get_nearest_match(memory_record1: MemoryRecord, memory_record2: MemoryRecord):
    store = await azurecosmosdb_memorystore()
    await store.upsert_batch(str(), [memory_record1, memory_record2])
    test_embedding = memory_record1.embedding.copy()
    test_embedding[0] = test_embedding[0] + 0.1

    result = await store.get_nearest_match(
        collection_name, test_embedding, min_relevance_score=0.0, with_embedding=True
    )

    assert result is not None
    assert result[0]._id == memory_record1._id
    assert all(result[0]._embedding[i] == memory_record1._embedding[i] for i in range(len(result[0]._embedding)))

    await store.remove_batch(str(), [memory_record1._id, memory_record2._id])


@pytest.mark.asyncio
async def test_get_nearest_matches(
    memory_record1: MemoryRecord,
    memory_record2: MemoryRecord,
    memory_record3: MemoryRecord,
):
    store = await azurecosmosdb_memorystore()
    await store.upsert_batch(str(), [memory_record1, memory_record2, memory_record3])
    test_embedding = memory_record2.embedding.copy()
    test_embedding[0] = test_embedding[4] + 0.1

    result = await store.get_nearest_matches(
        str(), test_embedding, limit=2, min_relevance_score=0.0, with_embeddings=True
    )
    assert len(result) == 2
    assert all(result[i][0]._id in [memory_record1._id, memory_record2._id] for i in range(2))

    await store.remove_batch(str(), [memory_record1._id, memory_record2._id, memory_record3._id])<|MERGE_RESOLUTION|>--- conflicted
+++ resolved
@@ -109,13 +109,8 @@
 
     await store.delete_collection(test_collection)
 
-<<<<<<< HEAD
     result = await store.does_collection_exist_async(test_collection)
     assert result is False
-=======
-    result = await store.does_collection_exist(test_collection)
-    assert result is True
->>>>>>> fc333f4d
 
 
 @pytest.mark.asyncio
