--- conflicted
+++ resolved
@@ -15,11 +15,6 @@
 from semantic_kernel.functions.kernel_function_metadata import KernelFunctionMetadata
 from semantic_kernel.kernel import Kernel
 from semantic_kernel.services.ai_service_client_base import AIServiceClientBase
-from semantic_kernel.utils.settings import (
-    azure_openai_settings_from_dot_env,
-    google_palm_settings_from_dot_env,
-    openai_settings_from_dot_env,
-)
 
 if TYPE_CHECKING:
     from semantic_kernel.kernel import Kernel
@@ -170,24 +165,11 @@
     builtins.pr = snoop.pp
 
 
-<<<<<<< HEAD
-@pytest.fixture(scope="session")
-def get_aoai_config():
-    if "Python_Integration_Tests" in os.environ:
-        deployment_name = os.environ["AzureOpenAIEmbeddings__DeploymentName"]
-        api_key = os.environ["AzureOpenAI_EastUS__ApiKey"]
-        endpoint = os.environ["AzureOpenAI_EastUS__Endpoint"]
-    else:
-        # Load credentials from .env file
-        deployment_name, api_key, endpoint = azure_openai_settings_from_dot_env()
-        deployment_name = "text-embedding-ada-002"
-=======
 @pytest.fixture
 def exclude_list(request):
     """Fixture that returns a list of environment variables to exclude."""
     return request.param if hasattr(request, "param") else []
 
->>>>>>> 46f5ea15
 
 @pytest.fixture
 def override_env_param_dict(request):
@@ -195,16 +177,6 @@
     return request.param if hasattr(request, "param") else {}
 
 
-<<<<<<< HEAD
-@pytest.fixture(scope="session")
-def get_oai_config():
-    if "Python_Integration_Tests" in os.environ:
-        api_key = os.environ["OpenAI__ApiKey"]
-        org_id = None
-    else:
-        # Load credentials from .env file
-        api_key, org_id = openai_settings_from_dot_env()
-=======
 @pytest.fixture()
 def azure_openai_unit_test_env(monkeypatch, exclude_list, override_env_param_dict):
     """Fixture to set environment variables for AzureOpenAISettings."""
@@ -213,7 +185,6 @@
 
     if override_env_param_dict is None:
         override_env_param_dict = {}
->>>>>>> 46f5ea15
 
     env_vars = {
         "AZURE_OPENAI_CHAT_DEPLOYMENT_NAME": "test_chat_deployment",
@@ -227,15 +198,6 @@
 
     env_vars.update(override_env_param_dict)
 
-<<<<<<< HEAD
-@pytest.fixture(scope="session")
-def get_gp_config():
-    if "Python_Integration_Tests" in os.environ:
-        api_key = os.environ["GOOGLE_PALM_API_KEY"]
-    else:
-        # Load credentials from .env file
-        api_key = google_palm_settings_from_dot_env()
-=======
     for key, value in env_vars.items():
         if key not in exclude_list:
             monkeypatch.setenv(key, value)
@@ -346,6 +308,5 @@
             monkeypatch.setenv(key, value)
         else:
             monkeypatch.delenv(key, raising=False)
->>>>>>> 46f5ea15
 
     return env_vars