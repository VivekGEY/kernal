# Copyright (c) Microsoft. All rights reserved.

from logging import Logger
from unittest.mock import AsyncMock, patch

import pytest
from openai import AsyncAzureOpenAI
from openai.resources.chat.completions import AsyncCompletions as AsyncChatCompletions
from pydantic import ValidationError

from semantic_kernel.connectors.ai.ai_exception import AIException
from semantic_kernel.connectors.ai.open_ai.const import (
    USER_AGENT,
)
from semantic_kernel.connectors.ai.chat_completion_client_base import (
    ChatCompletionClientBase,
)
from semantic_kernel.connectors.ai.chat_request_settings import ChatRequestSettings
from semantic_kernel.connectors.ai.open_ai.services.azure_chat_completion import (
    AzureChatCompletion,
)


def test_azure_chat_completion_init() -> None:
    deployment_name = "test_deployment"
    endpoint = "https://test-endpoint.com"
    api_key = "test_api_key"
    api_version = "2023-03-15-preview"
    logger = Logger("test_logger")

    # Test successful initialization
    azure_chat_completion = AzureChatCompletion(
        deployment_name=deployment_name,
        endpoint=endpoint,
        api_key=api_key,
        api_version=api_version,
        log=logger,
    )

    assert azure_chat_completion.client is not None
    assert isinstance(azure_chat_completion.client, AsyncAzureOpenAI)
    assert azure_chat_completion.ai_model_id == deployment_name
    assert isinstance(azure_chat_completion, ChatCompletionClientBase)


<<<<<<< HEAD
def test_azure_chat_completion_init_with_custom_header() -> None:
    deployment_name = "test_deployment"
    endpoint = "https://test-endpoint.com"
=======
def test_azure_chat_completion_init_base_url() -> None:
    deployment_name = "test_deployment"
    base_url = "https://test-endpoint.com/openai/deployment/test_deployment"
>>>>>>> 9515e4d2
    api_key = "test_api_key"
    api_version = "2023-03-15-preview"
    logger = Logger("test_logger")

<<<<<<< HEAD
    # Custom header for testing
    default_headers = {"X-Unit-Test": "test-guid"}

    azure_chat_completion = AzureChatCompletion(
        deployment_name=deployment_name,
        endpoint=endpoint,
        api_key=api_key,
        api_version=api_version,
        log=logger,
        default_headers=default_headers,
=======
    # Test successful initialization
    azure_chat_completion = AzureChatCompletion(
        deployment_name=deployment_name,
        base_url=base_url,
        api_key=api_key,
        api_version=api_version,
        log=logger,
>>>>>>> 9515e4d2
    )

    assert azure_chat_completion.client is not None
    assert isinstance(azure_chat_completion.client, AsyncAzureOpenAI)
    assert azure_chat_completion.ai_model_id == deployment_name
    assert isinstance(azure_chat_completion, ChatCompletionClientBase)
<<<<<<< HEAD
    for key, value in default_headers.items():
        assert key in azure_chat_completion.client.default_headers
        assert azure_chat_completion.client.default_headers[key] == value
=======
>>>>>>> 9515e4d2


def test_azure_chat_completion_init_with_empty_deployment_name() -> None:
    # deployment_name = "test_deployment"
    endpoint = "https://test-endpoint.com"
    api_key = "test_api_key"
    api_version = "2023-03-15-preview"
    logger = Logger("test_logger")

    with pytest.raises(ValidationError, match="ai_model_id"):
        AzureChatCompletion(
            deployment_name="",
            endpoint=endpoint,
            api_key=api_key,
            api_version=api_version,
            log=logger,
        )


def test_azure_chat_completion_init_with_empty_api_key() -> None:
    deployment_name = "test_deployment"
    endpoint = "https://test-endpoint.com"
    # api_key = "test_api_key"
    api_version = "2023-03-15-preview"
    logger = Logger("test_logger")

    with pytest.raises(AIException, match="api_key"):
        AzureChatCompletion(
            deployment_name=deployment_name,
            endpoint=endpoint,
            api_key="",
            api_version=api_version,
            log=logger,
        )


def test_azure_chat_completion_init_with_empty_endpoint() -> None:
    deployment_name = "test_deployment"
    # endpoint = "https://test-endpoint.com"
    api_key = "test_api_key"
    api_version = "2023-03-15-preview"
    logger = Logger("test_logger")

    with pytest.raises(ValidationError, match="url"):
        AzureChatCompletion(
            deployment_name=deployment_name,
            endpoint="",
            api_key=api_key,
            api_version=api_version,
            log=logger,
        )


def test_azure_chat_completion_init_with_invalid_endpoint() -> None:
    deployment_name = "test_deployment"
    endpoint = "http://test-endpoint.com"
    api_key = "test_api_key"
    api_version = "2023-03-15-preview"
    logger = Logger("test_logger")

    with pytest.raises(ValidationError, match="url"):
        AzureChatCompletion(
            deployment_name=deployment_name,
            endpoint=endpoint,
            api_key=api_key,
            api_version=api_version,
            log=logger,
        )


def test_azure_chat_completion_init_with_base_url() -> None:
    deployment_name = "test_deployment"
    base_url = "http://test-endpoint.com/openai/deployment/test_deployment"
    api_key = "test_api_key"
    api_version = "2023-03-15-preview"
    logger = Logger("test_logger")

    with pytest.raises(ValidationError, match="url"):
        AzureChatCompletion(
            deployment_name=deployment_name,
            base_url=base_url,
            api_key=api_key,
            api_version=api_version,
            log=logger,
        )


@pytest.mark.asyncio
@patch.object(AsyncChatCompletions, "create", new_callable=AsyncMock)
async def test_azure_chat_completion_call_with_parameters(mock_create) -> None:
    deployment_name = "test_deployment"
    endpoint = "https://test-endpoint.com"
    api_key = "test_api_key"
    api_version = "2023-03-15-preview"
    logger = Logger("test_logger")
    prompt = "hello world"
    messages_in = [{"role": "user", "content": prompt}]
    messages_out = [{"role": "user", "content": prompt}]
    complete_request_settings = ChatRequestSettings()

    azure_chat_completion = AzureChatCompletion(
        deployment_name=deployment_name,
        endpoint=endpoint,
        api_version=api_version,
        api_key=api_key,
        log=logger,
    )
    await azure_chat_completion.complete_chat_async(
        messages=messages_in, settings=complete_request_settings
    )
    mock_create.assert_awaited_once_with(
        model=deployment_name,
        messages=messages_out,
        temperature=complete_request_settings.temperature,
        top_p=complete_request_settings.top_p,
        n=complete_request_settings.number_of_responses,
        stream=False,
        stop=None,
        max_tokens=complete_request_settings.max_tokens,
        presence_penalty=complete_request_settings.presence_penalty,
        frequency_penalty=complete_request_settings.frequency_penalty,
        logit_bias={},
    )


@pytest.mark.asyncio
@patch.object(AsyncChatCompletions, "create", new_callable=AsyncMock)
async def test_azure_chat_completion_call_with_parameters_and_Logit_Bias_Defined(
    mock_create,
) -> None:
    deployment_name = "test_deployment"
    endpoint = "https://test-endpoint.com"
    api_key = "test_api_key"
    api_version = "2023-03-15-preview"
    logger = Logger("test_logger")
    prompt = "hello world"
    messages = [{"role": "user", "content": prompt}]
    complete_request_settings = ChatRequestSettings()

    token_bias = {1: -100}
    complete_request_settings.token_selection_biases = token_bias

    azure_chat_completion = AzureChatCompletion(
        deployment_name=deployment_name,
        endpoint=endpoint,
        api_key=api_key,
        api_version=api_version,
        log=logger,
    )

    await azure_chat_completion.complete_chat_async(
        messages=messages, settings=complete_request_settings
    )

    mock_create.assert_awaited_once_with(
        model=deployment_name,
        messages=messages,
        temperature=complete_request_settings.temperature,
        top_p=complete_request_settings.top_p,
        n=complete_request_settings.number_of_responses,
        stream=False,
        stop=None,
        max_tokens=complete_request_settings.max_tokens,
        presence_penalty=complete_request_settings.presence_penalty,
        frequency_penalty=complete_request_settings.frequency_penalty,
        logit_bias=token_bias,
    )


@pytest.mark.asyncio
@patch.object(AsyncChatCompletions, "create", new_callable=AsyncMock)
async def test_azure_chat_completion_call_with_parameters_and_Stop_Defined(
    mock_create,
) -> None:
    deployment_name = "test_deployment"
    endpoint = "https://test-endpoint.com"
    api_key = "test_api_key"
    api_version = "2023-03-15-preview"
    logger = Logger("test_logger")
    prompt = "hello world"
    messages = [{"role": "user", "content": prompt}]
    complete_request_settings = ChatRequestSettings()

    stop = ["!"]
    complete_request_settings.stop_sequences = stop

    azure_chat_completion = AzureChatCompletion(
        deployment_name=deployment_name,
        endpoint=endpoint,
        api_key=api_key,
        api_version=api_version,
        log=logger,
    )

    await azure_chat_completion.complete_async(prompt, complete_request_settings)

    mock_create.assert_awaited_once_with(
        model=deployment_name,
        messages=messages,
        temperature=complete_request_settings.temperature,
        top_p=complete_request_settings.top_p,
        n=complete_request_settings.number_of_responses,
        stream=False,
        stop=complete_request_settings.stop_sequences,
        max_tokens=complete_request_settings.max_tokens,
        presence_penalty=complete_request_settings.presence_penalty,
        frequency_penalty=complete_request_settings.frequency_penalty,
        logit_bias={},
    )


def test_azure_chat_completion_serialize() -> None:
    deployment_name = "test_deployment"
    endpoint = "https://test-endpoint.com"
    api_key = "test_api_key"
    api_version = "2023-03-15-preview"
    default_headers = {"X-Test": "test"}
    logger = Logger("test_logger")

    settings = {
        "deployment_name": deployment_name,
        "endpoint": endpoint,
        "api_key": api_key,
        "api_version": api_version,
        "log": logger,
        "default_headers": default_headers,
    }

    azure_chat_completion = AzureChatCompletion.from_dict(settings)
    dumped_settings = azure_chat_completion.to_dict()
    assert dumped_settings["ai_model_id"] == settings["deployment_name"]
    assert settings["endpoint"] in str(dumped_settings["base_url"])
    assert settings["deployment_name"] in str(dumped_settings["base_url"])
    assert settings["api_key"] == dumped_settings["api_key"]
    assert settings["api_version"] == dumped_settings["api_version"]

    # Assert that the default header we added is present in the dumped_settings default headers
    for key, value in default_headers.items():
        assert key in dumped_settings["default_headers"]
        assert dumped_settings["default_headers"][key] == value

    # Assert that the 'User-agent' header is not present in the dumped_settings default headers
    assert USER_AGENT not in dumped_settings["default_headers"]<|MERGE_RESOLUTION|>--- conflicted
+++ resolved
@@ -43,51 +43,32 @@
     assert isinstance(azure_chat_completion, ChatCompletionClientBase)
 
 
-<<<<<<< HEAD
-def test_azure_chat_completion_init_with_custom_header() -> None:
-    deployment_name = "test_deployment"
-    endpoint = "https://test-endpoint.com"
-=======
 def test_azure_chat_completion_init_base_url() -> None:
     deployment_name = "test_deployment"
     base_url = "https://test-endpoint.com/openai/deployment/test_deployment"
->>>>>>> 9515e4d2
-    api_key = "test_api_key"
-    api_version = "2023-03-15-preview"
-    logger = Logger("test_logger")
-
-<<<<<<< HEAD
+    api_key = "test_api_key"
+    api_version = "2023-03-15-preview"
+    logger = Logger("test_logger")
+
     # Custom header for testing
     default_headers = {"X-Unit-Test": "test-guid"}
 
     azure_chat_completion = AzureChatCompletion(
         deployment_name=deployment_name,
-        endpoint=endpoint,
+        base_url=base_url,
         api_key=api_key,
         api_version=api_version,
         log=logger,
         default_headers=default_headers,
-=======
-    # Test successful initialization
-    azure_chat_completion = AzureChatCompletion(
-        deployment_name=deployment_name,
-        base_url=base_url,
-        api_key=api_key,
-        api_version=api_version,
-        log=logger,
->>>>>>> 9515e4d2
     )
 
     assert azure_chat_completion.client is not None
     assert isinstance(azure_chat_completion.client, AsyncAzureOpenAI)
     assert azure_chat_completion.ai_model_id == deployment_name
     assert isinstance(azure_chat_completion, ChatCompletionClientBase)
-<<<<<<< HEAD
     for key, value in default_headers.items():
         assert key in azure_chat_completion.client.default_headers
         assert azure_chat_completion.client.default_headers[key] == value
-=======
->>>>>>> 9515e4d2
 
 
 def test_azure_chat_completion_init_with_empty_deployment_name() -> None:
