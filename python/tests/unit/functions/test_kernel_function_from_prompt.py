--- conflicted
+++ resolved
@@ -188,13 +188,8 @@
         side_effect=Exception("test"),
     ) as mock:
         mock.return_value = [ChatMessageContent(role="assistant", content="test", metadata={})]
-<<<<<<< HEAD
         with pytest.raises(Exception, match="test"):
             await function.invoke(kernel=kernel)
-=======
-        result = await function.invoke(kernel=kernel)
-        assert isinstance(result.metadata[METADATA_EXCEPTION_KEY], Exception)
->>>>>>> 08bcc803
 
     with patch(
         "semantic_kernel.connectors.ai.open_ai.services.open_ai_chat_completion.OpenAIChatCompletion.complete_chat_stream",
@@ -247,13 +242,8 @@
         side_effect=Exception("test"),
     ) as mock:
         mock.return_value = [TextContent(text="test", metadata={})]
-<<<<<<< HEAD
         with pytest.raises(Exception, match="test"):
             await function.invoke(kernel=kernel)
-=======
-        result = await function.invoke(kernel=kernel)
-        assert isinstance(result.metadata[METADATA_EXCEPTION_KEY], Exception)
->>>>>>> 08bcc803
 
     with patch(
         "semantic_kernel.connectors.ai.open_ai.services.open_ai_text_completion.OpenAITextCompletion.complete_stream",
