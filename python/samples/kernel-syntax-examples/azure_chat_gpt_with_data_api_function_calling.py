# Copyright (c) Microsoft. All rights reserved.

import asyncio
import os

import semantic_kernel as sk
import semantic_kernel.connectors.ai.open_ai as sk_oai
from semantic_kernel.connectors.ai.open_ai.prompt_execution_settings.azure_chat_prompt_execution_settings import (
    AzureAISearchDataSources,
    AzureChatPromptExecutionSettings,
    AzureDataSources,
    ExtraBody,
)
from semantic_kernel.connectors.ai.open_ai.utils import (
<<<<<<< HEAD
    chat_completion_with_tool_call,
=======
>>>>>>> b8e01f9b
    get_tool_call_object,
)
from semantic_kernel.contents.chat_history import ChatHistory
from semantic_kernel.core_plugins.time_plugin import TimePlugin
from semantic_kernel.functions.kernel_arguments import KernelArguments
from semantic_kernel.prompt_template.input_variable import InputVariable
from semantic_kernel.prompt_template.prompt_template_config import PromptTemplateConfig
<<<<<<< HEAD
=======

# NOTE:
# AzureOpenAI function calling requires the following models: gpt-35-turbo (1106) or gpt-4 (1106-preview)
# along with the API version: 2023-12-01-preview
# https://learn.microsoft.com/en-us/azure/ai-services/openai/how-to/function-calling?tabs=python
>>>>>>> b8e01f9b

kernel = sk.Kernel()

# Load Azure OpenAI Settings
deployment, api_key, endpoint = sk.azure_openai_settings_from_dot_env()

# Create the data source settings
azure_ai_search_settings = sk.azure_aisearch_settings_from_dot_env_as_dict()
az_source = AzureAISearchDataSources(**azure_ai_search_settings)
az_data = AzureDataSources(type="AzureCognitiveSearch", parameters=az_source)
extra = ExtraBody(dataSources=[az_data])
req_settings = AzureChatPromptExecutionSettings(service_id="chat-gpt", extra_body=extra, tool_choice="auto")

# For example, AI Search index may contain the following document:

# Emily and David, two passionate scientists, met during a research expedition to Antarctica.
# Bonded by their love for the natural world and shared curiosity, they uncovered a
# groundbreaking phenomenon in glaciology that could potentially reshape our understanding of climate change.

chat_service = sk_oai.AzureChatCompletion(
    service_id="chat-gpt",
<<<<<<< HEAD
    deployment_name=deployment,
=======
    deployment_name="gpt-35-turbo-16k",
>>>>>>> b8e01f9b
    api_key=api_key,
    endpoint=endpoint,
    api_version="2023-12-01-preview",
    use_extensions=True,
)
kernel.add_service(
    chat_service,
)

plugins_directory = os.path.join(__file__, "../../../../samples/plugins")
# adding plugins to the kernel
# the joke plugin in the FunPlugins is a semantic plugin and has the function calling disabled.
<<<<<<< HEAD
kernel.import_plugin_from_prompt_directory("chat-gpt", plugins_directory, "FunPlugin")
=======
kernel.import_plugin_from_prompt_directory(plugins_directory, "FunPlugin")
>>>>>>> b8e01f9b
# the math plugin is a core plugin and has the function calling enabled.
kernel.import_plugin_from_object(TimePlugin(), plugin_name="time")

# enabling or disabling function calling is done by setting the tool_choice parameter for the completion.
# when the tool_choice parameter is set to "auto" the model will decide which function to use, if any.
# if you only want to use a specific tool, set the name of that tool in this parameter,
# the format for that is 'PluginName-FunctionName', (i.e. 'math-Add').
# if the model or api version do not support this you will get an error.
prompt_template_config = PromptTemplateConfig(
<<<<<<< HEAD
    template="{{$user_input}}",
    name="chat",
    template_format="semantic-kernel",
    input_variables=[
        InputVariable(name="history", description="The history of the conversation", is_required=True),
        InputVariable(name="request", description="The user input", is_required=True),
    ],
    execution_settings=req_settings,
)

history = ChatHistory()

history.add_user_message("Hi there, who are you?")
history.add_assistant_message("I am an AI assistant here to answer your questions.")

arguments = KernelArguments()

=======
    template="{{$chat_history}}{{$user_input}}",
    name="chat",
    template_format="semantic-kernel",
    input_variables=[
        InputVariable(name="chat_history", description="The history of the conversation", is_required=True),
        InputVariable(name="user_input", description="The user input", is_required=True),
    ],
)

history = ChatHistory()

history.add_user_message("Hi there, who are you?")
history.add_assistant_message("I am an AI assistant here to answer your questions.")

>>>>>>> b8e01f9b
chat_function = kernel.create_function_from_prompt(
    plugin_name="ChatBot", function_name="Chat", prompt_template_config=prompt_template_config
)

# calling the chat, you could add a overloaded version of the settings here,
# to enable or disable function calling or set the function calling to a specific plugin.
# see the openai_function_calling example for how to use this with a unrelated function definition
filter = {"exclude_plugin": ["ChatBot"]}
req_settings.tools = get_tool_call_object(kernel, filter)
<<<<<<< HEAD
=======
req_settings.auto_invoke_kernel_functions = True

arguments = KernelArguments(settings=req_settings)
>>>>>>> b8e01f9b


async def chat() -> bool:
    try:
        user_input = input("User:> ")
    except KeyboardInterrupt:
        print("\n\nExiting chat...")
        return False
    except EOFError:
        print("\n\nExiting chat...")
        return False

    if user_input == "exit":
        print("\n\nExiting chat...")
        return False

<<<<<<< HEAD
    arguments = KernelArguments(request=user_input, execution_settings=req_settings)
    answer = await chat_completion_with_tool_call(
        kernel=kernel,
        arguments=arguments,
        chat_function=chat_function,
=======
    arguments["chat_history"] = history
    arguments["user_input"] = user_input
    answer = await kernel.invoke(
        functions=chat_function,
        arguments=arguments,
>>>>>>> b8e01f9b
    )
    print(f"Mosscap:> {answer}")
    history.add_user_message(user_input)
    history.add_assistant_message(str(answer))
    return True


async def main() -> None:
    print(
        "Welcome to the chat bot!\
        \n  Type 'exit' to exit.\
        \n  Try a time question to see the function calling in action (i.e. what day is it?)."
    )
    chatting = True
    while chatting:
        chatting = await chat()


if __name__ == "__main__":
    asyncio.run(main())<|MERGE_RESOLUTION|>--- conflicted
+++ resolved
@@ -12,10 +12,6 @@
     ExtraBody,
 )
 from semantic_kernel.connectors.ai.open_ai.utils import (
-<<<<<<< HEAD
-    chat_completion_with_tool_call,
-=======
->>>>>>> b8e01f9b
     get_tool_call_object,
 )
 from semantic_kernel.contents.chat_history import ChatHistory
@@ -23,14 +19,11 @@
 from semantic_kernel.functions.kernel_arguments import KernelArguments
 from semantic_kernel.prompt_template.input_variable import InputVariable
 from semantic_kernel.prompt_template.prompt_template_config import PromptTemplateConfig
-<<<<<<< HEAD
-=======
 
 # NOTE:
 # AzureOpenAI function calling requires the following models: gpt-35-turbo (1106) or gpt-4 (1106-preview)
 # along with the API version: 2023-12-01-preview
 # https://learn.microsoft.com/en-us/azure/ai-services/openai/how-to/function-calling?tabs=python
->>>>>>> b8e01f9b
 
 kernel = sk.Kernel()
 
@@ -52,11 +45,7 @@
 
 chat_service = sk_oai.AzureChatCompletion(
     service_id="chat-gpt",
-<<<<<<< HEAD
-    deployment_name=deployment,
-=======
     deployment_name="gpt-35-turbo-16k",
->>>>>>> b8e01f9b
     api_key=api_key,
     endpoint=endpoint,
     api_version="2023-12-01-preview",
@@ -69,11 +58,7 @@
 plugins_directory = os.path.join(__file__, "../../../../samples/plugins")
 # adding plugins to the kernel
 # the joke plugin in the FunPlugins is a semantic plugin and has the function calling disabled.
-<<<<<<< HEAD
-kernel.import_plugin_from_prompt_directory("chat-gpt", plugins_directory, "FunPlugin")
-=======
 kernel.import_plugin_from_prompt_directory(plugins_directory, "FunPlugin")
->>>>>>> b8e01f9b
 # the math plugin is a core plugin and has the function calling enabled.
 kernel.import_plugin_from_object(TimePlugin(), plugin_name="time")
 
@@ -83,25 +68,6 @@
 # the format for that is 'PluginName-FunctionName', (i.e. 'math-Add').
 # if the model or api version do not support this you will get an error.
 prompt_template_config = PromptTemplateConfig(
-<<<<<<< HEAD
-    template="{{$user_input}}",
-    name="chat",
-    template_format="semantic-kernel",
-    input_variables=[
-        InputVariable(name="history", description="The history of the conversation", is_required=True),
-        InputVariable(name="request", description="The user input", is_required=True),
-    ],
-    execution_settings=req_settings,
-)
-
-history = ChatHistory()
-
-history.add_user_message("Hi there, who are you?")
-history.add_assistant_message("I am an AI assistant here to answer your questions.")
-
-arguments = KernelArguments()
-
-=======
     template="{{$chat_history}}{{$user_input}}",
     name="chat",
     template_format="semantic-kernel",
@@ -116,7 +82,6 @@
 history.add_user_message("Hi there, who are you?")
 history.add_assistant_message("I am an AI assistant here to answer your questions.")
 
->>>>>>> b8e01f9b
 chat_function = kernel.create_function_from_prompt(
     plugin_name="ChatBot", function_name="Chat", prompt_template_config=prompt_template_config
 )
@@ -126,12 +91,9 @@
 # see the openai_function_calling example for how to use this with a unrelated function definition
 filter = {"exclude_plugin": ["ChatBot"]}
 req_settings.tools = get_tool_call_object(kernel, filter)
-<<<<<<< HEAD
-=======
 req_settings.auto_invoke_kernel_functions = True
 
 arguments = KernelArguments(settings=req_settings)
->>>>>>> b8e01f9b
 
 
 async def chat() -> bool:
@@ -148,19 +110,11 @@
         print("\n\nExiting chat...")
         return False
 
-<<<<<<< HEAD
-    arguments = KernelArguments(request=user_input, execution_settings=req_settings)
-    answer = await chat_completion_with_tool_call(
-        kernel=kernel,
-        arguments=arguments,
-        chat_function=chat_function,
-=======
     arguments["chat_history"] = history
     arguments["user_input"] = user_input
     answer = await kernel.invoke(
         functions=chat_function,
         arguments=arguments,
->>>>>>> b8e01f9b
     )
     print(f"Mosscap:> {answer}")
     history.add_user_message(user_input)
