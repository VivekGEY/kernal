--- conflicted
+++ resolved
@@ -58,17 +58,10 @@
 # the math plugin is a core plugin and has the function calling enabled.
 kernel.import_plugin(TimePlugin(), plugin_name="time")
 
-<<<<<<< HEAD
-# enabling or disabling function calling is done by setting the function_call parameter for the completion.
-# when the function_call parameter is set to "auto" the model will decide which function to use, if any.
-# if you only want to use a specific function, set the name of that function in this parameter,
-# the format for that is 'PluginName-FunctionName', (i.e. 'math-Add').
-=======
 # enabling or disabling function calling is done by setting the tool_choice parameter for the completion.
 # when the tool_choice parameter is set to "auto" the model will decide which function to use, if any.
 # if you only want to use a specific tool, set the name of that tool in this parameter,
-# the format for that is 'SkillName-FunctionName', (i.e. 'math-Add').
->>>>>>> 63e140ae
+# the format for that is 'PluginName-FunctionName', (i.e. 'math-Add').
 # if the model or api version do not support this you will get an error.
 req_settings.tool_choice = "auto"
 prompt_config = sk.PromptTemplateConfig(completion=req_settings)
