# Copyright (c) Microsoft. All rights reserved.
from semantic_kernel.connectors.ai.complete_request_settings import CompleteRequestSettings
from semantic_kernel.connectors.ai.chat_request_settings import ChatRequestSettings
import semantic_kernel as sk
import asyncio
import semantic_kernel.connectors.ai.open_ai as sk_oai
import os


async def chat_request_example():
    # To use Logit Bias you will need to know the token ids of the words you want to use.
    # Getting the token ids using the GPT Tokenizer: https: // platform.openai.com/tokenizer
    kernel = sk.Kernel()
    api_key, org_id = sk.openai_settings_from_dot_env()
    openai_chat_completion = sk_oai.OpenAIChatCompletion("gpt-3.5-turbo", api_key, org_id)
    kernel.add_chat_service("ChatBot", openai_chat_completion)

    # The following text is the tokenized version of the book related tokens
    # novel literature reading author library story chapter paperback hardcover
    # ebook publishing fiction nonfiction manuscript textbook bestseller bookstore
    # reading list bookworm"
    keys = [
        3919, 626, 17201, 1300, 25782, 9800, 32016, 13571, 43582, 20189,
        1891, 10424, 9631, 16497, 12984, 20020, 24046, 13159, 805, 15817,
        5239, 2070, 13466, 32932, 8095, 1351, 25323
    ]
    # This will make the model try its best to avoid any of the above related words.
    settings = ChatRequestSettings()
    context_vars = sk.ContextVariables()
    # Map each token in the keys list to a bias value from -100 (a potential ban) to 100 (exclusive selection)
    for key in keys:
        # -100 to potentially ban all the tokens from the list.
        settings.token_selection_biases[key] = -100

    prompt_config = sk.PromptTemplateConfig.from_completion_parameters(
        max_tokens=2000, temperature=0.7, top_p=0.8
    )

    prompt_template = sk.ChatPromptTemplate(
        "{{$user_input}}", kernel.prompt_template_engine, prompt_config
    )

    # Setting up the prompt
    prompt_template.add_system_message("You are a librarian expert")
    user_mssg = "Hi, I'm looking some suggestions"
    prompt_template.add_user_message(user_mssg)
    function_config = sk.SemanticFunctionConfig(prompt_config, prompt_template)
    chat_function = kernel.register_semantic_function("ChatBot", "Chat", function_config)

    # First user message and response
    answer = await openai_chat_completion.complete_async(user_mssg, settings)
    context_vars["chat_history"] = f"User:> {user_mssg}\nChatBot:> {answer}\n"
    context_vars["chat_bot_ans"] = str(answer)

    # Second user message and response
    user_mssg = "I love history and philosophy, I'd like to learn something new about Greece, any suggestion?"
    prompt_template.add_user_message(user_mssg)
    answer = await openai_chat_completion.complete_async(user_mssg, settings)
    context_vars["chat_history"] += f"\nUser:> {user_mssg}\nChatBot:> {answer}\n"
    context_vars["chat_bot_ans"] += '\n' + str(answer)

    return context_vars


async def chat_request_example_2():
    # To use Logit Bias you will need to know the token ids of the words you want to use.
    # Getting the token ids using the GPT Tokenizer: https: // platform.openai.com/tokenizer
    kernel = sk.Kernel()
    api_key, org_id = sk.openai_settings_from_dot_env()
    openai_chat_completion = sk_oai.OpenAIChatCompletion("gpt-3.5-turbo", api_key, org_id)
    kernel.add_chat_service("ChatBot", openai_chat_completion)
    # The following text is the tokenized version of the basketball related tokens
    # "swish screen score dominant basketball game GOAT Shooting, Dribbling"
    keys = [2032, 680, 9612, 26675, 3438, 42483, 21265, 6057, 11230, 1404, 2484, 12494, 35, 822, 11108]
    # This will make the model try its best to avoid any of the above related words.
    settings = ChatRequestSettings()
    context_vars = sk.ContextVariables()
    # Map each token in the keys list to a bias value from -100 (a potential ban) to 100 (exclusive selection)
    for key in keys:
        # -100 to potentially ban all the tokens from the list.
        settings.token_selection_biases[key] = -100

    prompt_config = sk.PromptTemplateConfig.from_completion_parameters(
        max_tokens=2000, temperature=0.7, top_p=0.8
    )

    prompt_template = sk.ChatPromptTemplate(
        "{{$user_input}}", kernel.prompt_template_engine, prompt_config
    )

    prompt_template.add_system_message("You are a basketball expert")
    user_mssg = "Hi, I'm looking for some key words" #might use terms
    prompt_template.add_user_message(user_mssg)
    function_config = sk.SemanticFunctionConfig(prompt_config, prompt_template)
    chat_function = kernel.register_semantic_function("ChatBot", "Chat", function_config)
    answer = await kernel.run_async(chat_function, input_vars=None)
    context_vars["chat_history"] = f"User:> {user_mssg}\nChatBot:> {answer}\n"
    context_vars["chat_bot_ans"] = str(answer)
    user_mssg = "I love the LA Lakers, I'd like to learn something new about LeBron James, any suggestion?"
    prompt_template.add_user_message(user_mssg)
    answer = await kernel.run_async(chat_function, input_vars=None)
    context_vars["chat_history"] += f"\nUser:> {user_mssg}\nChatBot:> {answer}\n"
    context_vars["chat_bot_ans"] += '\n' + str(answer)


    return context_vars


async def main() -> None:
    chat = await chat_request_example()
    print("Chat completion example:")
    print("------------------------")
    print(chat["chat_history"])
    banned_words = ["novel", "literature", "reading", "author", "library",
                    "story", "chapter", "paperback", "hardcover", "ebook",
                    "publishing", "fiction", "nonfiction", "manuscript",
                    "textbook", "bestseller", "bookstore", "reading list",
                    "bookworm"]
    passed = True
    print("------------------------")
    chat_bot_ans_words =chat["chat_bot_ans"].split()
    for word in banned_words:
        if word in chat_bot_ans_words:
            print(f"The banned word \"{word}\" was found in the answer")
            passed = False
    if passed == True:
        print("None of the banned words were found in the answer")
<<<<<<< HEAD
    banned_words = ["apple", " apple", "Apple", " Apple", "pumpkin", " pumpkin",
                    " Pumpkin", "pecan", " pecan", " Pecan", "Pecan"]
    passed = True
    for word in banned_words:
        if word in chat["chat_bot_ans"]:
            print(f"The banned word \"{word}\" was found in the answer")
            passed = False
    if passed == True:
        print("None of the banned words were found in the answer")
=======
    
    chat = await chat_request_example_2()
    print("Chat content:")
    print("------------------------")
    print(chat["chat_history"])
    banned_words = ["swish",'screen', 'score', 'dominant', 'basketball', 'game','GOAT', 'Shooting', 'Dribbling']
    passed = True
    print("------------------------")
    chat_bot_ans_words =chat["chat_bot_ans"].split()
    for word in banned_words:
        if word in chat_bot_ans_words:
            print(f"The banned word \"{word}\" was found in the answer")
            passed = False
    if passed == True:
        print("None of the banned words were found in the answer")    
    
    print("\n", "Text completion example:")
    print("------------------------")
    await text_complete_request_example()
    print("------------------------")    
>>>>>>> 96e348d2
    print("\n", "Text completion example:")
    print("------------------------")
    await text_complete_request_example()
    print("------------------------")
    return


async def text_complete_request_example():
    kernel = sk.Kernel()
    api_key, org_id = sk.openai_settings_from_dot_env()
    openai_text_completion = sk_oai.OpenAITextCompletion("text-davinci-002", api_key, org_id)
    kernel.add_text_completion_service("dv", openai_text_completion)

    # spaces and capitalization affect the token ids.
    # "apple", " apple", "Apple", " Apple", "pumpkin", " pumpkin", " Pumpkin",
    # "pecan", " pecan", " Pecan", "Pecan"
    keys = [18040, 17180, 16108, 4196, 79, 931, 5116, 30089, 36724, 47, 931, 5116,
            431, 5171, 613, 5171, 350, 721, 272, 47, 721, 272]

    # This will make the model try its best to avoid any of the above related words.
    settings = CompleteRequestSettings()

    # Map each token in the keys list to a bias value from -100 (a potential ban) to 100 (exclusive selection)
    for key in keys:
        # -100 to potentially ban all the tokens from the list.
        settings.token_selection_biases[key] = -100

    user_mssg = "The best pie flavor to have in autumn is"
    answer = await openai_text_completion.complete_async(user_mssg, settings)
    print(answer)
    return


async def text_complete_request_example():
    kernel = sk.Kernel()
    api_key, org_id = sk.openai_settings_from_dot_env()
    openai_text_completion = sk_oai.OpenAITextCompletion("text-davinci-002", api_key, org_id)
    kernel.add_text_completion_service("dv", openai_text_completion)

    # apple chocolate pecan pumpkin
    keys = [18040, 354, 9140, 431, 5171, 79, 931, 5116]

    # This will make the model try its best to avoid any of the above related words.
    settings = CompleteRequestSettings()

    # Map each token in the keys list to a bias value from -100 (a potential ban) to 100 (exclusive selection)
    for key in keys:
        # -100 to potentially ban all the tokens from the list.
        settings.token_selection_biases[key] = -100

    user_mssg = "The best pie flavor to have in autumn is"
    answer = await openai_text_completion.complete_async(user_mssg, settings)
    print(answer)
    return



if __name__ == "__main__":
    asyncio.run(main())<|MERGE_RESOLUTION|>--- conflicted
+++ resolved
@@ -9,21 +9,16 @@
 
 async def chat_request_example():
     # To use Logit Bias you will need to know the token ids of the words you want to use.
-    # Getting the token ids using the GPT Tokenizer: https: // platform.openai.com/tokenizer
+    # Getting the token ids using the GPT Tokenizer: https://platform.openai.com/tokenizer
     kernel = sk.Kernel()
     api_key, org_id = sk.openai_settings_from_dot_env()
     openai_chat_completion = sk_oai.OpenAIChatCompletion("gpt-3.5-turbo", api_key, org_id)
     kernel.add_chat_service("ChatBot", openai_chat_completion)
 
-    # The following text is the tokenized version of the book related tokens
-    # novel literature reading author library story chapter paperback hardcover
-    # ebook publishing fiction nonfiction manuscript textbook bestseller bookstore
-    # reading list bookworm"
-    keys = [
-        3919, 626, 17201, 1300, 25782, 9800, 32016, 13571, 43582, 20189,
-        1891, 10424, 9631, 16497, 12984, 20020, 24046, 13159, 805, 15817,
-        5239, 2070, 13466, 32932, 8095, 1351, 25323
-    ]
+    # Spaces and capitalization affect the token ids.
+    # The following is the token ids of basketball related words.
+    keys = [2032, 680, 9612, 26675, 3438, 42483, 21265, 6057, 11230, 1404, 2484, 12494, 35, 822, 11108]
+    banned_words = ["swish", 'screen', 'score', 'dominant', 'basketball', 'game', 'GOAT', 'Shooting', 'Dribbling']
     # This will make the model try its best to avoid any of the above related words.
     settings = ChatRequestSettings()
     context_vars = sk.ContextVariables()
@@ -35,132 +30,48 @@
     prompt_config = sk.PromptTemplateConfig.from_completion_parameters(
         max_tokens=2000, temperature=0.7, top_p=0.8
     )
-
-    prompt_template = sk.ChatPromptTemplate(
-        "{{$user_input}}", kernel.prompt_template_engine, prompt_config
-    )
-
-    # Setting up the prompt
-    prompt_template.add_system_message("You are a librarian expert")
-    user_mssg = "Hi, I'm looking some suggestions"
-    prompt_template.add_user_message(user_mssg)
-    function_config = sk.SemanticFunctionConfig(prompt_config, prompt_template)
-    chat_function = kernel.register_semantic_function("ChatBot", "Chat", function_config)
-
-    # First user message and response
-    answer = await openai_chat_completion.complete_async(user_mssg, settings)
-    context_vars["chat_history"] = f"User:> {user_mssg}\nChatBot:> {answer}\n"
-    context_vars["chat_bot_ans"] = str(answer)
-
-    # Second user message and response
-    user_mssg = "I love history and philosophy, I'd like to learn something new about Greece, any suggestion?"
-    prompt_template.add_user_message(user_mssg)
-    answer = await openai_chat_completion.complete_async(user_mssg, settings)
-    context_vars["chat_history"] += f"\nUser:> {user_mssg}\nChatBot:> {answer}\n"
-    context_vars["chat_bot_ans"] += '\n' + str(answer)
-
-    return context_vars
-
-
-async def chat_request_example_2():
-    # To use Logit Bias you will need to know the token ids of the words you want to use.
-    # Getting the token ids using the GPT Tokenizer: https: // platform.openai.com/tokenizer
-    kernel = sk.Kernel()
-    api_key, org_id = sk.openai_settings_from_dot_env()
-    openai_chat_completion = sk_oai.OpenAIChatCompletion("gpt-3.5-turbo", api_key, org_id)
-    kernel.add_chat_service("ChatBot", openai_chat_completion)
-    # The following text is the tokenized version of the basketball related tokens
-    # "swish screen score dominant basketball game GOAT Shooting, Dribbling"
-    keys = [2032, 680, 9612, 26675, 3438, 42483, 21265, 6057, 11230, 1404, 2484, 12494, 35, 822, 11108]
-    # This will make the model try its best to avoid any of the above related words.
-    settings = ChatRequestSettings()
-    context_vars = sk.ContextVariables()
-    # Map each token in the keys list to a bias value from -100 (a potential ban) to 100 (exclusive selection)
-    for key in keys:
-        # -100 to potentially ban all the tokens from the list.
-        settings.token_selection_biases[key] = -100
-
-    prompt_config = sk.PromptTemplateConfig.from_completion_parameters(
-        max_tokens=2000, temperature=0.7, top_p=0.8
-    )
-
     prompt_template = sk.ChatPromptTemplate(
         "{{$user_input}}", kernel.prompt_template_engine, prompt_config
     )
 
     prompt_template.add_system_message("You are a basketball expert")
-    user_mssg = "Hi, I'm looking for some key words" #might use terms
+    user_mssg = "I love the LA Lakers, I'd like to learn something new about LeBron James, any suggestion?"
     prompt_template.add_user_message(user_mssg)
     function_config = sk.SemanticFunctionConfig(prompt_config, prompt_template)
     chat_function = kernel.register_semantic_function("ChatBot", "Chat", function_config)
     answer = await kernel.run_async(chat_function, input_vars=None)
     context_vars["chat_history"] = f"User:> {user_mssg}\nChatBot:> {answer}\n"
     context_vars["chat_bot_ans"] = str(answer)
-    user_mssg = "I love the LA Lakers, I'd like to learn something new about LeBron James, any suggestion?"
-    prompt_template.add_user_message(user_mssg)
-    answer = await kernel.run_async(chat_function, input_vars=None)
-    context_vars["chat_history"] += f"\nUser:> {user_mssg}\nChatBot:> {answer}\n"
-    context_vars["chat_bot_ans"] += '\n' + str(answer)
-
-
-    return context_vars
+    return context_vars, banned_words
 
 
 async def main() -> None:
-    chat = await chat_request_example()
+    chat, banned_words = await chat_request_example()
     print("Chat completion example:")
     print("------------------------")
     print(chat["chat_history"])
-    banned_words = ["novel", "literature", "reading", "author", "library",
-                    "story", "chapter", "paperback", "hardcover", "ebook",
-                    "publishing", "fiction", "nonfiction", "manuscript",
-                    "textbook", "bestseller", "bookstore", "reading list",
-                    "bookworm"]
     passed = True
     print("------------------------")
-    chat_bot_ans_words =chat["chat_bot_ans"].split()
+    chat_bot_ans_words = chat["chat_bot_ans"].split()
     for word in banned_words:
         if word in chat_bot_ans_words:
             print(f"The banned word \"{word}\" was found in the answer")
             passed = False
     if passed == True:
         print("None of the banned words were found in the answer")
-<<<<<<< HEAD
-    banned_words = ["apple", " apple", "Apple", " Apple", "pumpkin", " pumpkin",
-                    " Pumpkin", "pecan", " pecan", " Pecan", "Pecan"]
+
+    print("\n", "Text completion example:")
+    print("------------------------")
+    answer, user_mssg, banned_words = await text_complete_request_example()
+    print("User:> " + user_mssg)
+    print("ChatBot:> ", answer + "\n")
     passed = True
-    for word in banned_words:
-        if word in chat["chat_bot_ans"]:
-            print(f"The banned word \"{word}\" was found in the answer")
-            passed = False
-    if passed == True:
-        print("None of the banned words were found in the answer")
-=======
-    
-    chat = await chat_request_example_2()
-    print("Chat content:")
-    print("------------------------")
-    print(chat["chat_history"])
-    banned_words = ["swish",'screen', 'score', 'dominant', 'basketball', 'game','GOAT', 'Shooting', 'Dribbling']
-    passed = True
-    print("------------------------")
-    chat_bot_ans_words =chat["chat_bot_ans"].split()
     for word in banned_words:
         if word in chat_bot_ans_words:
             print(f"The banned word \"{word}\" was found in the answer")
             passed = False
     if passed == True:
-        print("None of the banned words were found in the answer")    
-    
-    print("\n", "Text completion example:")
-    print("------------------------")
-    await text_complete_request_example()
-    print("------------------------")    
->>>>>>> 96e348d2
-    print("\n", "Text completion example:")
-    print("------------------------")
-    await text_complete_request_example()
-    print("------------------------")
+        print("None of the banned words were found in the answer")
     return
 
 
@@ -170,11 +81,12 @@
     openai_text_completion = sk_oai.OpenAITextCompletion("text-davinci-002", api_key, org_id)
     kernel.add_text_completion_service("dv", openai_text_completion)
 
-    # spaces and capitalization affect the token ids.
-    # "apple", " apple", "Apple", " Apple", "pumpkin", " pumpkin", " Pumpkin",
-    # "pecan", " pecan", " Pecan", "Pecan"
+    # Spaces and capitalization affect the token ids.
+    # The following is the token ids of pie related words.
     keys = [18040, 17180, 16108, 4196, 79, 931, 5116, 30089, 36724, 47, 931, 5116,
             431, 5171, 613, 5171, 350, 721, 272, 47, 721, 272]
+    banned_words = ["apple", " apple", "Apple", " Apple", "pumpkin", " pumpkin",
+                    " Pumpkin", "pecan", " pecan", " Pecan", "Pecan"]
 
     # This will make the model try its best to avoid any of the above related words.
     settings = CompleteRequestSettings()
@@ -186,33 +98,7 @@
 
     user_mssg = "The best pie flavor to have in autumn is"
     answer = await openai_text_completion.complete_async(user_mssg, settings)
-    print(answer)
-    return
-
-
-async def text_complete_request_example():
-    kernel = sk.Kernel()
-    api_key, org_id = sk.openai_settings_from_dot_env()
-    openai_text_completion = sk_oai.OpenAITextCompletion("text-davinci-002", api_key, org_id)
-    kernel.add_text_completion_service("dv", openai_text_completion)
-
-    # apple chocolate pecan pumpkin
-    keys = [18040, 354, 9140, 431, 5171, 79, 931, 5116]
-
-    # This will make the model try its best to avoid any of the above related words.
-    settings = CompleteRequestSettings()
-
-    # Map each token in the keys list to a bias value from -100 (a potential ban) to 100 (exclusive selection)
-    for key in keys:
-        # -100 to potentially ban all the tokens from the list.
-        settings.token_selection_biases[key] = -100
-
-    user_mssg = "The best pie flavor to have in autumn is"
-    answer = await openai_text_completion.complete_async(user_mssg, settings)
-    print(answer)
-    return
-
-
+    return answer, user_mssg, banned_words
 
 if __name__ == "__main__":
     asyncio.run(main())