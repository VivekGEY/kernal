--- conflicted
+++ resolved
@@ -2,19 +2,6 @@
 
 import asyncio
 import os
-<<<<<<< HEAD
-
-import semantic_kernel as sk
-import semantic_kernel.connectors.ai.open_ai as sk_oai
-from semantic_kernel.connectors.ai.open_ai.utils import (
-    chat_completion_with_tool_call,
-    get_tool_call_object,
-)
-from semantic_kernel.contents.chat_history import ChatHistory
-from semantic_kernel.core_plugins import MathPlugin
-from semantic_kernel.functions.kernel_arguments import KernelArguments
-from semantic_kernel.prompt_template.input_variable import InputVariable
-=======
 from functools import reduce
 from typing import TYPE_CHECKING, Any, Dict, List, Union
 
@@ -34,7 +21,6 @@
 
 if TYPE_CHECKING:
     from semantic_kernel.functions.kernel_function import KernelFunction
->>>>>>> b8e01f9b
 
 system_message = """
 You are a chat bot. Your name is Mosscap and
@@ -52,21 +38,11 @@
 kernel = sk.Kernel()
 
 # Note: the underlying gpt-35/gpt-4 model version needs to be at least version 0613 to support tools.
-<<<<<<< HEAD
-deployment_name, api_key, endpoint = sk.azure_openai_settings_from_dot_env()
-api_version = "2023-12-01-preview"
-kernel.add_service(
-    sk_oai.AzureChatCompletion(
-        service_id="chat",
-        deployment_name=deployment_name,
-        base_url=endpoint,
-=======
 api_key, org_id = sk.openai_settings_from_dot_env()
 kernel.add_service(
     sk_oai.OpenAIChatCompletion(
         service_id="chat",
         ai_model_id="gpt-3.5-turbo-1106",
->>>>>>> b8e01f9b
         api_key=api_key,
     ),
 )
@@ -77,10 +53,7 @@
 # kernel.import_plugin_from_prompt_directory("chat", plugins_directory, "FunPlugin")
 # the math plugin is a core plugin and has the function calling enabled.
 kernel.import_plugin_from_object(MathPlugin(), plugin_name="math")
-<<<<<<< HEAD
-=======
 kernel.import_plugin_from_object(TimePlugin(), plugin_name="time")
->>>>>>> b8e01f9b
 
 chat_function = kernel.create_function_from_prompt(
     prompt="{{$chat_history}}{{$user_input}}",
@@ -92,42 +65,6 @@
 # if you only want to use a specific function, set the name of that function in this parameter,
 # the format for that is 'PluginName-FunctionName', (i.e. 'math-Add').
 # if the model or api version do not support this you will get an error.
-<<<<<<< HEAD
-execution_settings = sk_oai.AzureChatPromptExecutionSettings(
-    service_id="chat",
-    ai_model_id=deployment_name,
-    max_tokens=2000,
-    temperature=0.7,
-    top_p=0.8,
-    tool_choice="auto",
-    tools=get_tool_call_object(kernel, {"exclude_plugin": ["ChatBot"]}),
-)
-
-prompt_template_config = sk.PromptTemplateConfig(
-    template="{{$user_input}}",
-    name="chat",
-    template_format="semantic-kernel",
-    input_variables=[
-        InputVariable(name="user_input", description="The user input", is_required=True),
-        InputVariable(name="history", description="The history of the conversation", is_required=True, default=""),
-    ],
-    execution_settings={"default": execution_settings},
-)
-
-history = ChatHistory()
-
-history.add_system_message(system_message)
-history.add_user_message("Hi there, who are you?")
-history.add_assistant_message("I am Mosscap, a chat bot. I'm trying to figure out what people need.")
-
-arguments = KernelArguments()
-
-chat_function = kernel.create_function_from_prompt(
-    prompt_template_config=prompt_template_config,
-    plugin_name="ChatBot",
-    function_name="Chat",
-)
-=======
 
 # Note: the number of responses for auto inoking tool calls is limited to 1.
 # If configured to be greater than one, this value will be overridden to 1.
@@ -211,7 +148,6 @@
         print_tool_calls(streaming_chat_message)
 
     print("\n")
->>>>>>> b8e01f9b
 
 
 async def chat() -> bool:
@@ -227,18 +163,6 @@
     if user_input == "exit":
         print("\n\nExiting chat...")
         return False
-<<<<<<< HEAD
-    arguments = KernelArguments(
-        user_input=user_input, history=("\n").join([f"{msg.role}: {msg.content}" for msg in history])
-    )
-    result = await chat_completion_with_tool_call(
-        kernel=kernel,
-        arguments=arguments,
-        chat_plugin_name="ChatBot",
-        chat_function_name="Chat",
-    )
-    print(f"Mosscap:> {result}")
-=======
 
     stream = True
     if stream:
@@ -256,7 +180,6 @@
             return True
 
         print(f"Mosscap:> {result}")
->>>>>>> b8e01f9b
     return True
 
 
