# Copyright (c) Microsoft. All rights reserved.

import asyncio

import semantic_kernel as sk
import semantic_kernel.connectors.ai.open_ai as sk_oai
from semantic_kernel.core_plugins.text_memory_plugin import TextMemoryPlugin
from semantic_kernel.memory.semantic_text_memory import SemanticTextMemory
from semantic_kernel.prompt_template.prompt_template_config import PromptTemplateConfig

collection_id = "generic"


async def populate_memory(memory: SemanticTextMemory) -> None:
    # Add some documents to the semantic memory
    await memory.save_information(collection=collection_id, id="info1", text="Your budget for 2024 is $100,000")
    await memory.save_information(collection=collection_id, id="info2", text="Your savings from 2023 are $50,000")
    await memory.save_information(collection=collection_id, id="info3", text="Your investments are $80,000")


async def search_memory_examples(memory: SemanticTextMemory) -> None:
    questions = ["What is my budget for 2024?", "What are my savings from 2023?", "What are my investments?"]

    for question in questions:
        print(f"Question: {question}")
        result = await memory.search(collection_id, question)
        print(f"Answer: {result[0].text}\n")


async def setup_chat_with_memory(
    kernel: sk.Kernel,
    service_id: str,
) -> sk.KernelFunction:
    prompt = """
    ChatBot can have a conversation with you about any topic.
    It can give explicit instructions or say 'I don't know' if
    it does not have an answer.

    Information about me, from previous conversations:
    - {{recall 'budget by year'}} What is my budget for 2024?
    - {{recall 'savings from previous year'}} What are my savings from 2023?
    - {{recall 'investments'}} What are my investments?

    {{$request}}
    """.strip()

    prompt_template_config = PromptTemplateConfig(
        template=prompt,
        execution_settings={
            service_id: kernel.get_service(service_id).get_prompt_execution_settings_class()(service_id=service_id)
        },
    )

<<<<<<< HEAD
    chat_func = kernel.create_function_from_prompt(prompt_template_config=prompt_template_config)
=======
    chat_func = kernel.create_function_from_prompt(
        function_name="chat_with_memory",
        plugin_name="TextMemoryPlugin",
        prompt_template_config=prompt_template_config,
    )
>>>>>>> b8e01f9b

    return chat_func


async def chat(kernel: sk.Kernel, chat_func: sk.KernelFunction) -> bool:
    try:
        user_input = input("User:> ")
    except KeyboardInterrupt:
        print("\n\nExiting chat...")
        return False
    except EOFError:
        print("\n\nExiting chat...")
        return False

    if user_input == "exit":
        print("\n\nExiting chat...")
        return False

    answer = await kernel.invoke(chat_func, request=user_input)

    print(f"ChatBot:> {answer}")
    return True


async def main() -> None:
    kernel = sk.Kernel()

    api_key, org_id = sk.openai_settings_from_dot_env()
    service_id = "chat-gpt"
    kernel.add_service(
        sk_oai.OpenAIChatCompletion(service_id=service_id, ai_model_id="gpt-3.5-turbo", api_key=api_key, org_id=org_id)
    )
    embedding_gen = sk_oai.OpenAITextEmbedding(
        service_id="ada", ai_model_id="text-embedding-ada-002", api_key=api_key, org_id=org_id
    )
    kernel.add_service(embedding_gen)

    memory = SemanticTextMemory(storage=sk.memory.VolatileMemoryStore(), embeddings_generator=embedding_gen)
    kernel.import_plugin_from_object(TextMemoryPlugin(memory), "TextMemoryPlugin")

    print("Populating memory...")
    await populate_memory(memory)

    print("Asking questions... (manually)")
    await search_memory_examples(memory)

    print("Setting up a chat (with memory!)")
    chat_func = await setup_chat_with_memory(kernel, service_id)

    print("Begin chatting (type 'exit' to exit):\n")
    print(
        "Welcome to the chat bot!\
        \n  Type 'exit' to exit.\
        \n  Try asking a question about your finances (i.e. \"talk to me about my finances\")."
    )
    chatting = True
    while chatting:
        chatting = await chat(kernel, chat_func)


if __name__ == "__main__":
    asyncio.run(main())<|MERGE_RESOLUTION|>--- conflicted
+++ resolved
@@ -51,15 +51,11 @@
         },
     )
 
-<<<<<<< HEAD
-    chat_func = kernel.create_function_from_prompt(prompt_template_config=prompt_template_config)
-=======
     chat_func = kernel.create_function_from_prompt(
         function_name="chat_with_memory",
         plugin_name="TextMemoryPlugin",
         prompt_template_config=prompt_template_config,
     )
->>>>>>> b8e01f9b
 
     return chat_func
 
