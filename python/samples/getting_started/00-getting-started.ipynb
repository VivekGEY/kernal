{
 "cells": [
  {
   "attachments": {},
   "cell_type": "markdown",
   "metadata": {},
   "source": [
    "# Setup\n",
    "\n",
    "**Step 1**: Import Semantic Kernel SDK from pypi.org\n"
   ]
  },
  {
   "cell_type": "code",
   "execution_count": null,
   "metadata": {},
   "outputs": [],
   "source": [
    "!python -m pip install semantic-kernel==0.9.7b1"
   ]
  },
  {
   "cell_type": "code",
   "execution_count": null,
   "metadata": {},
   "outputs": [],
   "source": [
    "from semantic_kernel import Kernel\n",
    "\n",
    "kernel = Kernel()"
   ]
  },
  {
   "cell_type": "markdown",
   "metadata": {},
   "source": [
    "### Configure the service you'd like to use via the `Service` Enum.\n"
   ]
  },
  {
   "cell_type": "code",
   "execution_count": null,
   "metadata": {},
   "outputs": [],
   "source": [
    "from services import Service\n",
    "\n",
    "# Select a service to use for this notebook (available services: OpenAI, AzureOpenAI, HuggingFace)\n",
    "selectedService = Service.OpenAI"
   ]
  },
  {
   "attachments": {},
   "cell_type": "markdown",
   "metadata": {},
   "source": [
    "## Option 1: using OpenAI\n",
    "\n",
    "**Step 2**: Add your [OpenAI Key](https://openai.com/product/) key to a `.env` file in the same folder (org Id only if you have multiple orgs):\n",
    "\n",
    "```\n",
    "OPENAI_API_KEY=\"sk-...\"\n",
    "OPENAI_ORG_ID=\"\"\n",
    "```\n",
    "\n",
    "Use \"keyword arguments\" to instantiate an OpenAI Chat Completion service and add it to the kernel:\n",
    "\n",
    "## Option 2: using Azure OpenAI\n",
    "\n",
    "**Step 2**: Add your [Azure Open AI Service key](https://learn.microsoft.com/azure/cognitive-services/openai/quickstart?pivots=programming-language-studio) settings to a `.env` file in the same folder:\n",
    "\n",
    "```\n",
    "AZURE_OPENAI_API_KEY=\"...\"\n",
    "AZURE_OPENAI_ENDPOINT=\"https://...\"\n",
    "AZURE_OPENAI_DEPLOYMENT_NAME=\"...\"\n",
    "```\n",
    "\n",
    "Use \"keyword arguments\" to instantiate an Azure OpenAI Chat Completion service and add it to the kernel:\n"
   ]
  },
  {
   "cell_type": "code",
   "execution_count": null,
   "metadata": {},
   "outputs": [],
   "source": [
    "from semantic_kernel.utils.settings import azure_openai_settings_from_dot_env, openai_settings_from_dot_env\n",
    "\n",
    "service_id = None\n",
    "if selectedService == Service.OpenAI:\n",
    "    from semantic_kernel.connectors.ai.open_ai import OpenAIChatCompletion\n",
    "\n",
    "    api_key, org_id = openai_settings_from_dot_env()\n",
    "    service_id = \"default\"\n",
    "    kernel.add_service(\n",
    "        OpenAIChatCompletion(service_id=service_id, ai_model_id=\"gpt-3.5-turbo-1106\", api_key=api_key, org_id=org_id),\n",
    "    )\n",
    "elif selectedService == Service.AzureOpenAI:\n",
    "    from semantic_kernel.connectors.ai.open_ai import AzureChatCompletion\n",
    "\n",
    "    deployment, api_key, endpoint = azure_openai_settings_from_dot_env()\n",
    "    service_id = \"default\"\n",
    "    kernel.add_service(\n",
    "        AzureChatCompletion(service_id=service_id, deployment_name=deployment, endpoint=endpoint, api_key=api_key),\n",
    "    )"
   ]
  },
  {
   "attachments": {},
   "cell_type": "markdown",
   "metadata": {},
   "source": [
    "# Run a Semantic Function\n",
    "\n",
    "**Step 3**: Load a Plugin and run a semantic function:\n"
   ]
  },
  {
   "cell_type": "code",
   "execution_count": null,
   "metadata": {},
   "outputs": [],
   "source": [
<<<<<<< HEAD
    "plugin = kernel.add_plugin(parent_directory=\"../../../prompt_template_samples\", plugin_name=\"FunPlugin\")"
=======
    "plugin = kernel.add_plugin(parent_directory=\"../../../prompt_template_samples/\", plugin_name=\"FunPlugin\")"
>>>>>>> 675a9044
   ]
  },
  {
   "cell_type": "code",
   "execution_count": null,
   "metadata": {},
   "outputs": [],
   "source": [
    "from semantic_kernel.functions import KernelArguments\n",
    "\n",
    "joke_function = plugin[\"Joke\"]\n",
    "\n",
    "joke = await kernel.invoke(joke_function, KernelArguments(input=\"time travel to dinosaur age\", style=\"super silly\"))\n",
    "print(joke)"
   ]
  }
 ],
 "metadata": {
  "kernelspec": {
   "display_name": "Python 3 (ipykernel)",
   "language": "python",
   "name": "python3"
  },
  "language_info": {
   "codemirror_mode": {
    "name": "ipython",
    "version": 3
   },
   "file_extension": ".py",
   "mimetype": "text/x-python",
   "name": "python",
   "nbconvert_exporter": "python",
   "pygments_lexer": "ipython3",
   "version": "3.12.3"
  }
 },
 "nbformat": 4,
 "nbformat_minor": 2
}<|MERGE_RESOLUTION|>--- conflicted
+++ resolved
@@ -121,11 +121,7 @@
    "metadata": {},
    "outputs": [],
    "source": [
-<<<<<<< HEAD
-    "plugin = kernel.add_plugin(parent_directory=\"../../../prompt_template_samples\", plugin_name=\"FunPlugin\")"
-=======
     "plugin = kernel.add_plugin(parent_directory=\"../../../prompt_template_samples/\", plugin_name=\"FunPlugin\")"
->>>>>>> 675a9044
    ]
   },
   {
