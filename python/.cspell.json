{
    "version": "0.2",
    "languageSettings": [
        {
            "languageId": "py",
            "allowCompoundWords": true,
            "locale": "en-US"
        }
    ],
    "language": "en-US",
    "patterns": [
        {
            "name": "import",
            "pattern": "import [a-zA-Z0-9_]+"
        },
        {
            "name": "from import",
            "pattern": "from [a-zA-Z0-9_]+ import [a-zA-Z0-9_]+"
        }
    ],
    "ignorePaths": [
        "samples/**",
        "notebooks/**"
    ],
    "words": [
        "aeiou",
        "azuredocindex",
        "azuredocs",
        "contentvector",
        "dotenv",
        "logit",
        "logprobs",
        "mongocluster",
        "ndarray",
        "nopep",
        "ollama",
        "onyourdatatest",
        "OPENAI",
        "pydantic",
        "retrywrites",
        "kernelfunction",
        "skprompt",
        "templating",
        "vectordb",
        "generativeai",
        "genai",
        "protos",
        "endregion",
        "vertexai",
        "aiplatform",
        "serde",
        "datamodel",
        "vectorstoremodel",
        "qdrant",
        "huggingface",
        "pytestmark",
        "contoso",
<<<<<<< HEAD
        "opentelemetry"
=======
        "opentelemetry",
        "SEMANTICKERNEL",
        "OTEL"
>>>>>>> 5476ac3a
    ]
}<|MERGE_RESOLUTION|>--- conflicted
+++ resolved
@@ -55,12 +55,8 @@
         "huggingface",
         "pytestmark",
         "contoso",
-<<<<<<< HEAD
-        "opentelemetry"
-=======
         "opentelemetry",
         "SEMANTICKERNEL",
         "OTEL"
->>>>>>> 5476ac3a
     ]
 }