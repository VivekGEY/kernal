--- conflicted
+++ resolved
@@ -2,17 +2,10 @@
 source = semantic_kernel
 omit = 
     semantic_kernel/connectors/memory/*
-<<<<<<< HEAD
-    semantic_kernel/utils/settings.py
-    semantic_kernel/utils/null_logger.py
-    semantic_kernel/utils/logging.py
-
-=======
     semantic_kernel/connectors/telemetry.py
     semantic_kernel/utils/settings.py
     semantic_kernel/utils/null_logger.py
     semantic_kernel/utils/logging.py
->>>>>>> b8e01f9b
 
 
 [report]
