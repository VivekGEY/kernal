{
  "prettier.enable": true,
  "css.lint.validProperties": [
    "composes"
  ],
  "editor.formatOnType": true,
  "editor.formatOnSave": true,
  "editor.formatOnPaste": true,
  "[csharp]": {
    "editor.defaultFormatter": "ms-dotnettools.csharp",
    "editor.codeActionsOnSave": {
      "source.fixAll": true
    }
  },
  "editor.bracketPairColorization.enabled": true,
  "editor.guides.bracketPairs": "active",
  "python.formatting.provider": "autopep8",
  "python.formatting.autopep8Args": [
    "--max-line-length=120"
  ],
  "notebook.output.textLineLimit": 500,
  "python.analysis.extraPaths": [
    "./python/src"
  ],
  "javascript.updateImportsOnFileMove.enabled": "always",
  "search.exclude": {
    "**/node_modules": true,
    "**/bower_components": true,
    "**/build": true
  },
  "[typescript]": {
    "editor.defaultFormatter": "esbenp.prettier-vscode",
    "editor.codeActionsOnSave": {
      "source.organizeImports": true,
      "source.fixAll": true
    }
  },
  "[typescriptreact]": {
    "editor.defaultFormatter": "esbenp.prettier-vscode",
    "editor.codeActionsOnSave": {
      "source.organizeImports": true,
      "source.fixAll": true
    }
  },
  "typescript.updateImportsOnFileMove.enabled": "always",
  "eslint.enable": true,
  "eslint.validate": [
    "javascript",
    "javascriptreact",
    "typescript",
    "typescriptreact"
  ],
  "eslint.lintTask.enable": true,
  "eslint.workingDirectories": [
    {
      "mode": "auto"
    }
  ],
  "eslint.options": {
    "overrideConfigFile": "./package.json"
  },
  "files.associations": {
    "*.json": "jsonc"
  },
  "files.exclude": {
    "**/.git": true,
    "**/.svn": true,
    "**/.hg": true,
    "**/CVS": true,
    "**/.DS_Store": true,
    "**/Thumbs.db": true
  },
  "cSpell.words": [
<<<<<<< HEAD
    "autogen",
    "Partitioner"
=======
    "Partitioner",
    "SKEXP"
>>>>>>> 44c5a3b1
  ],
  "[java]": {
    "editor.formatOnSave": false,
    "editor.tabSize": 4,
    "editor.codeActionsOnSave": {
      "source.fixAll": false
    },
  },
  "emeraldwalk.runonsave": {
    "commands": [
      {
        "match": "\\.java$",
        "cmd": "java -Xmx128m -jar ${workspaceFolder}/java/utilities/google-java-format-1.17.0-all-deps.jar --replace --aosp ${file}"
      },
    ],
  },
  "java.debug.settings.onBuildFailureProceed": true,
  "java.compile.nullAnalysis.mode": "disabled",
  "dotnet.defaultSolution": "dotnet\\SK-dotnet.sln",
  "python.testing.pytestArgs": [
    "python/tests"
  ],
  "python.testing.unittestEnabled": false,
  "python.testing.pytestEnabled": true
}<|MERGE_RESOLUTION|>--- conflicted
+++ resolved
@@ -71,13 +71,9 @@
     "**/Thumbs.db": true
   },
   "cSpell.words": [
-<<<<<<< HEAD
+    "SKEXP"
     "autogen",
     "Partitioner"
-=======
-    "Partitioner",
-    "SKEXP"
->>>>>>> 44c5a3b1
   ],
   "[java]": {
     "editor.formatOnSave": false,
