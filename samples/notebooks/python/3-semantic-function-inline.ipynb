{
 "cells": [
  {
   "cell_type": "markdown",
   "id": "3c93ac5b",
   "metadata": {},
   "source": [
    "# Running Semantic Functions Inline"
   ]
  },
  {
   "cell_type": "markdown",
   "id": "40201641",
   "metadata": {},
   "source": [
    "The [previous notebook](./2-running-prompts-from-file.ipynb)\n",
    "showed how to define a semantic function using a prompt template stored on a file.\n",
    "\n",
    "In this notebook, we'll show how to use the Semantic Kernel to define functions inline with your C# code. This can be useful in a few scenarios:\n",
    "\n",
    "* Dynamically generating the prompt using complex rules at runtime\n",
    "* Writing prompts by editing C# code instead of TXT files. \n",
    "* Easily creating demos, like this document\n",
    "\n",
    "Prompt templates are defined using the SK template language, which allows to reference variables and functions. Read [this doc](https://aka.ms/sk/howto/configurefunction) to learn more about the design decisions for prompt templating. \n",
    "\n",
    "For now we'll use only the `{{$input}}` variable, and see more complex templates later.\n",
    "\n",
    "Almost all semantic function prompts have a reference to `{{$input}}`, which is the default way\n",
    "a user can import content from the context variables."
   ]
  },
  {
   "cell_type": "markdown",
   "id": "d90b0c13",
   "metadata": {},
   "source": [
    "Prepare a semantic kernel instance first, loading also the AI backend settings defined in the [Setup notebook](0-AI-settings.ipynb):"
   ]
  },
  {
   "cell_type": "code",
   "execution_count": null,
   "id": "1da651d4",
   "metadata": {},
   "outputs": [],
   "source": [
    "!python -m pip install ../../../python"
   ]
  },
  {
   "cell_type": "code",
   "execution_count": 3,
   "id": "3712b7c3",
   "metadata": {},
   "outputs": [],
   "source": [
    "import semantic_kernel as sk\n",
    "from semantic_kernel.ai.open_ai import AzureTextCompletion, OpenAITextCompletion\n",
    "\n",
    "kernel = sk.Kernel()\n",
    "\n",
<<<<<<< HEAD
    "useAzureOpenAI = True\n",
    "model = \"text-davinci-002\"\n",
    "service_id = model\n",
    "\n",
    "# Configure AI backend used by the kernel\n",
    "if useAzureOpenAI:\n",
    "    deployment, api_key, endpoint = sk.azure_openai_settings_from_dot_env()\n",
    "    kernel.config.add_text_backend(\n",
    "       service_id, sk_oai.AzureTextCompletion(deployment, endpoint, api_key)\n",
    "    )\n",
=======
    "useAzureOpenAI = False\n",
    "\n",
    "# Configure AI backend used by the kernel\n",
    "if useAzureOpenAI:\n",
    "    api_key, endpoint = sk.azure_openai_settings_from_dot_env()\n",
    "    kernel.config.add_text_backend(\"dv\", AzureTextCompletion(\"text-davinci-003\", api_key, endpoint))\n",
>>>>>>> 626da41b
    "else:\n",
    "    api_key, org_id = sk.openai_settings_from_dot_env()\n",
    "    kernel.config.add_text_backend(\"dv\", OpenAITextCompletion(\"text-davinci-003\", api_key, org_id))"
   ]
  },
  {
   "attachments": {},
   "cell_type": "markdown",
   "id": "589733c5",
   "metadata": {},
   "source": [
<<<<<<< HEAD
    "Let's create a semantic function used to summarize content:"
   ]
  },
  {
   "cell_type": "code",
   "execution_count": 4,
   "id": "08188a05",
   "metadata": {},
   "outputs": [],
   "source": [
    "sk_prompt = \"\"\"\n",
    "{{$input}}\n",
    "\n",
    "Summarize the content above.\n",
    "\"\"\""
   ]
  },
  {
   "cell_type": "markdown",
   "id": "fd19ac11",
   "metadata": {},
   "source": [
    "Let's configure the prompt, e.g. allowing for some creativity and a sufficient number of tokens."
   ]
  },
  {
   "cell_type": "code",
   "execution_count": 5,
   "id": "dcb339ce",
   "metadata": {},
   "outputs": [],
   "source": [
    "prompt_config = sk.PromptTemplateConfig.from_completion_parameters(\n",
    "    max_tokens=2000, temperature=0.2, top_p=0.5\n",
    ")"
   ]
  },
  {
   "cell_type": "markdown",
   "id": "05e275a6",
   "metadata": {},
   "source": [
    "The following code prepares an instance of the template, passing in the TXT and configuration above, \n",
    "and a couple of other parameters (how to render the TXT and how the template can access other functions)."
   ]
  },
  {
   "cell_type": "code",
   "execution_count": 6,
   "id": "76b9d28a",
   "metadata": {},
   "outputs": [],
   "source": [
    "prompt_template = sk.PromptTemplate(\n",
    "    sk_prompt, kernel.prompt_template_engine, prompt_config\n",
    ")"
   ]
  },
  {
   "cell_type": "markdown",
   "id": "e296d572",
   "metadata": {},
   "source": [
    "Let's transform the prompt template into a function that the kernel can execute:"
=======
    "Let's use a prompt to create a semantic function used to summarize content, allowing for some creativity and a sufficient number of tokens.\n",
    "\n",
    "The function will take in input the text to summarize."
>>>>>>> 626da41b
   ]
  },
  {
   "cell_type": "code",
   "execution_count": 7,
   "id": "ae29c207",
   "metadata": {},
   "outputs": [],
   "source": [
    "prompt = \"\"\"{{$input}}\n",
    "Summarize the content above.\n",
    "\"\"\"\n",
    "\n",
    "summarize = kernel.create_semantic_function(prompt, max_tokens=2000, temperature=0.2, top_p=0.5)"
   ]
  },
  {
   "cell_type": "markdown",
   "id": "f26b90c4",
   "metadata": {},
   "source": [
    "Set up some content to summarize, here's an extract about Demo, an ancient Greek poet, taken from Wikipedia (https://en.wikipedia.org/wiki/Demo_(ancient_Greek_poet)."
   ]
  },
  {
   "cell_type": "code",
   "execution_count": 8,
   "id": "314557fb",
   "metadata": {},
   "outputs": [],
   "source": [
    "input_text = \"\"\"\n",
    "Demo (ancient Greek poet)\n",
    "From Wikipedia, the free encyclopedia\n",
    "Demo or Damo (Greek: Δεμώ, Δαμώ; fl. c. AD 200) was a Greek woman of the Roman period, known for a single epigram, engraved upon the Colossus of Memnon, which bears her name. She speaks of herself therein as a lyric poetess dedicated to the Muses, but nothing is known of her life.[1]\n",
    "Identity\n",
    "Demo was evidently Greek, as her name, a traditional epithet of Demeter, signifies. The name was relatively common in the Hellenistic world, in Egypt and elsewhere, and she cannot be further identified. The date of her visit to the Colossus of Memnon cannot be established with certainty, but internal evidence on the left leg suggests her poem was inscribed there at some point in or after AD 196.[2]\n",
    "Epigram\n",
    "There are a number of graffiti inscriptions on the Colossus of Memnon. Following three epigrams by Julia Balbilla, a fourth epigram, in elegiac couplets, entitled and presumably authored by \"Demo\" or \"Damo\" (the Greek inscription is difficult to read), is a dedication to the Muses.[2] The poem is traditionally published with the works of Balbilla, though the internal evidence suggests a different author.[1]\n",
    "In the poem, Demo explains that Memnon has shown her special respect. In return, Demo offers the gift for poetry, as a gift to the hero. At the end of this epigram, she addresses Memnon, highlighting his divine status by recalling his strength and holiness.[2]\n",
    "Demo, like Julia Balbilla, writes in the artificial and poetic Aeolic dialect. The language indicates she was knowledgeable in Homeric poetry—'bearing a pleasant gift', for example, alludes to the use of that phrase throughout the Iliad and Odyssey.[a][2] \n",
    "\"\"\""
   ]
  },
  {
   "cell_type": "markdown",
   "id": "bf0f2330",
   "metadata": {},
   "source": [
    "...and run the summary function:"
   ]
  },
  {
   "cell_type": "code",
   "execution_count": null,
   "id": "7b0e3b0c",
   "metadata": {},
   "outputs": [],
   "source": [
    "# If needed, async is available too: summary = await summarize.invoke_async(input_text)\n",
    "summary = summarize(input_text)\n",
    "\n",
    "print(summary)"
   ]
  },
  {
   "cell_type": "markdown",
   "id": "4777f447",
   "metadata": {},
   "source": [
    "Here's one more example of how to write an inline Semantic Function that gives a TLDR for a piece of text.\n",
    "\n",
    "\n"
   ]
  },
  {
   "cell_type": "code",
   "execution_count": null,
   "id": "ea8128c8",
   "metadata": {},
   "outputs": [],
   "source": [
    "kernel = sk.Kernel()\n",
    "\n",
    "api_key, org_id = sk.openai_settings_from_dot_env()\n",
    "\n",
    "kernel.config.add_text_backend(\"davinci\", OpenAITextCompletion(\"text-davinci-003\", api_key, org_id))\n",
    "\n",
    "sk_prompt = \"\"\"\n",
    "{{$input}}\n",
    "\n",
    "Give me the TLDR in 5 words.\n",
    "\"\"\"\n",
    "\n",
    "text = \"\"\"\n",
    "    1) A robot may not injure a human being or, through inaction,\n",
    "    allow a human being to come to harm.\n",
    "\n",
    "    2) A robot must obey orders given it by human beings except where\n",
    "    such orders would conflict with the First Law.\n",
    "\n",
    "    3) A robot must protect its own existence as long as such protection\n",
    "    does not conflict with the First or Second Law.\n",
    "\"\"\"\n",
    "\n",
    "tldr_function = kernel.create_semantic_function(sk_prompt, max_tokens=200, temperature=0, top_p=0.5)\n",
    "\n",
    "summary = tldr_function(text)\n",
    "\n",
    "print(f\"Output: {summary}\") # Output: Robots must not harm humans."
   ]
  }
 ],
 "metadata": {
  "kernelspec": {
   "display_name": "Python 3 (ipykernel)",
   "language": "python",
   "name": "python3"
  },
  "language_info": {
   "codemirror_mode": {
    "name": "ipython",
    "version": 3
   },
   "file_extension": ".py",
   "mimetype": "text/x-python",
   "name": "python",
   "nbconvert_exporter": "python",
   "pygments_lexer": "ipython3",
<<<<<<< HEAD
   "version": "3.11.1"
=======
   "version": "3.11.3"
>>>>>>> 626da41b
  }
 },
 "nbformat": 4,
 "nbformat_minor": 5
}<|MERGE_RESOLUTION|>--- conflicted
+++ resolved
@@ -60,25 +60,12 @@
     "\n",
     "kernel = sk.Kernel()\n",
     "\n",
-<<<<<<< HEAD
-    "useAzureOpenAI = True\n",
-    "model = \"text-davinci-002\"\n",
-    "service_id = model\n",
-    "\n",
-    "# Configure AI backend used by the kernel\n",
-    "if useAzureOpenAI:\n",
-    "    deployment, api_key, endpoint = sk.azure_openai_settings_from_dot_env()\n",
-    "    kernel.config.add_text_backend(\n",
-    "       service_id, sk_oai.AzureTextCompletion(deployment, endpoint, api_key)\n",
-    "    )\n",
-=======
     "useAzureOpenAI = False\n",
     "\n",
     "# Configure AI backend used by the kernel\n",
     "if useAzureOpenAI:\n",
     "    api_key, endpoint = sk.azure_openai_settings_from_dot_env()\n",
     "    kernel.config.add_text_backend(\"dv\", AzureTextCompletion(\"text-davinci-003\", api_key, endpoint))\n",
->>>>>>> 626da41b
     "else:\n",
     "    api_key, org_id = sk.openai_settings_from_dot_env()\n",
     "    kernel.config.add_text_backend(\"dv\", OpenAITextCompletion(\"text-davinci-003\", api_key, org_id))"
@@ -90,76 +77,9 @@
    "id": "589733c5",
    "metadata": {},
    "source": [
-<<<<<<< HEAD
-    "Let's create a semantic function used to summarize content:"
-   ]
-  },
-  {
-   "cell_type": "code",
-   "execution_count": 4,
-   "id": "08188a05",
-   "metadata": {},
-   "outputs": [],
-   "source": [
-    "sk_prompt = \"\"\"\n",
-    "{{$input}}\n",
-    "\n",
-    "Summarize the content above.\n",
-    "\"\"\""
-   ]
-  },
-  {
-   "cell_type": "markdown",
-   "id": "fd19ac11",
-   "metadata": {},
-   "source": [
-    "Let's configure the prompt, e.g. allowing for some creativity and a sufficient number of tokens."
-   ]
-  },
-  {
-   "cell_type": "code",
-   "execution_count": 5,
-   "id": "dcb339ce",
-   "metadata": {},
-   "outputs": [],
-   "source": [
-    "prompt_config = sk.PromptTemplateConfig.from_completion_parameters(\n",
-    "    max_tokens=2000, temperature=0.2, top_p=0.5\n",
-    ")"
-   ]
-  },
-  {
-   "cell_type": "markdown",
-   "id": "05e275a6",
-   "metadata": {},
-   "source": [
-    "The following code prepares an instance of the template, passing in the TXT and configuration above, \n",
-    "and a couple of other parameters (how to render the TXT and how the template can access other functions)."
-   ]
-  },
-  {
-   "cell_type": "code",
-   "execution_count": 6,
-   "id": "76b9d28a",
-   "metadata": {},
-   "outputs": [],
-   "source": [
-    "prompt_template = sk.PromptTemplate(\n",
-    "    sk_prompt, kernel.prompt_template_engine, prompt_config\n",
-    ")"
-   ]
-  },
-  {
-   "cell_type": "markdown",
-   "id": "e296d572",
-   "metadata": {},
-   "source": [
-    "Let's transform the prompt template into a function that the kernel can execute:"
-=======
     "Let's use a prompt to create a semantic function used to summarize content, allowing for some creativity and a sufficient number of tokens.\n",
     "\n",
     "The function will take in input the text to summarize."
->>>>>>> 626da41b
    ]
   },
   {
@@ -289,11 +209,7 @@
    "name": "python",
    "nbconvert_exporter": "python",
    "pygments_lexer": "ipython3",
-<<<<<<< HEAD
-   "version": "3.11.1"
-=======
    "version": "3.11.3"
->>>>>>> 626da41b
   }
  },
  "nbformat": 4,
