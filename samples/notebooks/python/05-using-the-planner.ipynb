--- conflicted
+++ resolved
@@ -306,14 +306,6 @@
    "metadata": {},
    "outputs": [],
    "source": [
-<<<<<<< HEAD
-    "from semantic_kernel.core_skills.text_skill import TextSkill\n",
-    "\n",
-    "skills_directory = \"../../skills/\"\n",
-    "summarize_skill = kernel.import_semantic_skill_from_directory(skills_directory, \"SummarizePlugin\")\n",
-    "writer_skill = kernel.import_semantic_skill_from_directory(skills_directory, \"WriterPlugin\")\n",
-    "text_skill = kernel.import_skill(TextSkill(), \"TextSkill\")"
-=======
     "sequential_plan = await planner.create_plan_async(goal=ask)"
    ]
   },
@@ -323,7 +315,6 @@
    "metadata": {},
    "source": [
     "To see the steps that the Sequential Planner will take, we can iterate over them and print their descriptions"
->>>>>>> 3ce874be
    ]
   },
   {
