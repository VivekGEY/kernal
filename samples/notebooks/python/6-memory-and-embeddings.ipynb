{
 "cells": [
  {
   "cell_type": "markdown",
   "id": "68e1c158",
   "metadata": {},
   "source": [
    "# Building Semantic Memory with Embeddings\n",
    "\n",
    "So far, we've mostly been treating the kernel as a stateless orchestration engine.\n",
    "We send text into a model API and receive text out. \n",
    "\n",
    "In a [previous notebook](4-context-variables-chat.ipynb), we used `context variables` to pass in additional\n",
    "text into prompts to enrich them with more context. This allowed us to create a basic chat experience. \n",
    "\n",
    "However, if you solely relied on context variables, you would quickly realize that eventually your prompt\n",
    "would grow so large that you would run into a the model's token limit. What we need is a way to persist state\n",
    "and build both short-term and long-term memory to empower even more intelligent applications. \n",
    "\n",
    "To do this, we dive into the key concept of `Semantic Memory` in the Semantic Kernel. "
   ]
  },
  {
   "cell_type": "code",
   "execution_count": null,
   "id": "a77bdf89",
   "metadata": {},
   "outputs": [],
   "source": [
    "!python -m pip install ../../../python"
   ]
  },
  {
   "cell_type": "code",
   "execution_count": null,
   "id": "508ad44f",
   "metadata": {},
   "outputs": [],
   "source": [
    "from typing import Tuple\n",
    "\n",
    "import semantic_kernel as sk\n",
    "from semantic_kernel.ai.open_ai import OpenAITextCompletion, OpenAITextEmbedding"
   ]
  },
  {
   "cell_type": "markdown",
   "id": "d8ddffc1",
   "metadata": {},
   "source": [
    "In order to use memory, we need to instantiate the Kernel with a Memory Storage\n",
    "and an Embedding backend. In this example, we make use of the `VolatileMemoryStore` \"which can be thought of as a temporary in-memory storage (not to be confused with Semantic Memory). This memory is not written to disk and is only available during the app session.\n",
    "\n",
    "When developing your app you will have the option to plug in persistent storage like Azure Cosmos Db, PostgreSQL, SQLite, etc. Semantic Memory allows also to index external data sources, without duplicating all the information, more on that later."
   ]
  },
  {
   "cell_type": "code",
   "execution_count": 2,
   "id": "8f8dcbc6",
   "metadata": {},
   "outputs": [],
   "source": [
    "from semantic_kernel.kernel_config import KernelConfig\n",
    "\n",
    "def build_kernel(useAzureOpenAI=True) -> sk.Kernel:\n",
    "    # Setup kernel with OpenAI completion and embedding backends\n",
<<<<<<< HEAD
    "\n",
    "    configuration = KernelConfig()\n",
    "    if useAzureOpenAI:\n",
    "        deployment, api_key, endpoint = azure_openai_settings_from_dot_env()\n",
    "        configuration.add_azure_openai_completion_backend(\"davinci-002\", \"text-davinci-002\", endpoint, api_key)\n",
    "        configuration.add_azure_open_ai_embeddings_backend(\"ada-002\", \"text-embedding-ada-002\", endpoint, api_key)\n",
    "    else:\n",
    "        api_key, org_id = sk.openai_settings_from_dot_env()\n",
    "        configuration.add_openai_completion_backend(\n",
    "            \"davinci-002\", \"text-davinci-002\", api_key, org_id\n",
    "        )\n",
    "        configuration.add_open_ai_embeddings_backend(\n",
    "            \"ada-002\", \"text-embedding-ada-002\", api_key, org_id\n",
    "        )\n",
=======
    "    api_key, org_id = sk.openai_settings_from_dot_env()\n",
    "\n",
    "    kernel = (\n",
    "        sk.kernel_builder()\n",
    "        .configure(lambda c: c.add_text_backend(\"completion\", OpenAITextCompletion(\"text-davinci-003\", api_key, org_id)))\n",
    "        .configure(lambda c: c.add_embedding_backend(\"embeddings\", OpenAITextEmbedding(\"text-embedding-ada-002\", api_key, org_id)))\n",
    "        .with_memory_storage(sk.memory.VolatileMemoryStore())\n",
    "        .build()\n",
    "    )\n",
    "\n",
    "    kernel.import_skill(sk.core_skills.TextMemorySkill())\n",
>>>>>>> 626da41b
    "\n",
    "    kernel = sk.Kernel(config=configuration, memory_storage=sk.memory.VolatileMemoryStore())\n",
    "    return kernel\n"
   ]
  },
  {
   "cell_type": "markdown",
   "id": "e7fefb6a",
   "metadata": {},
   "source": [
    "At its core, Semantic Memory is a set of data structures that allow you to store the meaning of text that come from different data sources, and optionally to store the source text too. These texts can be from the web, e-mail providers, chats, a database, or from your local directory, and are hooked up to the Semantic Kernel through data source connectors.\n",
    "\n",
    "The texts are embedded or compressed into a vector of floats representing mathematically the texts' contents and meaning. You can read more about embeddings [here](https://aka.ms/sk/embeddings)."
   ]
  },
  {
   "cell_type": "markdown",
   "id": "2a7e7ca4",
   "metadata": {},
   "source": [
    "### Manually adding memories\n",
    "Let's create some initial memories \"About Me\". We can add memories to our `VolatileMemoryStore` by using `SaveInformationAsync`"
   ]
  },
  {
   "cell_type": "code",
   "execution_count": 3,
   "id": "d096504c",
   "metadata": {},
   "outputs": [],
   "source": [
    "async def populate_memory(kernel: sk.Kernel) -> None:\n",
    "    # Add some documents to the semantic memory\n",
    "    await kernel.memory.save_information_async(\n",
    "        \"aboutMe\", id=\"info1\", text=\"My name is Andrea\"\n",
    "    )\n",
    "    await kernel.memory.save_information_async(\n",
    "        \"aboutMe\", id=\"info2\", text=\"I currently work as a tour guide\"\n",
    "    )\n",
    "    await kernel.memory.save_information_async(\n",
    "        \"aboutMe\", id=\"info3\", text=\"I've been living in Seattle since 2005\"\n",
    "    )\n",
    "    await kernel.memory.save_information_async(\n",
    "        \"aboutMe\", id=\"info4\", text=\"I visited France and Italy five times since 2015\"\n",
    "    )\n",
    "    await kernel.memory.save_information_async(\n",
    "        \"aboutMe\", id=\"info5\", text=\"My family is from New York\"\n",
    "    )"
   ]
  },
  {
   "cell_type": "markdown",
   "id": "2caf8575",
   "metadata": {},
   "source": [
    "Let's try searching the memory:"
   ]
  },
  {
   "cell_type": "code",
   "execution_count": 4,
   "id": "628c843e",
   "metadata": {},
   "outputs": [],
   "source": [
    "async def search_memory_examples(kernel: sk.Kernel) -> None:\n",
    "    questions = [\n",
    "        \"what's my name\",\n",
    "        \"where do I live?\",\n",
    "        \"where's my family from?\",\n",
    "        \"where have I traveled?\",\n",
    "        \"what do I do for work\",\n",
    "    ]\n",
    "\n",
    "    for question in questions:\n",
    "        print(f\"Question: {question}\")\n",
    "        result = await kernel.memory.search_async(\"aboutMe\", question)\n",
    "        print(f\"Answer: {result[0].text}\\n\")"
   ]
  },
  {
   "cell_type": "markdown",
   "id": "e70c2b22",
   "metadata": {},
   "source": [
    "Let's now revisit the our chat sample from the [previous notebook](4-context-variables-chat.ipynb).\n",
    "If you remember, we used context variables to fill the prompt with a `history` that continuously got populated as we chatted with the bot. Let's add also memory to it!"
   ]
  },
  {
   "cell_type": "markdown",
   "id": "1ed54a32",
   "metadata": {},
   "source": [
    "This is done by using the `TextMemorySkill` which exposes the `recall` native function.\n",
    "\n",
    "`recall` takes an input ask and performs a similarity search on the contents that have\n",
    "been embedded in the Memory Store and returns the most relevant memory. "
   ]
  },
  {
   "cell_type": "code",
   "execution_count": 5,
   "id": "fb8549b2",
   "metadata": {},
   "outputs": [],
   "source": [
    "async def setup_chat_with_memory(\n",
    "    kernel: sk.Kernel,\n",
    ") -> Tuple[sk.SKFunctionBase, sk.SKContext]:\n",
    "    sk_prompt = \"\"\"\n",
    "    ChatBot can have a conversation with you about any topic.\n",
    "    It can give explicit instructions or say 'I don't know' if\n",
    "    it does not have an answer.\n",
    "\n",
    "    Information about me, from previous conversations:\n",
    "    - {{$fact1}} {{recall $fact1}}\n",
    "    - {{$fact2}} {{recall $fact2}}\n",
    "    - {{$fact3}} {{recall $fact3}}\n",
    "    - {{$fact4}} {{recall $fact4}}\n",
    "    - {{$fact5}} {{recall $fact5}}\n",
    "\n",
    "    Chat:\n",
    "    {{$chat_history}}\n",
    "    User: {{$user_input}}\n",
    "    ChatBot: \"\"\".strip()\n",
    "\n",
    "    chat_func = kernel.create_semantic_function(sk_prompt, max_tokens=200, temperature=0.8)\n",
    "\n",
    "    context = kernel.create_new_context()\n",
    "    context[\"fact1\"] = \"what is my name?\"\n",
    "    context[\"fact2\"] = \"where do I live?\"\n",
    "    context[\"fact3\"] = \"where's my family from?\"\n",
    "    context[\"fact4\"] = \"where have I traveled?\"\n",
    "    context[\"fact5\"] = \"what do I do for work?\"\n",
    "\n",
    "    context[sk.core_skills.TextMemorySkill.COLLECTION_PARAM] = \"aboutMe\"\n",
    "    context[sk.core_skills.TextMemorySkill.RELEVANCE_PARAM] = 0.8\n",
    "\n",
    "    context[\"chat_history\"] = \"\"\n",
    "\n",
    "    return chat_func, context"
   ]
  },
  {
   "cell_type": "markdown",
   "id": "1ac62457",
   "metadata": {},
   "source": [
    "The `RelevanceParam` is used in memory search and is a measure of the relevance score from 0.0 to 1.0, where 1.0 means a perfect match. We encourage users to experiment with different values."
   ]
  },
  {
   "cell_type": "markdown",
   "id": "645b55a1",
   "metadata": {},
   "source": [
    "Now that we've included our memories, let's chat!"
   ]
  },
  {
   "cell_type": "code",
   "execution_count": 6,
   "id": "75267a2f",
   "metadata": {},
   "outputs": [],
   "source": [
    "async def chat(\n",
    "    kernel: sk.Kernel, chat_func: sk.SKFunctionBase, context: sk.SKContext\n",
    ") -> bool:\n",
    "    try:\n",
    "        user_input = input(\"User:> \")\n",
    "        context[\"user_input\"] = user_input\n",
    "        print(f\"User:> {user_input}\")\n",
    "    except KeyboardInterrupt:\n",
    "        print(\"\\n\\nExiting chat...\")\n",
    "        return False\n",
    "    except EOFError:\n",
    "        print(\"\\n\\nExiting chat...\")\n",
    "        return False\n",
    "\n",
    "    if user_input == \"exit\":\n",
    "        print(\"\\n\\nExiting chat...\")\n",
    "        return False\n",
    "\n",
    "    answer = await kernel.run_on_vars_async(context.variables, chat_func)\n",
    "    context[\"chat_history\"] += f\"\\nUser:> {user_input}\\nChatBot:> {answer}\\n\"\n",
    "\n",
    "    print(f\"ChatBot:> {answer}\")\n",
    "    return True"
   ]
  },
  {
   "cell_type": "code",
   "execution_count": null,
   "id": "e3875a34",
   "metadata": {},
   "outputs": [],
   "source": [
    "kernel = build_kernel()\n",
    "\n",
    "print(\"Populating memory...\")\n",
    "await populate_memory(kernel)\n",
    "\n",
    "print(\"Asking questions... (manually)\")\n",
    "await search_memory_examples(kernel)\n",
    "\n",
    "print(\"Setting up a chat (with memory!)\")\n",
    "chat_func, context = await setup_chat_with_memory(kernel)\n",
    "\n",
    "print(\"Begin chatting (type 'exit' to exit):\\n\")\n",
    "chatting = True\n",
    "while chatting:\n",
    "    chatting = await chat(kernel, chat_func, context)"
   ]
  },
  {
   "attachments": {},
   "cell_type": "markdown",
   "id": "0a51542b",
   "metadata": {},
   "source": [
    "### Adding documents to your memory\n",
    "\n",
    "Many times in your applications you'll want to bring in external documents into your memory. Let's see how we can do this using our VolatileMemoryStore.\n",
    "\n",
    "Let's first get some data using some of the links in the Semantic Kernel repo."
   ]
  },
  {
   "cell_type": "code",
   "execution_count": null,
   "id": "c3d5a1b9",
   "metadata": {},
   "outputs": [],
   "source": [
    "memory_collection_name = \"SKGitHub\"\n",
    "\n",
    "github_files ={}\n",
    "github_files[\"https://github.com/microsoft/semantic-kernel/blob/main/README.md\"] = \"README: Installation, getting started, and how to contribute\"\n",
    "github_files[\"https://github.com/microsoft/semantic-kernel/blob/main/samples/notebooks/dotnet/2-running-prompts-from-file.ipynb\"] = \\\n",
    "    \"Jupyter notebook describing how to pass prompts from a file to a semantic skill or function\"\n",
    "github_files[\"https://github.com/microsoft/semantic-kernel/blob/main/samples/notebooks/dotnet/Getting-Started-Notebook.ipynb\"] = \\\n",
    "    \"Jupyter notebook describing how to get started with the Semantic Kernel\"\n",
    "github_files[\"https://github.com/microsoft/semantic-kernel/tree/main/samples/skills/ChatSkill/ChatGPT\"] = \\\n",
    "    \"Sample demonstrating how to create a chat skill interfacing with ChatGPT\"\n",
    "github_files[\"https://github.com/microsoft/semantic-kernel/blob/main/dotnet/src/SemanticKernel/Memory/Volatile/VolatileMemoryStore.cs\"] = \\\n",
    "    \"C# class that defines a volatile embedding store\"\n",
    "github_files[\"https://github.com/microsoft/semantic-kernel/tree/main/samples/dotnet/KernelHttpServer/README.md\"] = \\\n",
    "    \"README: How to set up a Semantic Kernel Service API using Azure Function Runtime v4\"\n",
    "github_files[\"https://github.com/microsoft/semantic-kernel/tree/main/samples/apps/chat-summary-webapp-react/README.md\"] = \\\n",
    "    \"README: README associated with a sample starter react-based chat summary webapp\""
   ]
  },
  {
   "cell_type": "markdown",
   "id": "a4aa0e5d",
   "metadata": {},
   "source": [
    "Let's build a new Kernel."
   ]
  },
  {
   "cell_type": "code",
   "execution_count": null,
   "id": "f6518515",
   "metadata": {},
   "outputs": [],
   "source": [
    "kernel = build_kernel()"
   ]
  },
  {
   "cell_type": "markdown",
   "id": "75f3ea5e",
   "metadata": {},
   "source": [
    "Now let's add these files to our VolatileMemoryStore using `SaveReferenceAsync`."
   ]
  },
  {
   "cell_type": "code",
   "execution_count": null,
   "id": "170e7142",
   "metadata": {},
   "outputs": [],
   "source": [
    "print(\"Adding some GitHub file URLs and their descriptions to a volatile Semantic Memory.\");\n",
    "i = 0\n",
    "for entry, value in github_files.items():\n",
    "    await kernel.memory.save_reference_async(\n",
    "        collection=memory_collection_name,\n",
    "        description=value,\n",
    "        text=value,\n",
    "        external_id=entry,\n",
    "        external_source_name=\"GitHub\"\n",
    "    )\n",
    "    i += 1\n",
    "    print(\"  URL {} saved\".format(i))"
   ]
  },
  {
   "cell_type": "code",
   "execution_count": null,
   "id": "143911c3",
   "metadata": {},
   "outputs": [],
   "source": [
    "ask = \"I love Jupyter notebooks, how should I get started?\"\n",
    "print(\"===========================\\n\" + \"Query: \" + ask + \"\\n\")\n",
    "\n",
    "memories = await kernel.memory.search_async(memory_collection_name, ask, limit=5, min_relevance_score=0.77)\n",
    "\n",
    "i = 0\n",
    "for memory in memories:\n",
    "    print(\"Result {++i}:\")\n",
    "    print(\"  URL:     : \" + memory.id)\n",
    "    print(\"  Title    : \" + memory.description)\n",
    "    print(\"  Relevance: \" + str(memory.relevance))\n",
    "    print()"
   ]
  },
  {
   "cell_type": "markdown",
   "id": "59294dac",
   "metadata": {},
   "source": [
    "Now you might be wondering what happens if you have so much data that it doesn't fit into your RAM? That's where you want to make use of an external Vector Database made specifically for storing and retrieving embeddings.\n",
    "\n",
    "Stay tuned for that!"
   ]
  }
 ],
 "metadata": {
  "kernelspec": {
   "display_name": "Python 3 (ipykernel)",
   "language": "python",
   "name": "python3"
  },
  "language_info": {
   "codemirror_mode": {
    "name": "ipython",
    "version": 3
   },
   "file_extension": ".py",
   "mimetype": "text/x-python",
   "name": "python",
   "nbconvert_exporter": "python",
   "pygments_lexer": "ipython3",
<<<<<<< HEAD
   "version": "3.11.1"
=======
   "version": "3.11.3"
>>>>>>> 626da41b
  }
 },
 "nbformat": 4,
 "nbformat_minor": 5
}<|MERGE_RESOLUTION|>--- conflicted
+++ resolved
@@ -65,22 +65,6 @@
     "\n",
     "def build_kernel(useAzureOpenAI=True) -> sk.Kernel:\n",
     "    # Setup kernel with OpenAI completion and embedding backends\n",
-<<<<<<< HEAD
-    "\n",
-    "    configuration = KernelConfig()\n",
-    "    if useAzureOpenAI:\n",
-    "        deployment, api_key, endpoint = azure_openai_settings_from_dot_env()\n",
-    "        configuration.add_azure_openai_completion_backend(\"davinci-002\", \"text-davinci-002\", endpoint, api_key)\n",
-    "        configuration.add_azure_open_ai_embeddings_backend(\"ada-002\", \"text-embedding-ada-002\", endpoint, api_key)\n",
-    "    else:\n",
-    "        api_key, org_id = sk.openai_settings_from_dot_env()\n",
-    "        configuration.add_openai_completion_backend(\n",
-    "            \"davinci-002\", \"text-davinci-002\", api_key, org_id\n",
-    "        )\n",
-    "        configuration.add_open_ai_embeddings_backend(\n",
-    "            \"ada-002\", \"text-embedding-ada-002\", api_key, org_id\n",
-    "        )\n",
-=======
     "    api_key, org_id = sk.openai_settings_from_dot_env()\n",
     "\n",
     "    kernel = (\n",
@@ -92,7 +76,6 @@
     "    )\n",
     "\n",
     "    kernel.import_skill(sk.core_skills.TextMemorySkill())\n",
->>>>>>> 626da41b
     "\n",
     "    kernel = sk.Kernel(config=configuration, memory_storage=sk.memory.VolatileMemoryStore())\n",
     "    return kernel\n"
@@ -442,11 +425,7 @@
    "name": "python",
    "nbconvert_exporter": "python",
    "pygments_lexer": "ipython3",
-<<<<<<< HEAD
-   "version": "3.11.1"
-=======
    "version": "3.11.3"
->>>>>>> 626da41b
   }
  },
  "nbformat": 4,
