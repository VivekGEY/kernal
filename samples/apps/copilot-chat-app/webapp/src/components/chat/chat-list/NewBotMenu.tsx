--- conflicted
+++ resolved
@@ -74,15 +74,11 @@
                         <MenuItem data-testid="addNewBotMenuItem" icon={<BotAdd20Regular />} onClick={onAddChat}>
                             Add a new Bot
                         </MenuItem>
-<<<<<<< HEAD
                         <MenuItem
                             data-testid="uploadABotMenuItem"
                             icon={<ArrowUploadRegular />}
                             onClick={() => fileUploaderRef.current?.click()}
                         >
-=======
-                        <MenuItem icon={<ArrowUploadRegular />} onClick={() => fileUploaderRef.current?.click()}>
->>>>>>> 10085041
                             <div>Upload a Bot</div>
                             <FileUploader
                                 ref={fileUploaderRef}
