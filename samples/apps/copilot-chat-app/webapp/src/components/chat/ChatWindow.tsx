// Copyright (c) Microsoft. All rights reserved.

import { useMsal } from '@azure/msal-react';
import {
    AvatarGroupItem,
    AvatarGroupPopover,
    Button,
    Input,
    InputOnChangeData,
    Label,
    makeStyles,
    mergeClasses,
    Persona,
    Popover,
    PopoverSurface,
    PopoverTrigger,
    SelectTabEventHandler,
    shorthands,
    Tab,
    TabList,
    TabValue,
    tokens,
    Tooltip,
} from '@fluentui/react-components';
<<<<<<< HEAD
import { Edit24Filled, EditRegular, Dismiss16Regular } from '@fluentui/react-icons';
=======
import { Alert } from '@fluentui/react-components/unstable';
import { Dismiss16Regular, Edit24Filled, EditRegular } from '@fluentui/react-icons';
>>>>>>> f16786f3
import React, { useEffect, useState } from 'react';
import { AuthHelper } from '../../libs/auth/AuthHelper';
import { AlertType } from '../../libs/models/AlertType';
import { ChatService } from '../../libs/services/ChatService';
import { useAppDispatch, useAppSelector } from '../../redux/app/hooks';
import { RootState } from '../../redux/app/store';
<<<<<<< HEAD
import { addAlert } from '../../redux/features/app/appSlice';
import { removeAlert } from '../../redux/features/app/appSlice';
=======
import { addAlert, removeAlert } from '../../redux/features/app/appSlice';
>>>>>>> f16786f3
import { editConversationTitle } from '../../redux/features/conversations/conversationsSlice';
import { ChatResourceList } from './ChatResourceList';
import { ChatRoom } from './ChatRoom';
import { ShareBotMenu } from './ShareBotMenu';
import { Alert } from '@fluentui/react-components/unstable';

const useClasses = makeStyles({
    root: {
        display: 'flex',
        flexDirection: 'column',
        width: '100%',
        backgroundColor: '#F5F5F5',
        boxShadow: 'rgb(0 0 0 / 25%) 0 0.2rem 0.4rem -0.075rem',
    },
    header: {
        ...shorthands.borderBottom('1px', 'solid', 'rgb(0 0 0 / 10%)'),
        ...shorthands.padding(tokens.spacingVerticalS, tokens.spacingHorizontalM),
        backgroundColor: tokens.colorNeutralBackground4,
        display: 'flex',
        flexDirection: 'row',
        boxSizing: 'border-box',
        width: '100%',
        justifyContent: 'space-between',
    },
    title: {
        ...shorthands.gap(tokens.spacingHorizontalM),
        alignItems: 'center',
        display: 'flex',
        flexDirection: 'row',
    },
    controls: {
        display: 'flex',
    },
    popoverHeader: {
        ...shorthands.margin('0'),
        paddingBottom: tokens.spacingVerticalXXS,
        fontStyle: 'normal',
        fontWeight: '600',
    },
    popover: {
        display: 'flex',
        flexDirection: 'column',
        alignItems: 'flex-start',
        justifyContent: 'center',
        ...shorthands.padding(tokens.spacingVerticalXXL),
        ...shorthands.gap(tokens.spacingVerticalMNudge),
        width: '398px',
    },
    input: {
        width: '100%',
    },
    alert: {
        ...shorthands.borderRadius(0),
    },
    infoAlert: {
        fontWeight: tokens.fontWeightRegular,
        color: tokens.colorNeutralForeground1,
        backgroundColor: tokens.colorNeutralBackground6,
        ...shorthands.borderRadius(0),
        fontSize: tokens.fontSizeBase200,
        lineHeight: tokens.lineHeightBase200,
        ...shorthands.borderBottom(tokens.strokeWidthThin, 'solid', tokens.colorNeutralStroke1),
<<<<<<< HEAD
    }
=======
    },
>>>>>>> f16786f3
});

export const ChatWindow: React.FC = () => {
    const classes = useClasses();
    const dispatch = useAppDispatch();
    const { conversations, selectedId } = useAppSelector((state: RootState) => state.conversations);
    const chatName = conversations[selectedId].title;
    const [title = '', setTitle] = useState<string | undefined>(selectedId);
    const [isEditing, setIsEditing] = useState<boolean>(false);
    const { instance, inProgress } = useMsal();
    const { alerts } = useAppSelector((state: RootState) => state.app);

    const chatService = new ChatService(process.env.REACT_APP_BACKEND_URI as string);

    const onSave = async () => {
        if (chatName !== title) {
<<<<<<< HEAD
            try {
                await chatService.editChatAsync(
                    conversations[selectedId].id,
                    title!,
                    await AuthHelper.getSKaaSAccessToken(instance, inProgress),
                );

                dispatch(editConversationTitle({ id: selectedId ?? '', newTitle: title ?? '' }));
            } catch (e: any) {
                const errorMessage = `Unable to retrieve chat to change title. Details: ${e.message ?? e}`;
                dispatch(addAlert({ message: errorMessage, type: AlertType.Error }));
            }
=======
            await chatService.editChatAsync(
                conversations[selectedId].id,
                title,
                await AuthHelper.getSKaaSAccessToken(instance, inProgress),
            );

            dispatch(editConversationTitle({ id: selectedId, newTitle: title }));
>>>>>>> f16786f3
        }
        setIsEditing(!isEditing);
    };

    const [selectedTab, setSelectedTab] = React.useState<TabValue>('chat');
    const onTabSelect: SelectTabEventHandler = (_event, data) => {
        setSelectedTab(data.value);
    };

    const onDismissAlert = (index: number) => {
        dispatch(removeAlert(index));
    };

    const onClose = () => {
        setTitle(chatName);
        setIsEditing(!isEditing);
    };

    const onTitleChange = (_ev: React.ChangeEvent<HTMLInputElement>, data: InputOnChangeData) => {
        setTitle(data.value);
    };

    const handleKeyDown: React.KeyboardEventHandler<HTMLElement> = (event) => {
        if (event.key === 'Enter') {
            onSave().catch((e: any) => {
                const errorMessage = `Unable to retrieve chat to change title. Details: ${
                    e instanceof Error ? e.message : String(e)
                }`;
                dispatch(addAlert({ message: errorMessage, type: AlertType.Error }));
            });
        }
    };

    useEffect(() => {
        setTitle(chatName);
        setIsEditing(false);
        // eslint-disable-next-line react-hooks/exhaustive-deps
    }, [selectedId]);

    const onDismissAlert = (key: string) => {
        dispatch(removeAlert(key));
    };

    return (
        <div className={classes.root}>
<<<<<<< HEAD
            {alerts &&
                Object.keys(alerts).map((key) => {
                    const alert = alerts[key];
                    return (
                        <Alert
                            intent={alert.type}
                            action={{
                                icon: (
                                    <Dismiss16Regular
                                        aria-label="dismiss message"
                                        onClick={() => onDismissAlert(key)}
                                        color="black"
                                    />
                                ),
                            }}
                            key={key}
                            className={mergeClasses(classes.alert, classes.infoAlert)}
                        >
                            {alert.message}
                        </Alert>
                    );
                })}
=======
            {alerts.map(({ type, message }, index) => {
                return (
                    <Alert
                        intent={type}
                        action={{
                            icon: (
                                <Dismiss16Regular
                                    aria-label="dismiss message"
                                    onClick={() => {
                                        onDismissAlert(index);
                                    }}
                                    color="black"
                                />
                            ),
                        }}
                        key={`${index}-${type}`}
                        className={mergeClasses(classes.alert, classes.infoAlert)}
                    >
                        {message}
                    </Alert>
                );
            })}
>>>>>>> f16786f3
            <div className={classes.header}>
                <div className={classes.title}>
                    <Persona
                        key={'Semantic Kernel Bot'}
                        size="medium"
                        avatar={{ image: { src: conversations[selectedId].botProfilePicture } }}
                        presence={{ status: 'available' }}
                    />
                    <Label size="large" weight="semibold">
                        {chatName}
                    </Label>
                    <Popover open={isEditing}>
                        <PopoverTrigger disableButtonEnhancement>
                            <Tooltip content={'Edit conversation name'} relationship="label">
                                <Button
                                    icon={isEditing ? <Edit24Filled /> : <EditRegular />}
                                    appearance="transparent"
                                    onClick={onClose}
                                    disabled={!title}
                                    aria-label="Edit conversation name"
                                />
                            </Tooltip>
                        </PopoverTrigger>
                        <PopoverSurface className={classes.popover}>
                            <h3 className={classes.popoverHeader}>Bot name</h3>
                            <Input
                                value={title}
                                onChange={onTitleChange}
                                id={title}
                                className={classes.input}
                                onKeyDown={handleKeyDown}
                            />
                        </PopoverSurface>
                    </Popover>
                    <TabList selectedValue={selectedTab} onTabSelect={onTabSelect}>
                        <Tab id="chat" value="chat">
                            Chat
                        </Tab>
                        <Tab id="files" value="files">
                            Files
                        </Tab>
                    </TabList>
                </div>
                <div className={classes.controls}>
                    <AvatarGroupPopover>
                        {conversations[selectedId].users.map((user) => (
                            <AvatarGroupItem name={user.id} key={user.id} />
                        ))}
                    </AvatarGroupPopover>
                    <ShareBotMenu chatId={selectedId} chatTitle={title} />
                </div>
            </div>
            {selectedTab === 'chat' && <ChatRoom />}
            {selectedTab === 'files' && <ChatResourceList chatId={selectedId} />}
        </div>
    );
};<|MERGE_RESOLUTION|>--- conflicted
+++ resolved
@@ -22,29 +22,19 @@
     tokens,
     Tooltip,
 } from '@fluentui/react-components';
-<<<<<<< HEAD
-import { Edit24Filled, EditRegular, Dismiss16Regular } from '@fluentui/react-icons';
-=======
 import { Alert } from '@fluentui/react-components/unstable';
 import { Dismiss16Regular, Edit24Filled, EditRegular } from '@fluentui/react-icons';
->>>>>>> f16786f3
 import React, { useEffect, useState } from 'react';
 import { AuthHelper } from '../../libs/auth/AuthHelper';
 import { AlertType } from '../../libs/models/AlertType';
 import { ChatService } from '../../libs/services/ChatService';
 import { useAppDispatch, useAppSelector } from '../../redux/app/hooks';
 import { RootState } from '../../redux/app/store';
-<<<<<<< HEAD
-import { addAlert } from '../../redux/features/app/appSlice';
-import { removeAlert } from '../../redux/features/app/appSlice';
-=======
 import { addAlert, removeAlert } from '../../redux/features/app/appSlice';
->>>>>>> f16786f3
 import { editConversationTitle } from '../../redux/features/conversations/conversationsSlice';
 import { ChatResourceList } from './ChatResourceList';
 import { ChatRoom } from './ChatRoom';
 import { ShareBotMenu } from './ShareBotMenu';
-import { Alert } from '@fluentui/react-components/unstable';
 
 const useClasses = makeStyles({
     root: {
@@ -102,11 +92,7 @@
         fontSize: tokens.fontSizeBase200,
         lineHeight: tokens.lineHeightBase200,
         ...shorthands.borderBottom(tokens.strokeWidthThin, 'solid', tokens.colorNeutralStroke1),
-<<<<<<< HEAD
-    }
-=======
-    },
->>>>>>> f16786f3
+    },
 });
 
 export const ChatWindow: React.FC = () => {
@@ -123,20 +109,6 @@
 
     const onSave = async () => {
         if (chatName !== title) {
-<<<<<<< HEAD
-            try {
-                await chatService.editChatAsync(
-                    conversations[selectedId].id,
-                    title!,
-                    await AuthHelper.getSKaaSAccessToken(instance, inProgress),
-                );
-
-                dispatch(editConversationTitle({ id: selectedId ?? '', newTitle: title ?? '' }));
-            } catch (e: any) {
-                const errorMessage = `Unable to retrieve chat to change title. Details: ${e.message ?? e}`;
-                dispatch(addAlert({ message: errorMessage, type: AlertType.Error }));
-            }
-=======
             await chatService.editChatAsync(
                 conversations[selectedId].id,
                 title,
@@ -144,7 +116,6 @@
             );
 
             dispatch(editConversationTitle({ id: selectedId, newTitle: title }));
->>>>>>> f16786f3
         }
         setIsEditing(!isEditing);
     };
@@ -184,36 +155,8 @@
         // eslint-disable-next-line react-hooks/exhaustive-deps
     }, [selectedId]);
 
-    const onDismissAlert = (key: string) => {
-        dispatch(removeAlert(key));
-    };
-
     return (
         <div className={classes.root}>
-<<<<<<< HEAD
-            {alerts &&
-                Object.keys(alerts).map((key) => {
-                    const alert = alerts[key];
-                    return (
-                        <Alert
-                            intent={alert.type}
-                            action={{
-                                icon: (
-                                    <Dismiss16Regular
-                                        aria-label="dismiss message"
-                                        onClick={() => onDismissAlert(key)}
-                                        color="black"
-                                    />
-                                ),
-                            }}
-                            key={key}
-                            className={mergeClasses(classes.alert, classes.infoAlert)}
-                        >
-                            {alert.message}
-                        </Alert>
-                    );
-                })}
-=======
             {alerts.map(({ type, message }, index) => {
                 return (
                     <Alert
@@ -236,7 +179,6 @@
                     </Alert>
                 );
             })}
->>>>>>> f16786f3
             <div className={classes.header}>
                 <div className={classes.title}>
                     <Persona
