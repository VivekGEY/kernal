--- conflicted
+++ resolved
@@ -39,11 +39,7 @@
 
     const classes = useStyles();
 
-<<<<<<< HEAD
-    const handleSubmit = async (ev: React.FormEvent<HTMLFormElement>) => {
-=======
     const handleSubmit = (ev: React.FormEvent<HTMLFormElement>) => {
->>>>>>> 10085041
         ev.preventDefault();
         setErrorOccurred(false);
 
@@ -72,17 +68,8 @@
                             <Input required type="text" id="chat-id-input" />
                         </DialogContent>
                         <DialogActions>
-<<<<<<< HEAD
                             <Button appearance="secondary" onClick={onCloseDialog}>Cancel</Button>
                             <Button data-testid="joinChatButton" type="submit" appearance="primary">Join</Button>
-=======
-                            <Button appearance="secondary" onClick={onCloseDialog}>
-                                Cancel
-                            </Button>
-                            <Button type="submit" appearance="primary">
-                                Join
-                            </Button>
->>>>>>> 10085041
                         </DialogActions>
                     </DialogBody>
                 </form>
