// Copyright (c) Microsoft. All rights reserved.

import { useMsal } from '@azure/msal-react';
import { Constants } from '../Constants';
import { useAppDispatch, useAppSelector } from '../redux/app/hooks';
import { RootState } from '../redux/app/store';
import { addAlert } from '../redux/features/app/appSlice';
import { ChatState } from '../redux/features/conversations/ChatState';
import { Conversations } from '../redux/features/conversations/ConversationsState';
import {
    addConversation,
    setConversations,
    setSelectedConversation,
} from '../redux/features/conversations/conversationsSlice';
import { AuthHeaderTags } from '../redux/features/plugins/PluginsState';
import { AuthHelper } from './auth/AuthHelper';
import { AlertType } from './models/AlertType';
import { Bot } from './models/Bot';
import { ChatMessageType } from './models/ChatMessage';
import { IChatSession } from './models/ChatSession';
import { IChatUser } from './models/ChatUser';
import { IAskVariables } from './semantic-kernel/model/Ask';
import { BotService } from './services/BotService';
import { ChatService } from './services/ChatService';
import { DocumentImportService } from './services/DocumentImportService';

import botIcon1 from '../assets/bot-icons/eviden-bot-icon-1.png';
import botIcon2 from '../assets/bot-icons/eviden-bot-icon-2.png';
import botIcon3 from '../assets/bot-icons/bot-icon-3.png';
import botIcon4 from '../assets/bot-icons/bot-icon-4.png';
import botIcon5 from '../assets/bot-icons/bot-icon-5.png';

export interface GetResponseOptions {
    messageType: ChatMessageType;
    value: string;
    chatId: string;
    contextVariables?: IAskVariables[];
}

export const useChat = () => {
    const dispatch = useAppDispatch();
    const { instance, inProgress } = useMsal();
    const account = instance.getActiveAccount();
    const { conversations } = useAppSelector((state: RootState) => state.conversations);

    const botService = new BotService(process.env.REACT_APP_BACKEND_URI as string);
    const chatService = new ChatService(process.env.REACT_APP_BACKEND_URI as string);
    const documentImportService = new DocumentImportService(process.env.REACT_APP_BACKEND_URI as string);

    const botProfilePictures: string[] = [botIcon1, botIcon2, botIcon3, botIcon4, botIcon5];

    const loggedInUser: IChatUser = {
        id: account?.homeAccountId || '',
        fullName: (account?.name ?? account?.username) || '',
        emailAddress: account?.username || '',
        photo: undefined, // TODO: Make call to Graph /me endpoint to load photo
        online: true,
        isTyping: false,
    };

    const plugins = useAppSelector((state: RootState) => state.plugins);

    const getChatUserById = (id: string, chatId: string, users: IChatUser[]) => {
        if (id === `${chatId}-bot` || id.toLocaleLowerCase() === 'bot') return Constants.bot.profile;
        return users.find((user) => user.id === id);
    };

    const createChat = async () => {
<<<<<<< HEAD
        const chatTitle = `Eva @ ${new Date().toLocaleString()}`;
=======
        const chatTitle = `Copilot @ ${new Date().toLocaleString()}`;
        const accessToken = await AuthHelper.getSKaaSAccessToken(instance, inProgress);
>>>>>>> 71120b20
        try {
            await chatService
                .createChatAsync(
                    account?.homeAccountId!,
                    chatTitle,
                    accessToken,
                )
                .then(async (result: IChatSession) => {
                    const chatMessages = await chatService.getChatMessagesAsync(
                        result.id,
                        0,
                        1,
                        accessToken,
                    );

                    const newChat: ChatState = {
                        id: result.id,
                        title: result.title,
                        messages: chatMessages,
                        users: [loggedInUser],
                        botProfilePicture: getBotProfilePicture(Object.keys(conversations).length),
                        input: '',
                        isBotTyping: false,
                    };

                    dispatch(addConversation(newChat));
                    return newChat.id;
                });
        } catch (e: any) {
            const errorMessage = `Unable to create new chat. Details: ${e.message ?? e}`;
            dispatch(addAlert({ message: errorMessage, type: AlertType.Error }));
        }
    };

    const getResponse = async ({ messageType, value, chatId, contextVariables }: GetResponseOptions) => {
        const ask = {
            input: value,
            variables: [
                {
                    key: 'userId',
                    value: account?.homeAccountId!,
                },
                {
                    key: 'userName',
                    value: account?.name ?? account?.username!,
                },
                {
                    key: 'chatId',
                    value: chatId,
                },
                {
                    key: 'messageType',
                    value: messageType.toString(),
                },
            ],
        };

        if (contextVariables) {
            ask.variables.push(...contextVariables);
        }

        try {
            await chatService.getBotResponseAsync(
                ask,
                await AuthHelper.getSKaaSAccessToken(instance, inProgress),
                getEnabledPlugins(),
            );
        } catch (e: any) {
            const errorMessage = `Unable to generate bot response. Details: ${e.message ?? e}`;
            dispatch(addAlert({ message: errorMessage, type: AlertType.Error }));
        }
    };

    const loadChats = async () => {
        const accessToken = await AuthHelper.getSKaaSAccessToken(instance, inProgress);
        try {
            const chatSessions = await chatService.getAllChatsAsync(
                account?.homeAccountId!,
                accessToken,
            );

            if (chatSessions.length > 0) {
                const loadedConversations: Conversations = {};
                for (const index in chatSessions) {
                    const chatSession = chatSessions[index];
                    const chatMessages = await chatService.getChatMessagesAsync(
                        chatSession.id,
                        0,
                        100,
                        accessToken,
                    );

                    const chatUsers = await chatService.getAllChatParticipantsAsync(
                        chatSession.id,
                        accessToken,
                    );

                    loadedConversations[chatSession.id] = {
                        id: chatSession.id,
                        title: chatSession.title,
                        users: chatUsers,
                        messages: chatMessages,
                        botProfilePicture: getBotProfilePicture(Object.keys(loadedConversations).length),
                        input: '',
                        isBotTyping: false,
                    };
                }

                dispatch(setConversations(loadedConversations));
                dispatch(setSelectedConversation(chatSessions[0].id));
            } else {
                // No chats exist, create first chat window
                await createChat();
            }

            return true;
        } catch (e: any) {
            const errorMessage = `Unable to load chats. Details: ${e.message ?? e}`;
            dispatch(addAlert({ message: errorMessage, type: AlertType.Error }));

            return false;
        }
    };

    const downloadBot = async (chatId: string) => {
        try {
            return botService.downloadAsync(chatId, await AuthHelper.getSKaaSAccessToken(instance, inProgress));
        } catch (e: any) {
            const errorMessage = `Unable to download the bot. Details: ${e.message ?? e}`;
            dispatch(addAlert({ message: errorMessage, type: AlertType.Error }));
        }
    };

    const uploadBot = async (bot: Bot) => {
        const accessToken = await AuthHelper.getSKaaSAccessToken(instance, inProgress);
        botService
            .uploadAsync(bot, account?.homeAccountId || '', accessToken)
            .then(async (chatSession: IChatSession) => {
                const chatMessages = await chatService.getChatMessagesAsync(
                    chatSession.id,
                    0,
                    100,
                    accessToken,
                );

                const newChat = {
                    id: chatSession.id,
                    title: chatSession.title,
                    users: [loggedInUser],
                    messages: chatMessages,
                    botProfilePicture: getBotProfilePicture(Object.keys(conversations).length),
                    isBotTyping: false,
                };

                dispatch(addConversation(newChat));
            })
            .catch((e: any) => {
                const errorMessage = `Unable to upload the bot. Details: ${e.message ?? e}`;
                dispatch(addAlert({ message: errorMessage, type: AlertType.Error }));
            });
    };

    const getBotProfilePicture = (index: number) => {
        return botProfilePictures[index % botProfilePictures.length];
    };

    const getChatMemorySources = async (chatId: string) => {
        try {
            return await chatService.getChatMemorySourcesAsync(
                chatId,
                await AuthHelper.getSKaaSAccessToken(instance, inProgress),
            );
        } catch (e: any) {
            const errorMessage = `Unable to get chat files. Details: ${e.message ?? e}`;
            dispatch(addAlert({ message: errorMessage, type: AlertType.Error }));
        }

        return [];
    };

    const importDocument = async (chatId: string, file: File) => {
        try {
            await documentImportService.importDocumentAsync(
                account!.homeAccountId!,
                (account!.name ?? account!.username) as string,
                chatId,
                file,
                await AuthHelper.getSKaaSAccessToken(instance, inProgress),
            );
        } catch (e: any) {
            const errorMessage = `Failed to upload document. Details: ${e.message ?? e}`;
            dispatch(addAlert({ message: errorMessage, type: AlertType.Error }));
        }
    };

    /*
     * Once enabled, each plugin will have a custom dedicated header in every Semantic Kernel request
     * containing respective auth information (i.e., token, encoded client info, etc.)
     * that the server can use to authenticate to the downstream APIs
     */
    const getEnabledPlugins = () => {
        const enabledPlugins: { headerTag: AuthHeaderTags; authData: string; apiProperties?: any }[] = [];

        Object.entries(plugins).map((entry) => {
            const plugin = entry[1];

            if (plugin.enabled) {
                enabledPlugins.push({
                    headerTag: plugin.headerTag,
                    authData: plugin.authData!,
                    apiProperties: plugin.apiProperties,
                });
            }

            return entry;
        });

        return enabledPlugins;
    };

    const joinChat = async (chatId: string) => {
        const accessToken = await AuthHelper.getSKaaSAccessToken(instance, inProgress);
        try {
            await chatService.joinChatAsync(
                account!.homeAccountId!,
                chatId,
                accessToken
            ).then(async (result: IChatSession) => {
                // Get chat messages
                const chatMessages = await chatService.getChatMessagesAsync(
                    result.id,
                    0,
                    100,
                    accessToken
                );

                // Get chat users
                const chatUsers = await chatService.getAllChatParticipantsAsync(
                    result.id,
                    accessToken,
                );

                const newChat: ChatState = {
                    id: result.id,
                    title: result.title,
                    messages: chatMessages,
                    users: chatUsers,
                    botProfilePicture: getBotProfilePicture(Object.keys(conversations).length),
                    input: '',
                    isBotTyping: false,
                };

                dispatch(addConversation(newChat));
            });
        } catch (error: any) {
            const errorMessage = `Error joining chat ${chatId}: ${(error as Error).message}`;
            return { success: false, message: errorMessage };
        }

        return { success: true, message: '' };
    }

    return {
        getChatUserById,
        createChat,
        loadChats,
        getResponse,
        downloadBot,
        uploadBot,
        getChatMemorySources,
        importDocument,
        joinChat,
    };
};<|MERGE_RESOLUTION|>--- conflicted
+++ resolved
@@ -24,8 +24,8 @@
 import { ChatService } from './services/ChatService';
 import { DocumentImportService } from './services/DocumentImportService';
 
-import botIcon1 from '../assets/bot-icons/eviden-bot-icon-1.png';
-import botIcon2 from '../assets/bot-icons/eviden-bot-icon-2.png';
+import botIcon1 from '../assets/bot-icons/bot-icon-1.png';
+import botIcon2 from '../assets/bot-icons/bot-icon-2.png';
 import botIcon3 from '../assets/bot-icons/bot-icon-3.png';
 import botIcon4 from '../assets/bot-icons/bot-icon-4.png';
 import botIcon5 from '../assets/bot-icons/bot-icon-5.png';
@@ -66,12 +66,8 @@
     };
 
     const createChat = async () => {
-<<<<<<< HEAD
-        const chatTitle = `Eva @ ${new Date().toLocaleString()}`;
-=======
         const chatTitle = `Copilot @ ${new Date().toLocaleString()}`;
         const accessToken = await AuthHelper.getSKaaSAccessToken(instance, inProgress);
->>>>>>> 71120b20
         try {
             await chatService
                 .createChatAsync(
