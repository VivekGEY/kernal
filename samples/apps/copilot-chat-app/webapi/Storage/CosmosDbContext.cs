﻿// Copyright (c) Microsoft. All rights reserved.

<<<<<<< HEAD
namespace CopilotChatApi.Service.Storage;
=======
using System.Net;
using Microsoft.Azure.Cosmos;

namespace SemanticKernel.Service.Storage;
>>>>>>> d67f027c

/// <summary>
/// A storage context that stores entities in a CosmosDB container.
/// </summary>
public class CosmosDbContext<T> : IStorageContext<T>, IDisposable where T : IStorageEntity
{
    /// <summary>
    /// The CosmosDB client.
    /// </summary>
    private readonly CosmosClient _client;

    /// <summary>
    /// CosmosDB container.
    /// </summary>
    private readonly Container _container;

    /// <summary>
    /// Initializes a new instance of the CosmosDbContext class.
    /// </summary>
    /// <param name="connectionString">The CosmosDB connection string.</param>
    /// <param name="database">The CosmosDB database name.</param>
    /// <param name="container">The CosmosDB container name.</param>
    public CosmosDbContext(string connectionString, string database, string container)
    {
        // Configure JsonSerializerOptions
        var options = new CosmosClientOptions
        {
            SerializerOptions = new CosmosSerializationOptions
            {
                PropertyNamingPolicy = CosmosPropertyNamingPolicy.CamelCase
            },
        };
        this._client = new CosmosClient(connectionString, options);
        this._container = this._client.GetContainer(database, container);
    }

    /// <inheritdoc/>
    public IQueryable<T> QueryableEntities => this._container.GetItemLinqQueryable<T>();

    /// <inheritdoc/>
    public async Task CreateAsync(T entity)
    {
        if (string.IsNullOrWhiteSpace(entity.Id))
        {
            throw new ArgumentOutOfRangeException(nameof(entity.Id), "Entity Id cannot be null or empty.");
        }

        await this._container.CreateItemAsync(entity);
    }

    /// <inheritdoc/>
    public async Task DeleteAsync(T entity)
    {
        if (string.IsNullOrWhiteSpace(entity.Id))
        {
            throw new ArgumentOutOfRangeException(nameof(entity.Id), "Entity Id cannot be null or empty.");
        }

        await this._container.DeleteItemAsync<T>(entity.Id, new PartitionKey(entity.Id));
    }

    /// <inheritdoc/>
    public async Task<T> ReadAsync(string entityId)
    {
        if (string.IsNullOrWhiteSpace(entityId))
        {
            throw new ArgumentOutOfRangeException(nameof(entityId), "Entity Id cannot be null or empty.");
        }

        try
        {
            var response = await this._container.ReadItemAsync<T>(entityId, new PartitionKey(entityId));
            return response.Resource;
        }
        catch (CosmosException ex) when (ex.StatusCode == HttpStatusCode.NotFound)
        {
            throw new ArgumentOutOfRangeException(nameof(entityId), "Entity Id cannot be null or empty.");
        }
    }

    /// <inheritdoc/>
    public async Task UpdateAsync(T entity)
    {
        if (string.IsNullOrWhiteSpace(entity.Id))
        {
            throw new ArgumentOutOfRangeException(nameof(entity.Id), "Entity Id cannot be null or empty.");
        }

        await this._container.UpsertItemAsync(entity);
    }

    public void Dispose()
    {
        this.Dispose(true);
        GC.SuppressFinalize(this);
    }

    protected virtual void Dispose(bool disposing)
    {
        if (disposing)
        {
            this._client.Dispose();
        }
    }
}<|MERGE_RESOLUTION|>--- conflicted
+++ resolved
@@ -1,13 +1,9 @@
 ﻿// Copyright (c) Microsoft. All rights reserved.
 
-<<<<<<< HEAD
-namespace CopilotChatApi.Service.Storage;
-=======
 using System.Net;
 using Microsoft.Azure.Cosmos;
 
 namespace SemanticKernel.Service.Storage;
->>>>>>> d67f027c
 
 /// <summary>
 /// A storage context that stores entities in a CosmosDB container.
