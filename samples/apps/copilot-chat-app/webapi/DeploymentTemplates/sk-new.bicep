/*
Copyright (c) Microsoft. All rights reserved.
Licensed under the MIT license. See LICENSE file in the project root for full license information.

Bicep template for deploying Semantic Kernel to Azure as a web app service with a new Azure OpenAI account.
*/

@description('Name for the deployment - Must consist of alphanumeric characters or \'-\'')
param name string = 'semkernel'

@description('SKU for the Azure App Service plan')
@allowed(['B1', 'S1', 'S2', 'S3', 'P1V3', 'P2V3', 'I1V2', 'I2V2' ])
param appServiceSku string = 'B1'

@description('Location of package to deploy as the web service')
#disable-next-line no-hardcoded-env-urls // This is an arbitrary package URI
param packageUri string = 'https://skaasdeploy.blob.core.windows.net/api/semantickernelapi.zip'

@description('Model to use for chat completions')
param completionModel string = 'gpt-35-turbo'

@description('Model to use for text embeddings')
param embeddingModel string = 'text-embedding-ada-002'

@description('Completion model the task planner should use')
param plannerModel string = 'gpt-35-turbo'

@description('Semantic Kernel server API key - Generated GUID by default (Provide empty string to disable API key auth)')
param semanticKernelApiKey string = newGuid()

@description('Whether to deploy Cosmos DB for chat storage')
param deployCosmosDB bool = true

// TODO: Temporarily disabling qdrant deployment by default while we secure its endpoint.
@description('Whether to deploy Qdrant (in a container) for memory storage')
param deployQdrant bool = false

@description('Whether to deploy Azure Speech Services to be able to input chat text by voice')
param deploySpeechServices bool = true


module semanticKernel 'main.bicep' = {
  name: 'SemanticKernel'
  params: {
    name: name
    appServiceSku: appServiceSku
    packageUri: packageUri
    aiService: 'AzureOpenAI'
    completionModel: completionModel
    embeddingModel: embeddingModel
    plannerModel: plannerModel
    semanticKernelApiKey: semanticKernelApiKey
    deployCosmosDB: deployCosmosDB
    deployQdrant: deployQdrant
    deploySpeechServices: deploySpeechServices
    deployNewAzureOpenAI: true
  }
}

<<<<<<< HEAD

output endpoint string = semanticKernel.outputs.deployedUrl
=======
output endpoint string = openAI.outputs.deployedUrl
>>>>>>> 5d15f512
<|MERGE_RESOLUTION|>--- conflicted
+++ resolved
@@ -31,9 +31,8 @@
 @description('Whether to deploy Cosmos DB for chat storage')
 param deployCosmosDB bool = true
 
-// TODO: Temporarily disabling qdrant deployment by default while we secure its endpoint.
 @description('Whether to deploy Qdrant (in a container) for memory storage')
-param deployQdrant bool = false
+param deployQdrant bool = true
 
 @description('Whether to deploy Azure Speech Services to be able to input chat text by voice')
 param deploySpeechServices bool = true
@@ -57,9 +56,5 @@
   }
 }
 
-<<<<<<< HEAD
 
-output endpoint string = semanticKernel.outputs.deployedUrl
-=======
-output endpoint string = openAI.outputs.deployedUrl
->>>>>>> 5d15f512
+output endpoint string = semanticKernel.outputs.deployedUrl