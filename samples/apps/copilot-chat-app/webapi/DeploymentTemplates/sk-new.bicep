--- conflicted
+++ resolved
@@ -6,11 +6,7 @@
 */
 
 @description('Name for the deployment - Must consist of alphanumeric characters or \'-\'')
-<<<<<<< HEAD
-param name string = 'sk'
-=======
 param name string = 'semkernel'
->>>>>>> a3af1caa
 
 @description('SKU for the Azure App Service plan')
 @allowed([ 'F1', 'D1', 'B1', 'S1', 'S2', 'S3', 'P1V3', 'P2V3', 'I1V2', 'I2V2' ])
@@ -18,11 +14,7 @@
 
 @description('Location of package to deploy as the web service')
 #disable-next-line no-hardcoded-env-urls // This is an arbitrary package URI
-<<<<<<< HEAD
-param packageUri string = 'https://skaasdeploy.blob.core.windows.net/api/semantic-kernel.zip'
-=======
 param packageUri string = 'https://skaasdeploy.blob.core.windows.net/api/semantickernelapi.zip'
->>>>>>> a3af1caa
 
 @description('Model to use for chat completions')
 param completionModel string = 'gpt-35-turbo'
@@ -34,11 +26,7 @@
 param plannerModel string = 'gpt-35-turbo'
 
 @description('Semantic Kernel server API key - Generated GUID by default\nProvide empty string to disable API key auth')
-<<<<<<< HEAD
-param skServerApiKey string = newGuid()
-=======
 param semanticKernelApiKey string = newGuid()
->>>>>>> a3af1caa
 
 @description('Whether to deploy Cosmos DB for chat storage')
 param deployCosmosDB bool = true
