--- conflicted
+++ resolved
@@ -39,12 +39,6 @@
 @description('Azure OpenAI or OpenAI API key')
 param apiKey string = ''
 
-<<<<<<< HEAD
-=======
-@description('Semantic Kernel server API key - Generated GUID by default (Provide empty string to disable API key auth)')
-param semanticKernelApiKey string = newGuid()
-
->>>>>>> 143d30cc
 @description('Whether to deploy a new Azure OpenAI instance')
 param deployNewAzureOpenAI bool = true
 
@@ -171,12 +165,8 @@
           value: plannerModel
         }
         {
-          name: 'Authorization:Type'
-          value: empty(semanticKernelApiKey) ? 'None' : 'ApiKey'
-        }
-        {
-          name: 'Authorization:ApiKey'
-          value: semanticKernelApiKey
+          name: 'Authentication:Type'
+          value: 'None'
         }
         {
           name: 'ChatStore:Type'
@@ -266,135 +256,7 @@
   ]
 }
 
-<<<<<<< HEAD
-resource appServiceWebConfig 'Microsoft.Web/sites/config@2022-09-01' = {
-  parent: appServiceWeb
-  name: 'web'
-  properties: {
-    alwaysOn: true
-    cors: {
-      allowedOrigins: [
-        'http://localhost:3000'
-      ]
-      supportCredentials: true
-    }
-    detailedErrorLoggingEnabled: true
-    minTlsVersion: '1.2'
-    netFrameworkVersion: 'v6.0'
-    use32BitWorkerProcess: false
-    appSettings: [
-      {
-        name: 'AIService:Type'
-        value: aiService
-      }
-      {
-        name: 'AIService:Endpoint'
-        value: deployNewAzureOpenAI ? openAI.properties.endpoint : endpoint
-      }
-      {
-        name: 'AIService:Key'
-        value: deployNewAzureOpenAI ? openAI.listKeys().key1 : apiKey
-      }
-      {
-        name: 'AIService:Models:Completion'
-        value: completionModel
-      }
-      {
-        name: 'AIService:Models:Embedding'
-        value: embeddingModel
-      }
-      {
-        name: 'AIService:Models:Planner'
-        value: plannerModel
-      }
-      {
-        name: 'Authentication:Type'
-        value: 'None'
-      }
-      {
-        name: 'ChatStore:Type'
-        value: deployCosmosDB ? 'cosmos' : 'volatile'
-      }
-      {
-        name: 'ChatStore:Cosmos:Database'
-        value: 'CopilotChat'
-      }
-      {
-        name: 'ChatStore:Cosmos:ChatSessionsContainer'
-        value: 'chatsessions'
-      }
-      {
-        name: 'ChatStore:Cosmos:ChatMessagesContainer'
-        value: 'chatmessages'
-      }
-      {
-        name: 'ChatStore:Cosmos:ConnectionString'
-        value: deployCosmosDB ? cosmosAccount.listConnectionStrings().connectionStrings[0].connectionString : ''
-      }
-      {
-        name: 'MemoriesStore:Type'
-        value: deployQdrant ? 'Qdrant' : 'Volatile'
-      }
-      {
-        name: 'MemoriesStore:Qdrant:Host'
-        value: deployQdrant ? 'http://${aci.properties.ipAddress.fqdn}' : ''
-      }
-      {
-        name: 'AzureSpeech:Region'
-        value: location
-      }
-      {
-        name: 'AzureSpeech:Key'
-        value: deploySpeechServices ? speechAccount.listKeys().key1 : ''
-      }
-      {
-        name: 'AllowedOrigins'
-        value: '[*]' // Defer list of allowed origins to the Azure service app's CORS configuration
-      }
-      {
-        name: 'Kestrel:Endpoints:Https:Url'
-        value: 'https://localhost:443'
-      }
-      {
-        name: 'Logging:LogLevel:Default'
-        value: 'Warning'
-      }
-      {
-        name: 'Logging:LogLevel:SemanticKernel.Service'
-        value: 'Warning'
-      }
-      {
-        name: 'Logging:LogLevel:Microsoft.SemanticKernel'
-        value: 'Warning'
-      }
-      {
-        name: 'Logging:LogLevel:Microsoft.AspNetCore.Hosting'
-        value: 'Warning'
-      }
-      {
-        name: 'Logging:LogLevel:Microsoft.Hosting.Lifetimel'
-        value: 'Warning'
-      }
-      {
-        name: 'ApplicationInsights:ConnectionString'
-        value: appInsights.properties.ConnectionString
-      }
-      {
-        name: 'APPLICATIONINSIGHTS_CONNECTION_STRING'
-        value: appInsights.properties.ConnectionString
-      }
-      {
-        name: 'ApplicationInsightsAgent_EXTENSION_VERSION'
-        value: '~2'
-      }
-    ]
-  }
-}
-
-resource appServiceWebDeploy 'Microsoft.Web/sites/extensions@2021-03-01' = {
-=======
 resource appServiceWebDeploy 'Microsoft.Web/sites/extensions@2022-09-01' = {
->>>>>>> 143d30cc
   name: 'MSDeploy'
   kind: 'string'
   parent: appServiceWeb
