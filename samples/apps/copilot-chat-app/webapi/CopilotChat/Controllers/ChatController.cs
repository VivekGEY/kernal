﻿// Copyright (c) Microsoft. All rights reserved.

using System;
using System.Collections.Generic;
using System.IO;
using System.Linq;
using System.Net.Http;
using System.Reflection;
using System.Threading.Tasks;
using Microsoft.AspNetCore.Http;
using Microsoft.AspNetCore.Mvc;
using Microsoft.Extensions.Logging;
using Microsoft.Graph;
using Microsoft.SemanticKernel;
using Microsoft.SemanticKernel.AI;
using Microsoft.SemanticKernel.Orchestration;
using Microsoft.SemanticKernel.Reliability;
using Microsoft.SemanticKernel.SkillDefinition;
using Microsoft.SemanticKernel.Skills.MsGraph;
using Microsoft.SemanticKernel.Skills.MsGraph.Connectors;
using Microsoft.SemanticKernel.Skills.MsGraph.Connectors.Client;
using Microsoft.SemanticKernel.Skills.OpenAPI.Authentication;
using SemanticKernel.Service.Auth;
using SemanticKernel.Service.CopilotChat.Models;
using SemanticKernel.Service.CopilotChat.Skills.ChatSkills;
using SemanticKernel.Service.CopilotChat.Storage;
using SemanticKernel.Service.Models;
using SemanticKernel.Service.Utilities;

namespace SemanticKernel.Service.CopilotChat.Controllers;

/// <summary>
/// Controller responsible for handling chat messages and responses.
/// </summary>
[ApiController]
public class ChatController : ControllerBase, IDisposable
{
    private readonly ILogger<ChatController> _logger;
    private readonly List<IDisposable> _disposables;
    private const string ChatSkillName = "ChatSkill";
    private const string ChatFunctionName = "Chat";

    public ChatController(ILogger<ChatController> logger)
    {
        this._logger = logger;
        this._disposables = new List<IDisposable>();
    }

    /// <summary>
    /// Invokes the chat skill to get a response from the bot.
    /// </summary>
    /// <param name="kernel">Semantic kernel obtained through dependency injection.</param>
    /// <param name="planner">Planner to use to create function sequences.</param>
    /// <param name="plannerOptions">Options for the planner.</param>
    /// <param name="askConverter">Converter to use for converting Asks.</param>
    /// <param name="chatSessionRepository">Storage for chat sessions.</param>
    /// <param name="authInfo">Authenticated info about the user for the current request.</param>
    /// <param name="ask">Prompt along with its parameters.</param>
    /// <param name="openApiSkillsAuthHeaders">Authentication headers to connect to OpenAPI Skills.</param>
    /// <returns>Results containing the response from the model.</returns>
    [Route("chat")]
    [HttpPost]
    [ProducesResponseType(StatusCodes.Status200OK)]
    [ProducesResponseType(StatusCodes.Status400BadRequest)]
    [ProducesResponseType(StatusCodes.Status404NotFound)]
    public async Task<IActionResult> ChatAsync(
        [FromServices] IKernel kernel,
<<<<<<< HEAD
        [FromServices] CopilotChatPlanner? planner,
        [FromServices] IOptions<PlannerOptions> plannerOptions,
        [FromServices] AskConverter askConverter,
        [FromServices] ChatSessionRepository chatSessionRepository,
        [FromServices] IAuthInfo authInfo,
        [FromBody] ChatAsk ask,
=======
        [FromServices] CopilotChatPlanner planner,
        [FromBody] Ask ask,
>>>>>>> 0ebc599f
        [FromHeader] OpenApiSkillsAuthHeaders openApiSkillsAuthHeaders)
    {
        this._logger.LogDebug("Chat request received.");
        const string chatIdKey = "chatId";
        var chatIdFromContext = ask.Variables.FirstOrDefault(x => x.Key == chatIdKey);
        if (chatIdFromContext.Key is chatIdKey)
        {
            var chat = await chatSessionRepository.FindByIdAsync(chatIdFromContext.Value);
            if (chat == null)
            {
                return this.NotFound("Failed to find chat session for the chatId specified in variables.");
            }
            if (chat.UserId != authInfo.UserId)
            {
                return this.Unauthorized("User does not have access to the chatId specified in variables.");
            }
        }

        // Put ask's variables in the context we will use.
        var contextVariables = askConverter.GetContextVariables(ask);

        // Register plugins that have been enabled
        await this.RegisterPlannerSkillsAsync(planner, openApiSkillsAuthHeaders, contextVariables);

        // Get the function to invoke
        ISKFunction? function = null;
        try
        {
            function = kernel.Skills.GetFunction(ChatSkillName, ChatFunctionName);
        }
        catch (KernelException ke)
        {
            this._logger.LogError("Failed to find {0}/{1} on server: {2}", ChatSkillName, ChatFunctionName, ke);

            return this.NotFound($"Failed to find {ChatSkillName}/{ChatFunctionName} on server");
        }

        // Run the function.
        SKContext result = await kernel.RunAsync(contextVariables, function!);
        if (result.ErrorOccurred)
        {
            if (result.LastException is AIException aiException && aiException.Detail is not null)
            {
                return this.BadRequest(string.Concat(aiException.Message, " - Detail: " + aiException.Detail));
            }

            return this.BadRequest(result.LastErrorDescription);
        }

        return this.Ok(new AskResult { Value = result.Result, Variables = result.Variables.Select(v => new KeyValuePair<string, string>(v.Key, v.Value)) });
    }

    /// <summary>
    /// Register skills with the planner's kernel.
    /// </summary>
    private async Task RegisterPlannerSkillsAsync(CopilotChatPlanner planner, OpenApiSkillsAuthHeaders openApiSkillsAuthHeaders, ContextVariables variables)
    {
        // Register authenticated skills with the planner's kernel only if the request includes an auth header for the skill.

        // Klarna Shopping
        if (openApiSkillsAuthHeaders.KlarnaAuthentication != null)
        {
            // Register the Klarna shopping ChatGPT plugin with the planner's kernel.
            using DefaultHttpRetryHandler retryHandler = new(new HttpRetryConfig(), this._logger)
            {
                InnerHandler = new HttpClientHandler() { CheckCertificateRevocationList = true }
            };
            using HttpClient importHttpClient = new(retryHandler, false);
            importHttpClient.DefaultRequestHeaders.Add("User-Agent", "Microsoft.CopilotChat");
            await planner.Kernel.ImportChatGptPluginSkillFromUrlAsync("KlarnaShoppingSkill", new Uri("https://www.klarna.com/.well-known/ai-plugin.json"),
                importHttpClient);
        }

        // GitHub
        if (!string.IsNullOrWhiteSpace(openApiSkillsAuthHeaders.GithubAuthentication))
        {
            this._logger.LogInformation("Enabling GitHub skill.");
            BearerAuthenticationProvider authenticationProvider = new(() => Task.FromResult(openApiSkillsAuthHeaders.GithubAuthentication));
            await planner.Kernel.ImportOpenApiSkillFromFileAsync(
                skillName: "GitHubSkill",
                filePath: Path.Combine(Path.GetDirectoryName(Assembly.GetExecutingAssembly().Location)!, "Skills/OpenApiSkills/GitHubSkill/openapi.json"),
                authCallback: authenticationProvider.AuthenticateRequestAsync);
        }

        // Jira
        if (!string.IsNullOrWhiteSpace(openApiSkillsAuthHeaders.JiraAuthentication))
        {
            this._logger.LogInformation("Registering Jira Skill");
            var authenticationProvider = new BasicAuthenticationProvider(() => { return Task.FromResult(openApiSkillsAuthHeaders.JiraAuthentication); });
            var hasServerUrlOverride = variables.Get("jira-server-url", out string serverUrlOverride);

            await planner.Kernel.ImportOpenApiSkillFromFileAsync(
                skillName: "JiraSkill",
                filePath: Path.Combine(Path.GetDirectoryName(Assembly.GetExecutingAssembly().Location)!, "Skills/OpenApiSkills/JiraSkill/openapi.json"),
                authCallback: authenticationProvider.AuthenticateRequestAsync,
                serverUrlOverride: hasServerUrlOverride ? new Uri(serverUrlOverride) : null);
        }

        // Microsoft Graph
        if (!string.IsNullOrWhiteSpace(openApiSkillsAuthHeaders.GraphAuthentication))
        {
            this._logger.LogInformation("Enabling Microsoft Graph skill(s).");
            BearerAuthenticationProvider authenticationProvider = new(() => Task.FromResult(openApiSkillsAuthHeaders.GraphAuthentication));
            GraphServiceClient graphServiceClient = this.CreateGraphServiceClient(authenticationProvider.AuthenticateRequestAsync);

            planner.Kernel.ImportSkill(new TaskListSkill(new MicrosoftToDoConnector(graphServiceClient)), "todo");
            planner.Kernel.ImportSkill(new CalendarSkill(new OutlookCalendarConnector(graphServiceClient)), "calendar");
            planner.Kernel.ImportSkill(new EmailSkill(new OutlookMailConnector(graphServiceClient)), "email");
        }
    }

    /// <summary>
    /// Create a Microsoft Graph service client.
    /// </summary>
    /// <param name="authenticateRequestAsyncDelegate">The delegate to authenticate the request.</param>
    private GraphServiceClient CreateGraphServiceClient(AuthenticateRequestAsyncDelegate authenticateRequestAsyncDelegate)
    {
        MsGraphClientLoggingHandler graphLoggingHandler = new(this._logger);
        this._disposables.Add(graphLoggingHandler);

        IList<DelegatingHandler> graphMiddlewareHandlers =
            GraphClientFactory.CreateDefaultHandlers(new DelegateAuthenticationProvider(authenticateRequestAsyncDelegate));
        graphMiddlewareHandlers.Add(graphLoggingHandler);

        HttpClient graphHttpClient = GraphClientFactory.Create(graphMiddlewareHandlers);
        this._disposables.Add(graphHttpClient);

        GraphServiceClient graphServiceClient = new(graphHttpClient);
        return graphServiceClient;
    }

    /// <summary>
    /// Dispose of the object.
    /// </summary>
    protected virtual void Dispose(bool disposing)
    {
        if (disposing)
        {
            foreach (IDisposable disposable in this._disposables)
            {
                disposable.Dispose();
            }
        }
    }

    /// <inheritdoc />
    public void Dispose()
    {
        // Do not change this code. Put cleanup code in 'Dispose(bool disposing)' method
        this.Dispose(disposing: true);
        GC.SuppressFinalize(this);
    }
}<|MERGE_RESOLUTION|>--- conflicted
+++ resolved
@@ -65,17 +65,12 @@
     [ProducesResponseType(StatusCodes.Status404NotFound)]
     public async Task<IActionResult> ChatAsync(
         [FromServices] IKernel kernel,
-<<<<<<< HEAD
         [FromServices] CopilotChatPlanner? planner,
         [FromServices] IOptions<PlannerOptions> plannerOptions,
         [FromServices] AskConverter askConverter,
         [FromServices] ChatSessionRepository chatSessionRepository,
         [FromServices] IAuthInfo authInfo,
         [FromBody] ChatAsk ask,
-=======
-        [FromServices] CopilotChatPlanner planner,
-        [FromBody] Ask ask,
->>>>>>> 0ebc599f
         [FromHeader] OpenApiSkillsAuthHeaders openApiSkillsAuthHeaders)
     {
         this._logger.LogDebug("Chat request received.");
