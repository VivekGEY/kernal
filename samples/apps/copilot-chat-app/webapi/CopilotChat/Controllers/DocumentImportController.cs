--- conflicted
+++ resolved
@@ -3,11 +3,6 @@
 using System;
 using System.Globalization;
 using System.IO;
-<<<<<<< HEAD
-using System.Linq;
-using System.Reflection;
-=======
->>>>>>> 71120b20
 using System.Threading.Tasks;
 using Microsoft.AspNetCore.Authorization;
 using Microsoft.AspNetCore.Http;
@@ -21,8 +16,6 @@
 using SemanticKernel.Service.CopilotChat.Models;
 using SemanticKernel.Service.CopilotChat.Options;
 using SemanticKernel.Service.CopilotChat.Storage;
-using Tesseract;
-
 using UglyToad.PdfPig;
 using UglyToad.PdfPig.DocumentLayoutAnalysis.TextExtractor;
 using static SemanticKernel.Service.CopilotChat.Models.MemorySource;
@@ -49,43 +42,21 @@
         /// .pdf
         /// </summary>
         Pdf,
-        /// <summary>
-        /// .jpg
-        /// </summary>
-        Jpg,
-        /// <summary>
-        /// .png
-        /// </summary>
-        Png,
-        /// <summary>
-        /// .tif or .tiff
-        /// </summary>
-        Tiff
     };
 
     private readonly ILogger<DocumentImportController> _logger;
-    private readonly DocumentMemoryOptions _documentMemoryOptions;
-    private readonly TesseractOptions _tesseractOptions;
+    private readonly DocumentMemoryOptions _options;
     private readonly ChatSessionRepository _sessionRepository;
     private readonly ChatMemorySourceRepository _sourceRepository;
     private readonly ChatMessageRepository _messageRepository;
-<<<<<<< HEAD
-    private readonly string _tesseractDataPath;
-=======
     private readonly ChatParticipantRepository _participantRepository;
     private const string GlobalDocumentUploadedClientCall = "GlobalDocumentUploaded";
     private const string ChatDocumentUploadedClientCall = "ChatDocumentUploaded";
->>>>>>> 71120b20
 
     /// <summary>
     /// Initializes a new instance of the <see cref="DocumentImportController"/> class.
     /// </summary>
     public DocumentImportController(
-<<<<<<< HEAD
-        IOptions<DocumentMemoryOptions> documentMemoryOptions,
-        IOptions<TesseractOptions> tesseractOptions,
-=======
->>>>>>> 71120b20
         ILogger<DocumentImportController> logger,
         IOptions<DocumentMemoryOptions> documentMemoryOptions,
         ChatSessionRepository sessionRepository,
@@ -93,21 +64,12 @@
         ChatMessageRepository messageRepository,
         ChatParticipantRepository participantRepository)
     {
-<<<<<<< HEAD
-        this._documentMemoryOptions = documentMemoryOptions.Value;
-        this._tesseractOptions = tesseractOptions.Value;
-=======
->>>>>>> 71120b20
         this._logger = logger;
         this._options = documentMemoryOptions.Value;
         this._sessionRepository = sessionRepository;
         this._sourceRepository = sourceRepository;
         this._messageRepository = messageRepository;
-<<<<<<< HEAD
-        this._tesseractDataPath = Path.Combine(Path.GetDirectoryName(Assembly.GetExecutingAssembly().Location)!, "tessdata");
-=======
         this._participantRepository = participantRepository;
->>>>>>> 71120b20
     }
 
     /// <summary>
@@ -134,7 +96,7 @@
             return this.BadRequest("File is empty.");
         }
 
-        if (formFile.Length > this._documentMemoryOptions.FileSizeLimit)
+        if (formFile.Length > this._options.FileSizeLimit)
         {
             return this.BadRequest("File size exceeds the limit.");
         }
@@ -185,26 +147,8 @@
             var chatMessage = await this.TryCreateDocumentUploadMessage(memorySource, documentImportForm);
             if (chatMessage == null)
             {
-<<<<<<< HEAD
-                case SupportedFileType.Txt:
-                    fileContent = await this.ReadTxtFileAsync(formFile);
-                    break;
-                case SupportedFileType.Pdf:
-                    fileContent = this.ReadPdfFile(formFile);
-                    break;
-                case SupportedFileType.Jpg:
-                case SupportedFileType.Png:
-                case SupportedFileType.Tiff:
-                {
-                    fileContent = await this.ReadImageFileAsync(formFile);
-                    break;
-                }
-                default:
-                    return this.BadRequest($"Unsupported file type: {fileType}");
-=======
                 // It's Ok to have the message not created.
                 return this.Ok();
->>>>>>> 71120b20
             }
 
             var chatId = documentImportForm.ChatId.ToString();
@@ -318,11 +262,6 @@
         {
             ".txt" => SupportedFileType.Txt,
             ".pdf" => SupportedFileType.Pdf,
-            ".jpg" => SupportedFileType.Jpg,
-            ".jpeg" => SupportedFileType.Jpg,
-            ".png" => SupportedFileType.Png,
-            ".tif" => SupportedFileType.Tiff,
-            ".tiff" => SupportedFileType.Tiff,
             _ => throw new ArgumentOutOfRangeException($"Unsupported file type: {extension}"),
         };
     }
@@ -336,27 +275,6 @@
     {
         using var streamReader = new StreamReader(file.OpenReadStream());
         return await streamReader.ReadToEndAsync();
-    }
-
-    /// <summary>
-    /// Read the content of a text file.
-    /// </summary>
-    /// <param name="file">An IFormFile object.</param>
-    /// <returns>A string of the content of the file.</returns>
-    private async Task<string> ReadImageFileAsync(IFormFile file)
-    {
-        await using (var ms = new MemoryStream())
-        {
-            await file.CopyToAsync(ms);
-            var fileBytes = ms.ToArray();
-            await using var imgStream = new MemoryStream(fileBytes);
-
-            using var engine = new TesseractEngine(_tesseractDataPath, _tesseractOptions.Language, EngineMode.Default); // use the appropriate language model
-            using var img = Pix.LoadFromMemory(imgStream.ToArray());
-
-            using var page = engine.Process(img);
-            return page.GetText();
-        }
     }
 
     /// <summary>
@@ -389,13 +307,13 @@
     {
         var documentName = Path.GetFileName(documentImportForm.FormFile?.FileName);
         var targetCollectionName = documentImportForm.DocumentScope == DocumentImportForm.DocumentScopes.Global
-            ? this._documentMemoryOptions.GlobalDocumentCollectionName
-            : this._documentMemoryOptions.ChatDocumentCollectionNamePrefix + documentImportForm.ChatId;
+            ? this._options.GlobalDocumentCollectionName
+            : this._options.ChatDocumentCollectionNamePrefix + documentImportForm.ChatId;
 
         // Split the document into lines of text and then combine them into paragraphs.
         // Note that this is only one of many strategies to chunk documents. Feel free to experiment with other strategies.
-        var lines = TextChunker.SplitPlainTextLines(content, this._documentMemoryOptions.DocumentLineSplitMaxTokens);
-        var paragraphs = TextChunker.SplitPlainTextParagraphs(lines, this._documentMemoryOptions.DocumentParagraphSplitMaxLines);
+        var lines = TextChunker.SplitPlainTextLines(content, this._options.DocumentLineSplitMaxTokens);
+        var paragraphs = TextChunker.SplitPlainTextParagraphs(lines, this._options.DocumentParagraphSplitMaxLines);
 
         for (var i = 0; i < paragraphs.Count; i++)
         {
