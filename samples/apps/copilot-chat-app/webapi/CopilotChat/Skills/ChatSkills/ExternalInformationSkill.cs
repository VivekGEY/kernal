﻿// Copyright (c) Microsoft. All rights reserved.

using System;
using System.Collections.Generic;
using System.ComponentModel;
using System.Globalization;
using System.Linq;
using System.Text.Json;
using System.Text.Json.Nodes;
using System.Text.RegularExpressions;
using System.Threading.Tasks;
using Microsoft.Extensions.Logging;
using Microsoft.Extensions.Options;
using Microsoft.SemanticKernel.Orchestration;
using Microsoft.SemanticKernel.Planning;
using Microsoft.SemanticKernel.SkillDefinition;
using SemanticKernel.Service.CopilotChat.Models;
using SemanticKernel.Service.CopilotChat.Options;
using SemanticKernel.Service.CopilotChat.Skills.OpenApiSkills.GitHubSkill.Model;
using SemanticKernel.Service.CopilotChat.Skills.OpenApiSkills.JiraSkill.Model;

namespace SemanticKernel.Service.CopilotChat.Skills.ChatSkills;

/// <summary>
/// This skill provides the functions to acquire external information.
/// </summary>
public class ExternalInformationSkill
{
    /// <summary>
    /// Prompt settings.
    /// </summary>
    private readonly PromptsOptions _promptOptions;

    /// <summary>
    /// CopilotChat's planner to gather additional information for the chat context.
    /// </summary>
    private readonly CopilotChatPlanner _planner;

    /// <summary>
    /// Proposed plan to return for approval.
    /// </summary>
    public ProposedPlan? ProposedPlan { get; private set; }

    /// <summary>
    /// Preamble to add to the related information text.
    /// </summary>
    private const string PromptPreamble = "[RELATED START]";

    /// <summary>
    /// Postamble to add to the related information text.
    /// </summary>
    private const string PromptPostamble = "[RELATED END]";

    /// <summary>
    /// Create a new instance of ExternalInformationSkill.
    /// </summary>
    public ExternalInformationSkill(
        IOptions<PromptsOptions> promptOptions,
        CopilotChatPlanner planner)
    {
        this._promptOptions = promptOptions.Value;
        this._planner = planner;
    }

    /// <summary>
    /// Extract relevant additional knowledge using a planner.
    /// </summary>
    [SKFunction, Description("Acquire external information")]
<<<<<<< HEAD
=======
    [SKParameter("tokenLimit", "Maximum number of tokens")]
    [SKParameter("proposedPlan", "Previously proposed plan that is approved")]
>>>>>>> b8d873d7
    public async Task<string> AcquireExternalInformationAsync(
        [Description("The intent to whether external information is needed")] string userIntent,
        SKContext context)
    {
        FunctionsView functions = this._planner.Kernel.Skills.GetFunctionsView(true, true);
        if (functions.NativeFunctions.IsEmpty && functions.SemanticFunctions.IsEmpty)
        {
            return string.Empty;
        }

        // Check if plan exists in ask's context variables.
        var planExists = context.Variables.TryGetValue("proposedPlan", out string? proposedPlanJson);
        var deserializedPlan = planExists && !string.IsNullOrWhiteSpace(proposedPlanJson) ? JsonSerializer.Deserialize<ProposedPlan>(proposedPlanJson) : null;

        // Run plan if it was approved
        if (deserializedPlan != null && deserializedPlan.State == PlanState.Approved)
        {
            string planJson = JsonSerializer.Serialize(deserializedPlan.Plan);
            // Reload the plan with the planner's kernel so
            // it has full context to be executed
            var newPlanContext = new SKContext(
                null,
                this._planner.Kernel.Memory,
                this._planner.Kernel.Skills,
                this._planner.Kernel.Log
            );
            var plan = Plan.FromJson(planJson, newPlanContext);

            // Invoke plan
            newPlanContext = await plan.InvokeAsync(newPlanContext);
            int tokenLimit =
                int.Parse(context["tokenLimit"], new NumberFormatInfo()) -
                Utilities.TokenCount(PromptPreamble) -
                Utilities.TokenCount(PromptPostamble);

            // The result of the plan may be from an OpenAPI skill. Attempt to extract JSON from the response.
            bool extractJsonFromOpenApi =
                this.TryExtractJsonFromOpenApiPlanResult(newPlanContext, newPlanContext.Result, out string planResult);
            if (extractJsonFromOpenApi)
            {
                planResult = this.OptimizeOpenApiSkillJson(planResult, tokenLimit, plan);
            }
            else
            {
                // If not, use result of the plan execution result directly.
                planResult = newPlanContext.Variables.Input;
            }

            return $"{PromptPreamble}\n{planResult.Trim()}\n{PromptPostamble}\n";
        }
        else
        {
            // Create a plan and set it in context for approval.
            var contextString = string.Join("\n", context.Variables.Where(v => v.Key != "userIntent").Select(v => $"{v.Key}: {v.Value}"));
            Plan plan = await this._planner.CreatePlanAsync($"Given the following context, accomplish the user intent.\nContext:{contextString}\nUser Intent:{userIntent}");

            if (plan.Steps.Count > 0)
            {
                // Parameters stored in plan's top level
                this.MergeContextIntoPlan(context.Variables, plan.Parameters);

                // TODO: Improve Kernel to give developers option to skip this override 
                // (i.e., keep functions regardless of whether they're available in the planner's context or not)
                Plan sanitizedPlan = this.SanitizePlan(plan, context);
                sanitizedPlan.Parameters.Update(plan.Parameters);

                this.ProposedPlan = new ProposedPlan(sanitizedPlan, this._planner.PlannerOptions!.Type, PlanState.NoOp);
            }
        }

        return string.Empty;
    }

    #region Private

    /// <summary>
    /// Scrubs plan of functions not available in Planner's kernel.
    /// </summary>
    private Plan SanitizePlan(Plan plan, SKContext context)
    {
        List<Plan> sanitizedSteps = new();
        var availableFunctions = this._planner.Kernel.Skills.GetFunctionsView(true);

        foreach (var step in plan.Steps)
        {
            if (this._planner.Kernel.Skills.TryGetFunction(step.SkillName, step.Name, out var function))
            {
                this.MergeContextIntoPlan(context.Variables, step.Parameters);
                sanitizedSteps.Add(step);
            }
        }

        return new Plan(plan.Description, sanitizedSteps.ToArray<Plan>());
    }

    /// <summary>
    /// Merge any variables from the context into plan parameters as these will be used on plan execution.
    /// These context variables come from user input, so they are prioritized.
    /// </summary>
    private void MergeContextIntoPlan(ContextVariables variables, ContextVariables planParams)
    {
        foreach (var param in planParams)
        {
            if (param.Key.Equals("INPUT", StringComparison.OrdinalIgnoreCase))
            {
                continue;
            }

            if (variables.TryGetValue(param.Key, out string? value))
            {
                planParams.Set(param.Key, value);
            }
        }
    }

    /// <summary>
    /// Try to extract json from the planner response as if it were from an OpenAPI skill.
    /// </summary>
    private bool TryExtractJsonFromOpenApiPlanResult(SKContext context, string openApiSkillResponse, out string json)
    {
        try
        {
            JsonNode? jsonNode = JsonNode.Parse(openApiSkillResponse);
            string contentType = jsonNode?["contentType"]?.ToString() ?? string.Empty;
            if (contentType.StartsWith("application/json", StringComparison.InvariantCultureIgnoreCase))
            {
                var content = jsonNode?["content"]?.ToString() ?? string.Empty;
                if (!string.IsNullOrWhiteSpace(content))
                {
                    json = content;
                    return true;
                }
            }
        }
        catch (JsonException)
        {
            context.Log.LogDebug("Unable to extract JSON from planner response, it is likely not from an OpenAPI skill.");
        }
        catch (InvalidOperationException)
        {
            context.Log.LogDebug("Unable to extract JSON from planner response, it may already be proper JSON.");
        }

        json = string.Empty;
        return false;
    }

    /// <summary>
    /// Try to optimize json from the planner response
    /// based on token limit
    /// </summary>
    private string OptimizeOpenApiSkillJson(string jsonContent, int tokenLimit, Plan plan)
    {
        // Remove all new line characters + leading and trailing white space
        jsonContent = Regex.Replace(jsonContent.Trim(), @"[\n\r]", string.Empty);
        var document = JsonDocument.Parse(jsonContent);
        string lastSkillInvoked = plan.Steps[^1].SkillName;
        string lastSkillFunctionInvoked = plan.Steps[^1].Name;
        bool trimSkillResponse = false;

        // The json will be deserialized based on the response type of the particular operation that was last invoked by the planner
        // The response type can be a custom trimmed down json structure, which is useful in staying within the token limit
        Type skillResponseType = this.GetOpenApiSkillResponseType(ref document, ref lastSkillInvoked, ref lastSkillFunctionInvoked, ref trimSkillResponse);

        if (trimSkillResponse)
        {
            // Deserializing limits the json content to only the fields defined in the respective OpenApiSkill's Model classes
            var skillResponse = JsonSerializer.Deserialize(jsonContent, skillResponseType);
            jsonContent = skillResponse != null ? JsonSerializer.Serialize(skillResponse) : string.Empty;
            document = JsonDocument.Parse(jsonContent);
        }

        int jsonContentTokenCount = Utilities.TokenCount(jsonContent);

        // Return the JSON content if it does not exceed the token limit
        if (jsonContentTokenCount < tokenLimit)
        {
            return jsonContent;
        }

        List<object> itemList = new();

        // Some APIs will return a JSON response with one property key representing an embedded answer.
        // Extract this value for further processing
        string resultsDescriptor = "";

        if (document.RootElement.ValueKind == JsonValueKind.Object)
        {
            int propertyCount = 0;
            foreach (JsonProperty property in document.RootElement.EnumerateObject())
            {
                propertyCount++;
            }

            if (propertyCount == 1)
            {
                // Save property name for result interpolation
                JsonProperty firstProperty = document.RootElement.EnumerateObject().First();
                tokenLimit -= Utilities.TokenCount(firstProperty.Name);
                resultsDescriptor = string.Format(CultureInfo.InvariantCulture, "{0}: ", firstProperty.Name);

                // Extract object to be truncated
                JsonElement value = firstProperty.Value;
                document = JsonDocument.Parse(value.GetRawText());
            }
        }

        // Detail Object
        // To stay within token limits, attempt to truncate the list of properties
        if (document.RootElement.ValueKind == JsonValueKind.Object)
        {
            foreach (JsonProperty property in document.RootElement.EnumerateObject())
            {
                int propertyTokenCount = Utilities.TokenCount(property.ToString());

                if (tokenLimit - propertyTokenCount > 0)
                {
                    itemList.Add(property);
                    tokenLimit -= propertyTokenCount;
                }
                else
                {
                    break;
                }
            }
        }

        // Summary (List) Object
        // To stay within token limits, attempt to truncate the list of results
        if (document.RootElement.ValueKind == JsonValueKind.Array)
        {
            foreach (JsonElement item in document.RootElement.EnumerateArray())
            {
                int itemTokenCount = Utilities.TokenCount(item.ToString());

                if (tokenLimit - itemTokenCount > 0)
                {
                    itemList.Add(item);
                    tokenLimit -= itemTokenCount;
                }
                else
                {
                    break;
                }
            }
        }

        return itemList.Count > 0
            ? string.Format(CultureInfo.InvariantCulture, "{0}{1}", resultsDescriptor, JsonSerializer.Serialize(itemList))
            : string.Format(CultureInfo.InvariantCulture, "JSON response for {0} is too large to be consumed at this time.", lastSkillInvoked);
    }

    private Type GetOpenApiSkillResponseType(ref JsonDocument document, ref string lastSkillInvoked, ref string lastSkillFunctionInvoked, ref bool trimSkillResponse)
    {
        Type skillResponseType = typeof(object); // Use a reasonable default response type

        // Different operations under the skill will return responses as json structures;
        // Prune each operation response according to the most important/contextual fields only to avoid going over the token limit
        // Check what the last skill invoked was and deserialize the JSON content accordingly
        if (string.Equals(lastSkillInvoked, "GitHubSkill", StringComparison.Ordinal))
        {
            trimSkillResponse = true;
            skillResponseType = this.GetGithubSkillResponseType(ref document);
        }
        else if (string.Equals(lastSkillInvoked, "JiraSkill", StringComparison.Ordinal))
        {
            trimSkillResponse = true;
            skillResponseType = this.GetJiraSkillResponseType(ref document, ref lastSkillFunctionInvoked);
        }

        return skillResponseType;
    }

    private Type GetGithubSkillResponseType(ref JsonDocument document)
    {
        return document.RootElement.ValueKind == JsonValueKind.Array ? typeof(PullRequest[]) : typeof(PullRequest);
    }

    private Type GetJiraSkillResponseType(ref JsonDocument document, ref string lastSkillFunctionInvoked)
    {
        if (lastSkillFunctionInvoked == "GetIssue")
        {
            return document.RootElement.ValueKind == JsonValueKind.Array ? typeof(IssueResponse[]) : typeof(IssueResponse);
        }

        return typeof(IssueResponse);
    }

    #endregion
}<|MERGE_RESOLUTION|>--- conflicted
+++ resolved
@@ -66,11 +66,6 @@
     /// Extract relevant additional knowledge using a planner.
     /// </summary>
     [SKFunction, Description("Acquire external information")]
-<<<<<<< HEAD
-=======
-    [SKParameter("tokenLimit", "Maximum number of tokens")]
-    [SKParameter("proposedPlan", "Previously proposed plan that is approved")]
->>>>>>> b8d873d7
     public async Task<string> AcquireExternalInformationAsync(
         [Description("The intent to whether external information is needed")] string userIntent,
         SKContext context)
