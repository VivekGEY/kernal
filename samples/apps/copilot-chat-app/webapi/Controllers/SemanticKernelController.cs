--- conflicted
+++ resolved
@@ -133,7 +133,7 @@
 
         return this.Ok(new AskResult { Value = result.Result, Variables = result.Variables.Select(v => new KeyValuePair<string, string>(v.Key, v.Value)) });
     }
-<<<<<<< HEAD
+
     private async Task RegisterOpenApiSkillsAsync(OpenApiSkillsAuthHeaders openApiSkillsAuthHeaders, IKernel kernel)
     {
         // If the caller includes an auth header for an OpenAPI skill, register the skill with the kernel
@@ -145,7 +145,8 @@
 
             var filePath = Path.Combine(Directory.GetCurrentDirectory(), @"Skills\GitHubOpenApiSkill\openapi.json");
             var skill = await kernel.ImportOpenApiSkillFromFileAsync("GitHubSkill", filePath, authenticationProvider.AuthenticateRequestAsync);
-=======
+        }
+    }
 
     /// <summary>
     /// Register skills with the planner's kernel.
@@ -161,7 +162,6 @@
         if (!string.IsNullOrWhiteSpace(options.SemanticSkillsDirectory))
         {
             planner.Kernel.RegisterSemanticSkills(options.SemanticSkillsDirectory, this._logger);
->>>>>>> 1dcb706b
         }
     }
 }