--- conflicted
+++ resolved
@@ -29,19 +29,10 @@
     [ProducesResponseType(StatusCodes.Status200OK)]
     public async Task<ActionResult<SpeechTokenResponse>> GetAsync()
     {
-<<<<<<< HEAD
         if (string.IsNullOrWhiteSpace(this._config.Region))
         {
             throw new InvalidOperationException($"Missing value for {AzureSpeechOptions.PropertyName}:{nameof(this._config.Region)}");
         }
-=======
-        AzureSpeechConfig azureSpeech = this._configuration.GetSection("AzureSpeech").Get<AzureSpeechConfig>();
-
-        string fetchTokenUri = "https://" + azureSpeech.Region + ".api.cognitive.microsoft.com/sts/v1.0/issueToken";
-        string subscriptionKey = azureSpeech.Key;
-
-        var token = await this.FetchTokenAsync(fetchTokenUri, subscriptionKey);
->>>>>>> 87bd0b4b
 
         string fetchTokenUri = $"https://{this._config.Region}.api.cognitive.microsoft.com/sts/v1.0/issueToken";
         string token = this.FetchTokenAsync(fetchTokenUri, this._config.Key).Result;
