--- conflicted
+++ resolved
@@ -57,27 +57,20 @@
         client.DefaultRequestHeaders.Add("Ocp-Apim-Subscription-Key", subscriptionKey);
         UriBuilder uriBuilder = new(fetchUri);
 
-<<<<<<< HEAD
-            var result = await client.PostAsync(uriBuilder.Uri, null);
-            result.EnsureSuccessStatusCode();
+        var result = await client.PostAsync(uriBuilder.Uri, null);
+        if (result.IsSuccessStatusCode)
+        {
+            var response = result.EnsureSuccessStatusCode();
             if (this._logger.IsEnabled(LogLevel.Debug))
             {
                 this._logger.LogDebug("Token Uri: {0}", uriBuilder.Uri.AbsoluteUri);
             }
-            return await result.Content.ReadAsStringAsync();
-=======
-        var result = await client.PostAsync(uriBuilder.Uri, null);
-        if (result.IsSuccessStatusCode)
-        {
-            var response = result.EnsureSuccessStatusCode();
-            this._logger.LogDebug("Token Uri: {0}", uriBuilder.Uri.AbsoluteUri);
             string token = await result.Content.ReadAsStringAsync();
             return new TokenResult { Token = token, ResponseCode = response.StatusCode };
         }
         else
         {
             return new TokenResult { Token = "", ResponseCode = HttpStatusCode.NotFound };
->>>>>>> 15dc234c
         }
     }
 }