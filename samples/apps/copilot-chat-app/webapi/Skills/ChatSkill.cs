﻿// Copyright (c) Microsoft. All rights reserved.

using System.Globalization;
using System.Text.Json;
using System.Text.Json.Nodes;
using System.Text.RegularExpressions;
using Microsoft.SemanticKernel;
using Microsoft.SemanticKernel.AI.TextCompletion;
using Microsoft.SemanticKernel.Memory;
using Microsoft.SemanticKernel.Orchestration;
using Microsoft.SemanticKernel.Planning;
using Microsoft.SemanticKernel.SkillDefinition;
using SemanticKernel.Service.Config;
using SemanticKernel.Service.Model;
using SemanticKernel.Service.Skills.OpenApiSkills;
using SemanticKernel.Service.Storage;

namespace SemanticKernel.Service.Skills;

/// <summary>
/// ChatSkill offers a more coherent chat experience by using memories
/// to extract conversation history and user intentions.
/// </summary>
public class ChatSkill
{
    /// <summary>
    /// Logger
    /// </summary>
    private readonly ILogger _logger;

    /// <summary>
    /// A kernel instance to create a completion function since each invocation
    /// of the <see cref="ChatAsync"/> function will generate a new prompt dynamically.
    /// </summary>
    private readonly IKernel _kernel;

    /// <summary>
    /// A repository to save and retrieve chat messages.
    /// </summary>
    private readonly ChatMessageRepository _chatMessageRepository;

    /// <summary>
    /// A repository to save and retrieve chat sessions.
    /// </summary>
    private readonly ChatSessionRepository _chatSessionRepository;

    /// <summary>
    /// Settings containing prompt texts.
    /// </summary>
    private readonly PromptSettings _promptSettings;

    /// <summary>
    /// CopilotChat's planner to gather additional information for the chat context.
    /// </summary>
    private readonly CopilotChatPlanner _planner;

    /// <summary>
    /// Options for the planner.
    /// </summary>
    private readonly PlannerOptions _plannerOptions;

    /// <summary>
    /// Create a new instance of <see cref="ChatSkill"/>.
    /// </summary>
    public ChatSkill(
        IKernel kernel,
        ChatMessageRepository chatMessageRepository,
        ChatSessionRepository chatSessionRepository,
        PromptSettings promptSettings,
        CopilotChatPlanner planner,
        PlannerOptions plannerOptions,
        ILogger logger)
    {
        this._logger = logger;
        this._kernel = kernel;
        this._chatMessageRepository = chatMessageRepository;
        this._chatSessionRepository = chatSessionRepository;
        this._promptSettings = promptSettings;
        this._planner = planner;
        this._plannerOptions = plannerOptions;
    }

    /// <summary>
    /// Extract user intent from the conversation history.
    /// </summary>
    /// <param name="context">Contains the 'audience' indicating the name of the user.</param>
    [SKFunction("Extract user intent")]
    [SKFunctionName("ExtractUserIntent")]
    [SKFunctionContextParameter(Name = "chatId", Description = "Chat ID to extract history from")]
    [SKFunctionContextParameter(Name = "audience", Description = "The audience the chat bot is interacting with.")]
    public async Task<string> ExtractUserIntentAsync(SKContext context)
    {
        var tokenLimit = this._promptSettings.CompletionTokenLimit;
        var historyTokenBudget =
            tokenLimit -
            this._promptSettings.ResponseTokenLimit -
            Utilities.TokenCount(string.Join("\n", new string[]
                {
                    this._promptSettings.SystemDescriptionPrompt,
                    this._promptSettings.SystemIntentPrompt,
                    this._promptSettings.SystemIntentContinuationPrompt
                })
            );

        // Clone the context to avoid modifying the original context variables.
        var intentExtractionContext = Utilities.CopyContextWithVariablesClone(context);
        intentExtractionContext.Variables.Set("tokenLimit", historyTokenBudget.ToString(new NumberFormatInfo()));
        intentExtractionContext.Variables.Set("knowledgeCutoff", this._promptSettings.KnowledgeCutoffDate);

        var completionFunction = this._kernel.CreateSemanticFunction(
            this._promptSettings.SystemIntentExtractionPrompt,
            skillName: nameof(ChatSkill),
            description: "Complete the prompt.");

        var result = await completionFunction.InvokeAsync(
            intentExtractionContext,
            settings: this.CreateIntentCompletionSettings()
        );

        if (result.ErrorOccurred)
        {
            context.Fail(result.LastErrorDescription, result.LastException);
            return string.Empty;
        }

        return $"User intent: {result}";
    }

    /// <summary>
    /// Extract relevant memories based on the latest message.
    /// </summary>
    /// <param name="context">Contains the 'tokenLimit' and the 'contextTokenLimit' controlling the length of the prompt.</param>
    [SKFunction("Extract user memories")]
    [SKFunctionName("ExtractUserMemories")]
    [SKFunctionContextParameter(Name = "chatId", Description = "Chat ID to extract history from")]
    [SKFunctionContextParameter(Name = "tokenLimit", Description = "Maximum number of tokens")]
    [SKFunctionContextParameter(Name = "contextTokenLimit", Description = "Maximum number of context tokens")]
    public async Task<string> ExtractUserMemoriesAsync(SKContext context)
    {
        var chatId = context["chatId"];
        var tokenLimit = int.Parse(context["tokenLimit"], new NumberFormatInfo());
        var contextTokenLimit = int.Parse(context["contextTokenLimit"], new NumberFormatInfo());
        var remainingToken = Math.Min(
            tokenLimit,
            Math.Floor(contextTokenLimit * this._promptSettings.MemoriesResponseContextWeight)
        );

        // Find the most recent message.
        var latestMessage = await this._chatMessageRepository.FindLastByChatIdAsync(chatId);

        // Search for relevant memories.
        List<MemoryQueryResult> relevantMemories = new();
        foreach (var memoryName in this._promptSettings.MemoryMap.Keys)
        {
            var results = context.Memory.SearchAsync(
                SemanticMemoryExtractor.MemoryCollectionName(chatId, memoryName),
                latestMessage.ToString(),
                limit: 100,
                minRelevanceScore: 0.8);
            await foreach (var memory in results)
            {
                relevantMemories.Add(memory);
            }
        }

        relevantMemories = relevantMemories.OrderByDescending(m => m.Relevance).ToList();

        string memoryText = "";
        foreach (var memory in relevantMemories)
        {
            var tokenCount = Utilities.TokenCount(memory.Metadata.Text);
            if (remainingToken - tokenCount > 0)
            {
                memoryText += $"\n[{memory.Metadata.Description}] {memory.Metadata.Text}";
                remainingToken -= tokenCount;
            }
            else
            {
                break;
            }
        }

        // Update the token limit.
        memoryText = $"Past memories (format: [memory type] <label>: <details>):\n{memoryText.Trim()}";
        tokenLimit -= Utilities.TokenCount(memoryText);
        context.Variables.Set("tokenLimit", tokenLimit.ToString(new NumberFormatInfo()));

        return memoryText;
    }

    /// <summary>
    /// Extract relevant additional knowledge using a planner.
    /// </summary>
    [SKFunction("Acquire external information")]
    [SKFunctionName("AcquireExternalInformation")]
    [SKFunctionContextParameter(Name = "userIntent", Description = "The intent of the user.")]
    [SKFunctionContextParameter(Name = "tokenLimit", Description = "Maximum number of tokens")]
    public async Task<string> AcquireExternalInformationAsync(SKContext context)
    {
        if (!this._plannerOptions.Enabled)
        {
            return string.Empty;
        }

        // Skills run in the planner may modify the SKContext. Clone the context to avoid
        // modifying the original context variables.
        SKContext plannerContext = Utilities.CopyContextWithVariablesClone(context);

        // Use the user intent message as the input to the plan.
        plannerContext.Variables.Update(plannerContext["userIntent"]);

        // Create a plan and run it.
        Plan plan = await this._planner.CreatePlanAsync(plannerContext.Variables.Input);
<<<<<<< HEAD
        SKContext planContext = await plan.InvokeAsync(plannerContext);
=======
        if (plan.Steps.Count > 0)
        {
            SKContext planContext = await plan.InvokeAsync(plannerContext);

            // The result of the plan may be from an OpenAPI skill. Attempt to extract JSON from the response.
            if (!this.TryExtractJsonFromOpenApiPlanResult(planContext.Variables.Input, out string planResult))
            {
                // If not, use result of the plan execution result directly.
                planResult = planContext.Variables.Input;
            }

            string informationText = $"[START RELATED INFORMATION]\n{planResult.Trim()}\n[END RELATED INFORMATION]\n";
>>>>>>> 562ab5bc

        int tokenLimit = int.Parse(context["tokenLimit"], new NumberFormatInfo());

        // The result of the plan may be from an OpenAPI skill. Attempt to extract JSON from the response.
        if (!this.TryExtractJsonFromPlanResult(planContext.Variables.Input, out string planResult))
        {
            // If not, use result of the plan execution result directly.
            planResult = planContext.Variables.Input;
        }
        else
        {
            int relatedInformationTokenLimit = (int)Math.Floor(tokenLimit * this._promptSettings.RelatedInformationContextWeight);
            planResult = this.OptimizeOpenApiSkillJson(planResult, relatedInformationTokenLimit, plan);
        }

        string informationText = $"[START RELATED INFORMATION]\n{planResult.Trim()}\n[END RELATED INFORMATION]\n";

        // Adjust the token limit using the number of tokens in the information text.
        tokenLimit -= Utilities.TokenCount(informationText);
        context.Variables.Set("tokenLimit", tokenLimit.ToString(new NumberFormatInfo()));

        return informationText;
    }

    /// <summary>
    /// Extract chat history.
    /// </summary>
    /// <param name="context">Contains the 'tokenLimit' controlling the length of the prompt.</param>
    [SKFunction("Extract chat history")]
    [SKFunctionName("ExtractChatHistory")]
    [SKFunctionContextParameter(Name = "chatId", Description = "Chat ID to extract history from")]
    [SKFunctionContextParameter(Name = "tokenLimit", Description = "Maximum number of tokens")]
    public async Task<string> ExtractChatHistoryAsync(SKContext context)
    {
        var chatId = context["chatId"];
        var tokenLimit = int.Parse(context["tokenLimit"], new NumberFormatInfo());

        var messages = await this._chatMessageRepository.FindByChatIdAsync(chatId);
        var sortedMessages = messages.OrderByDescending(m => m.Timestamp);

        var remainingToken = tokenLimit;
        string historyText = "";
        foreach (var chatMessage in sortedMessages)
        {
            var formattedMessage = chatMessage.ToFormattedString();
            var tokenCount = Utilities.TokenCount(formattedMessage);
            if (remainingToken - tokenCount > 0)
            {
                historyText = $"{formattedMessage}\n{historyText}";
                remainingToken -= tokenCount;
            }
            else
            {
                break;
            }
        }

        return $"Chat history:\n{historyText.Trim()}";
    }

    /// <summary>
    /// This is the entry point for getting a chat response. It manages the token limit, saves
    /// messages to memory, and fill in the necessary context variables for completing the
    /// prompt that will be rendered by the template engine.
    /// </summary>
    /// <param name="message"></param>
    /// <param name="context">Contains the 'tokenLimit' and the 'contextTokenLimit' controlling the length of the prompt.</param>
    [SKFunction("Get chat response")]
    [SKFunctionName("Chat")]
    [SKFunctionInput(Description = "The new message")]
    [SKFunctionContextParameter(Name = "userId", Description = "Unique and persistent identifier for the user")]
    [SKFunctionContextParameter(Name = "userName", Description = "Name of the user")]
    [SKFunctionContextParameter(Name = "chatId", Description = "Unique and persistent identifier for the chat")]
    public async Task<SKContext> ChatAsync(string message, SKContext context)
    {
        var tokenLimit = this._promptSettings.CompletionTokenLimit;
        var remainingToken =
            tokenLimit -
            this._promptSettings.ResponseTokenLimit -
            Utilities.TokenCount(string.Join("\n", new string[]
                {
                    this._promptSettings.SystemDescriptionPrompt,
                    this._promptSettings.SystemResponsePrompt,
                    this._promptSettings.SystemChatContinuationPrompt
                })
            );
        var contextTokenLimit = remainingToken;
        var userId = context["userId"];
        var userName = context["userName"];
        var chatId = context["chatId"];

        // TODO: check if user has access to the chat

        // Save this new message to memory such that subsequent chat responses can use it
        try
        {
            await this.SaveNewMessageAsync(message, userId, userName, chatId);
        }
        catch (Exception ex) when (!ex.IsCriticalException())
        {
            context.Log.LogError("Unable to save new message: {0}", ex.Message);
            context.Fail($"Unable to save new message: {ex.Message}", ex);
            return context;
        }

        // Clone the context to avoid modifying the original context variables.
        var chatContext = Utilities.CopyContextWithVariablesClone(context);
        chatContext.Variables.Set("knowledgeCutoff", this._promptSettings.KnowledgeCutoffDate);
        chatContext.Variables.Set("audience", userName);

        // Extract user intent and update remaining token count
        var userIntent = await this.ExtractUserIntentAsync(chatContext);
        if (chatContext.ErrorOccurred)
        {
            return chatContext;
        }

        chatContext.Variables.Set("userIntent", userIntent);
        // Update remaining token count
        remainingToken -= Utilities.TokenCount(userIntent);
        chatContext.Variables.Set("contextTokenLimit", contextTokenLimit.ToString(new NumberFormatInfo()));
        chatContext.Variables.Set("tokenLimit", remainingToken.ToString(new NumberFormatInfo()));

        var completionFunction = this._kernel.CreateSemanticFunction(
            this._promptSettings.SystemChatPrompt,
            skillName: nameof(ChatSkill),
            description: "Complete the prompt.");

        chatContext = await completionFunction.InvokeAsync(
            context: chatContext,
            settings: this.CreateChatResponseCompletionSettings()
        );

        // If the completion function failed, return the context containing the error.
        if (chatContext.ErrorOccurred)
        {
            return chatContext;
        }

        // Save this response to memory such that subsequent chat responses can use it
        try
        {
            await this.SaveNewResponseAsync(chatContext.Result, chatId);
        }
        catch (Exception ex) when (!ex.IsCriticalException())
        {
            context.Log.LogError("Unable to save new response: {0}", ex.Message);
            context.Fail($"Unable to save new response: {ex.Message}", ex);
            return context;
        }

        // Extract semantic memory
        await this.ExtractSemanticMemoryAsync(chatId, chatContext);

        context.Variables.Update(chatContext.Result);
        context.Variables.Set("userId", "Bot");
        return context;
    }

    #region Private

    /// <summary>
    /// Try to extract json from the planner response as if it were from an OpenAPI skill.
    /// </summary>
    private bool TryExtractJsonFromOpenApiPlanResult(string openApiSkillResponse, out string json)
    {
        try
        {
            JsonNode? jsonNode = JsonNode.Parse(openApiSkillResponse);
            string contentType = jsonNode?["contentType"]?.ToString() ?? string.Empty;
            if (contentType.StartsWith("application/json", StringComparison.InvariantCultureIgnoreCase))
            {
                var content = jsonNode?["content"]?.ToString() ?? string.Empty;
                if (!string.IsNullOrWhiteSpace(content))
                {
                    json = content;
                    return true;
                }
            }
        }
        catch (JsonException)
        {
            this._logger.LogDebug("Unable to extract JSON from planner response, it is likely not from an OpenAPI skill.");
        }
        catch (InvalidOperationException)
        {
            this._logger.LogDebug("Unable to extract JSON from planner response, it may already be proper JSON.");
        }

        json = string.Empty;
        return false;
    }

    /// <summary>
    /// Try to optimize json from the planner response
    /// based on token limit
    /// </summary>
    private string OptimizeOpenApiSkillJson(string jsonContent, int tokenLimit, Plan plan)
    {
        int jsonTokenLimit = (int)(tokenLimit * 0.8);

        // Remove all new line characters + leading and trailing white space
        jsonContent = Regex.Replace(jsonContent.Trim(), @"[\n\r]", string.Empty);
        var document = JsonDocument.Parse(jsonContent);
        string lastSkillInvoked = plan.Steps[^1].SkillName;

        // Check if the last skill invoked was GitHubSkill and deserialize the JSON content accordingly
        if (string.Equals(lastSkillInvoked, "GitHubSkill", StringComparison.Ordinal))
        {
            var pullRequestType = document.RootElement.ValueKind == JsonValueKind.Array ? typeof(PullRequest[]) : typeof(PullRequest);

            // Deserializing limits the json content to only the fields defined in the GitHubSkill/Model classes
            var pullRequest = JsonSerializer.Deserialize(jsonContent, pullRequestType);
            jsonContent = pullRequest != null ? JsonSerializer.Serialize(pullRequest) : string.Empty;
            document = JsonDocument.Parse(jsonContent);
        }

        int jsonContentTokenCount = Utilities.TokenCount(jsonContent);

        // Return the JSON content if it does not exceed the token limit
        if (jsonContentTokenCount < jsonTokenLimit)
        {
            return jsonContent;
        }

        List<object> itemList = new();

        // Summary (List) Object
        if (document.RootElement.ValueKind == JsonValueKind.Array)
        {
            foreach (JsonElement item in document.RootElement.EnumerateArray())
            {
                int itemTokenCount = Utilities.TokenCount(item.ToString());

                if (jsonTokenLimit - itemTokenCount > 0)
                {
                    itemList.Add(item);
                    jsonTokenLimit -= itemTokenCount;
                }
                else
                {
                    break;
                }
            }
        }

        // Detail Object
        if (document.RootElement.ValueKind == JsonValueKind.Object)
        {
            foreach (JsonProperty property in document.RootElement.EnumerateObject())
            {
                int propertyTokenCount = Utilities.TokenCount(property.ToString());

                if (jsonTokenLimit - propertyTokenCount > 0)
                {
                    itemList.Add(property);
                    jsonTokenLimit -= propertyTokenCount;
                }
                else
                {
                    break;
                }
            }
        }

        return itemList.Count > 0
            ? JsonSerializer.Serialize(itemList)
            : String.Format("JSON response for {0} is too large to be consumed at this time.", lastSkillInvoked);
    }

    /// <summary>
    /// Save a new message to the chat history.
    /// </summary>
    /// <param name="message">The message</param>
    /// <param name="userId">The user ID</param>
    /// <param name="userName"></param>
    /// <param name="chatId">The chat ID</param>
    private async Task SaveNewMessageAsync(string message, string userId, string userName, string chatId)
    {
        // Make sure the chat exists.
        await this._chatSessionRepository.FindByIdAsync(chatId);

        var chatMessage = new ChatMessage(userId, userName, chatId, message);
        await this._chatMessageRepository.CreateAsync(chatMessage);
    }

    /// <summary>
    /// Save a new response to the chat history.
    /// </summary>
    /// <param name="response">Response from the chat.</param>
    /// <param name="chatId">The chat ID</param>
    private async Task SaveNewResponseAsync(string response, string chatId)
    {
        // Make sure the chat exists.
        await this._chatSessionRepository.FindByIdAsync(chatId);

        var chatMessage = ChatMessage.CreateBotResponseMessage(chatId, response);
        await this._chatMessageRepository.CreateAsync(chatMessage);
    }

    /// <summary>
    /// Extract and save semantic memory.
    /// </summary>
    /// <param name="chatId">The Chat ID.</param>
    /// <param name="context">The context containing the memory.</param>
    private async Task ExtractSemanticMemoryAsync(string chatId, SKContext context)
    {
        foreach (var memoryName in this._promptSettings.MemoryMap.Keys)
        {
            try
            {
                var semanticMemory = await SemanticMemoryExtractor.ExtractCognitiveMemoryAsync(
                    memoryName,
                    this._kernel,
                    context,
                    this._promptSettings
                );
                foreach (var item in semanticMemory.Items)
                {
                    await this.CreateMemoryAsync(item, chatId, context, memoryName);
                }
            }
            catch (Exception ex) when (!ex.IsCriticalException())
            {
                // Skip semantic memory extraction for this item if it fails.
                // We cannot rely on the model to response with perfect Json each time.
                context.Log.LogInformation("Unable to extract semantic memory for {0}: {1}. Continuing...", memoryName, ex.Message);
                continue;
            }
        }
    }

    /// <summary>
    /// Create a memory item in the memory collection.
    /// </summary>
    /// <param name="item">A SemanticChatMemoryItem instance</param>
    /// <param name="chatId">The ID of the chat the memories belong to</param>
    /// <param name="context">The context that contains the memory</param>
    /// <param name="memoryName">Name of the memory</param>
    private async Task CreateMemoryAsync(SemanticChatMemoryItem item, string chatId, SKContext context, string memoryName)
    {
        var memoryCollectionName = SemanticMemoryExtractor.MemoryCollectionName(chatId, memoryName);

        var memories = context.Memory.SearchAsync(
            collection: memoryCollectionName,
            query: item.ToFormattedString(),
            limit: 1,
            minRelevanceScore: 0.8,
            cancellationToken: context.CancellationToken
        ).ToEnumerable();

        if (!memories.Any())
        {
            await context.Memory.SaveInformationAsync(
                collection: memoryCollectionName,
                text: item.ToFormattedString(),
                id: Guid.NewGuid().ToString(),
                description: memoryName,
                cancellationToken: context.CancellationToken
            );
        }
    }

    /// <summary>
    /// Create a completion settings object for chat response. Parameters are read from the PromptSettings class.
    /// </summary>
    private CompleteRequestSettings CreateChatResponseCompletionSettings()
    {
        var completionSettings = new CompleteRequestSettings
        {
            MaxTokens = this._promptSettings.ResponseTokenLimit,
            Temperature = this._promptSettings.ResponseTemperature,
            TopP = this._promptSettings.ResponseTopP,
            FrequencyPenalty = this._promptSettings.ResponseFrequencyPenalty,
            PresencePenalty = this._promptSettings.ResponsePresencePenalty
        };

        return completionSettings;
    }

    /// <summary>
    /// Create a completion settings object for intent response. Parameters are read from the PromptSettings class.
    /// </summary>
    private CompleteRequestSettings CreateIntentCompletionSettings()
    {
        var completionSettings = new CompleteRequestSettings
        {
            MaxTokens = this._promptSettings.ResponseTokenLimit,
            Temperature = this._promptSettings.IntentTemperature,
            TopP = this._promptSettings.IntentTopP,
            FrequencyPenalty = this._promptSettings.IntentFrequencyPenalty,
            PresencePenalty = this._promptSettings.IntentPresencePenalty,
            StopSequences = new string[] { "] bot:" }
        };

        return completionSettings;
    }

    # endregion
}<|MERGE_RESOLUTION|>--- conflicted
+++ resolved
@@ -211,27 +211,12 @@
 
         // Create a plan and run it.
         Plan plan = await this._planner.CreatePlanAsync(plannerContext.Variables.Input);
-<<<<<<< HEAD
         SKContext planContext = await plan.InvokeAsync(plannerContext);
-=======
-        if (plan.Steps.Count > 0)
-        {
-            SKContext planContext = await plan.InvokeAsync(plannerContext);
-
-            // The result of the plan may be from an OpenAPI skill. Attempt to extract JSON from the response.
-            if (!this.TryExtractJsonFromOpenApiPlanResult(planContext.Variables.Input, out string planResult))
-            {
-                // If not, use result of the plan execution result directly.
-                planResult = planContext.Variables.Input;
-            }
-
-            string informationText = $"[START RELATED INFORMATION]\n{planResult.Trim()}\n[END RELATED INFORMATION]\n";
->>>>>>> 562ab5bc
 
         int tokenLimit = int.Parse(context["tokenLimit"], new NumberFormatInfo());
 
         // The result of the plan may be from an OpenAPI skill. Attempt to extract JSON from the response.
-        if (!this.TryExtractJsonFromPlanResult(planContext.Variables.Input, out string planResult))
+        if (!this.TryExtractJsonFromOpenApiPlanResult(planContext.Variables.Input, out string planResult))
         {
             // If not, use result of the plan execution result directly.
             planResult = planContext.Variables.Input;
