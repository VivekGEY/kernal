﻿// Copyright (c) Microsoft. All rights reserved.

using System.Globalization;
using System.Text.Json;
using System.Text.Json.Nodes;
using System.Text.RegularExpressions;
using Microsoft.SemanticKernel;
using Microsoft.SemanticKernel.AI.TextCompletion;
using Microsoft.SemanticKernel.Memory;
using Microsoft.SemanticKernel.Orchestration;
using Microsoft.SemanticKernel.Planning;
using Microsoft.SemanticKernel.SkillDefinition;
using SemanticKernel.Service.Config;
using SemanticKernel.Service.Model;
<<<<<<< HEAD
using SemanticKernel.Service.Skills.OpenApiSkills;
using SemanticKernel.Service.Skills.OpenApiSkills.JiraSkill.Model;
=======
using SemanticKernel.Service.Skills.OpenApiSkills.GitHubSkill.Model;
>>>>>>> e38d97f5
using SemanticKernel.Service.Storage;

namespace SemanticKernel.Service.Skills;

/// <summary>
/// ChatSkill offers a more coherent chat experience by using memories
/// to extract conversation history and user intentions.
/// </summary>
public class ChatSkill
{
    /// <summary>
    /// Logger
    /// </summary>
    private readonly ILogger _logger;

    /// <summary>
    /// A kernel instance to create a completion function since each invocation
    /// of the <see cref="ChatAsync"/> function will generate a new prompt dynamically.
    /// </summary>
    private readonly IKernel _kernel;

    /// <summary>
    /// A repository to save and retrieve chat messages.
    /// </summary>
    private readonly ChatMessageRepository _chatMessageRepository;

    /// <summary>
    /// A repository to save and retrieve chat sessions.
    /// </summary>
    private readonly ChatSessionRepository _chatSessionRepository;

    /// <summary>
    /// Settings containing prompt texts.
    /// </summary>
    private readonly PromptSettings _promptSettings;

    /// <summary>
    /// CopilotChat's planner to gather additional information for the chat context.
    /// </summary>
    private readonly CopilotChatPlanner _planner;

    /// <summary>
    /// Options for the planner.
    /// </summary>
    private readonly PlannerOptions _plannerOptions;

    /// <summary>
    /// Create a new instance of <see cref="ChatSkill"/>.
    /// </summary>
    public ChatSkill(
        IKernel kernel,
        ChatMessageRepository chatMessageRepository,
        ChatSessionRepository chatSessionRepository,
        PromptSettings promptSettings,
        CopilotChatPlanner planner,
        PlannerOptions plannerOptions,
        ILogger logger)
    {
        this._logger = logger;
        this._kernel = kernel;
        this._chatMessageRepository = chatMessageRepository;
        this._chatSessionRepository = chatSessionRepository;
        this._promptSettings = promptSettings;
        this._planner = planner;
        this._plannerOptions = plannerOptions;
    }

    /// <summary>
    /// Extract user intent from the conversation history.
    /// </summary>
    /// <param name="context">Contains the 'audience' indicating the name of the user.</param>
    [SKFunction("Extract user intent")]
    [SKFunctionName("ExtractUserIntent")]
    [SKFunctionContextParameter(Name = "chatId", Description = "Chat ID to extract history from")]
    [SKFunctionContextParameter(Name = "audience", Description = "The audience the chat bot is interacting with.")]
    public async Task<string> ExtractUserIntentAsync(SKContext context)
    {
        var tokenLimit = this._promptSettings.CompletionTokenLimit;
        var historyTokenBudget =
            tokenLimit -
            this._promptSettings.ResponseTokenLimit -
            Utilities.TokenCount(string.Join("\n", new string[]
                {
                    this._promptSettings.SystemDescriptionPrompt,
                    this._promptSettings.SystemIntentPrompt,
                    this._promptSettings.SystemIntentContinuationPrompt
                })
            );

        // Clone the context to avoid modifying the original context variables.
        var intentExtractionContext = Utilities.CopyContextWithVariablesClone(context);
        intentExtractionContext.Variables.Set("tokenLimit", historyTokenBudget.ToString(new NumberFormatInfo()));
        intentExtractionContext.Variables.Set("knowledgeCutoff", this._promptSettings.KnowledgeCutoffDate);

        var completionFunction = this._kernel.CreateSemanticFunction(
            this._promptSettings.SystemIntentExtractionPrompt,
            skillName: nameof(ChatSkill),
            description: "Complete the prompt.");

        var result = await completionFunction.InvokeAsync(
            intentExtractionContext,
            settings: this.CreateIntentCompletionSettings()
        );

        if (result.ErrorOccurred)
        {
            context.Fail(result.LastErrorDescription, result.LastException);
            return string.Empty;
        }

        return $"User intent: {result}";
    }

    /// <summary>
    /// Extract relevant memories based on the latest message.
    /// </summary>
    /// <param name="context">Contains the 'tokenLimit' and the 'contextTokenLimit' controlling the length of the prompt.</param>
    [SKFunction("Extract user memories")]
    [SKFunctionName("ExtractUserMemories")]
    [SKFunctionContextParameter(Name = "chatId", Description = "Chat ID to extract history from")]
    [SKFunctionContextParameter(Name = "tokenLimit", Description = "Maximum number of tokens")]
    [SKFunctionContextParameter(Name = "contextTokenLimit", Description = "Maximum number of context tokens")]
    public async Task<string> ExtractUserMemoriesAsync(SKContext context)
    {
        var chatId = context["chatId"];
        var tokenLimit = int.Parse(context["tokenLimit"], new NumberFormatInfo());
        var contextTokenLimit = int.Parse(context["contextTokenLimit"], new NumberFormatInfo());
        var remainingToken = Math.Min(
            tokenLimit,
            Math.Floor(contextTokenLimit * this._promptSettings.MemoriesResponseContextWeight)
        );

        // Find the most recent message.
        var latestMessage = await this._chatMessageRepository.FindLastByChatIdAsync(chatId);

        // Search for relevant memories.
        List<MemoryQueryResult> relevantMemories = new();
        foreach (var memoryName in this._promptSettings.MemoryMap.Keys)
        {
            var results = context.Memory.SearchAsync(
                SemanticMemoryExtractor.MemoryCollectionName(chatId, memoryName),
                latestMessage.ToString(),
                limit: 100,
                minRelevanceScore: this._promptSettings.SemanticMemoryMinRelevance);
            await foreach (var memory in results)
            {
                relevantMemories.Add(memory);
            }
        }

        relevantMemories = relevantMemories.OrderByDescending(m => m.Relevance).ToList();

        string memoryText = "";
        foreach (var memory in relevantMemories)
        {
            var tokenCount = Utilities.TokenCount(memory.Metadata.Text);
            if (remainingToken - tokenCount > 0)
            {
                memoryText += $"\n[{memory.Metadata.Description}] {memory.Metadata.Text}";
                remainingToken -= tokenCount;
            }
            else
            {
                break;
            }
        }

        // Update the token limit.
        memoryText = $"Past memories (format: [memory type] <label>: <details>):\n{memoryText.Trim()}";
        tokenLimit -= Utilities.TokenCount(memoryText);
        context.Variables.Set("tokenLimit", tokenLimit.ToString(new NumberFormatInfo()));

        return memoryText;
    }

    /// <summary>
    /// Extract relevant additional knowledge using a planner.
    /// </summary>
    [SKFunction("Acquire external information")]
    [SKFunctionName("AcquireExternalInformation")]
    [SKFunctionContextParameter(Name = "userIntent", Description = "The intent of the user.")]
    [SKFunctionContextParameter(Name = "tokenLimit", Description = "Maximum number of tokens")]
    public async Task<string> AcquireExternalInformationAsync(SKContext context)
    {
        if (!this._plannerOptions.Enabled)
        {
            return string.Empty;
        }

        // Skills run in the planner may modify the SKContext. Clone the context to avoid
        // modifying the original context variables.
        SKContext plannerContext = Utilities.CopyContextWithVariablesClone(context);

        // Use the user intent message as the input to the plan.
        plannerContext.Variables.Update(plannerContext["userIntent"]);

        // Create a plan and run it.
        Plan plan = await this._planner.CreatePlanAsync(plannerContext.Variables.Input);
        if (plan.Steps.Count > 0)
        {
            SKContext planContext = await plan.InvokeAsync(plannerContext);
            int tokenLimit = int.Parse(context["tokenLimit"], new NumberFormatInfo());

            // The result of the plan may be from an OpenAPI skill. Attempt to extract JSON from the response.
            if (!this.TryExtractJsonFromOpenApiPlanResult(planContext.Variables.Input, out string planResult))
            {
                // If not, use result of the plan execution result directly.
                planResult = planContext.Variables.Input;
            }
            else
            {
                int relatedInformationTokenLimit = (int)Math.Floor(tokenLimit * this._promptSettings.RelatedInformationContextWeight);
                planResult = this.OptimizeOpenApiSkillJson(planResult, relatedInformationTokenLimit, plan);
            }

            string informationText = $"[START RELATED INFORMATION]\n{planResult.Trim()}\n[END RELATED INFORMATION]\n";

            // Adjust the token limit using the number of tokens in the information text.
            tokenLimit -= Utilities.TokenCount(informationText);
            context.Variables.Set("tokenLimit", tokenLimit.ToString(new NumberFormatInfo()));

            return informationText;
        }

        return string.Empty;
<<<<<<< HEAD
    }

    /// <summary>
    /// Try to optimize json from the planner response
    /// based on token limit
    /// </summary>
    private string OptimizeOpenApiSkillJson(string jsonContent, int tokenLimit, Plan plan)
    {
        int jsonTokenLimit = (int)(tokenLimit * this._promptSettings.RelatedInformationContextWeight);

        // Remove all new line characters + leading and trailing white space
        jsonContent = Regex.Replace(jsonContent.Trim(), @"[\n\r]", string.Empty);
        var document = JsonDocument.Parse(jsonContent);
        string lastSkillInvoked = plan.Steps[^1].SkillName;
        string lastSkillOperationInvoked = plan.Steps[^1].Name;

        // Check if the last skill invoked was JiraSkill and deserialize the JSON content accordingly
        if (string.Equals(lastSkillInvoked, "JiraSkill", StringComparison.Ordinal))
        {
            Type skillResponseType = typeof(IssueResponse); // reasonable assumption of type so value isnt null
            if (lastSkillOperationInvoked == "GetIssue")
            {
                skillResponseType = document.RootElement.ValueKind == JsonValueKind.Array ? typeof(IssueResponse[]) : typeof(IssueResponse);
            }
            //else if (lastSkillOperationInvoked == "AddComment")
            //{
            //    skillResponseType = document.RootElement.ValueKind == JsonValueKind.Array ? typeof(CommentResponse[]) : typeof(CommentResponse);
            //}

            // Deserializing limits the json content to only the fields defined in the GitHubSkill/Model classes
            var skillResponse = JsonSerializer.Deserialize(jsonContent, skillResponseType);
            jsonContent = skillResponse != null ? JsonSerializer.Serialize(skillResponse) : string.Empty;
            document = JsonDocument.Parse(jsonContent);
        }

        int jsonContentTokenCount = Utilities.TokenCount(jsonContent);

        // Return the JSON content if it does not exceed the token limit
        if (jsonContentTokenCount < jsonTokenLimit)
        {
            return jsonContent;
        }

        List<object> itemList = new();

        // Summary (List) Object
        if (document.RootElement.ValueKind == JsonValueKind.Array)
        {
            foreach (JsonElement item in document.RootElement.EnumerateArray())
            {
                int itemTokenCount = Utilities.TokenCount(item.ToString());

                if (jsonTokenLimit - itemTokenCount > 0)
                {
                    itemList.Add(item);
                    jsonTokenLimit -= itemTokenCount;
                }
                else
                {
                    break;
                }
            }
        }

        // Detail Object
        if (document.RootElement.ValueKind == JsonValueKind.Object)
        {
            foreach (JsonProperty property in document.RootElement.EnumerateObject())
            {
                int propertyTokenCount = Utilities.TokenCount(property.ToString());

                if (jsonTokenLimit - propertyTokenCount > 0)
                {
                    itemList.Add(property);
                    jsonTokenLimit -= propertyTokenCount;
                }
                else
                {
                    break;
                }
            }
        }

        return itemList.Count > 0
            ? JsonSerializer.Serialize(itemList)
            : String.Format(CultureInfo.InvariantCulture, "JSON response for {0} is too large to be consumed at this time.", lastSkillInvoked);
=======
>>>>>>> e38d97f5
    }

    /// <summary>
    /// Extract chat history.
    /// </summary>
    /// <param name="context">Contains the 'tokenLimit' controlling the length of the prompt.</param>
    [SKFunction("Extract chat history")]
    [SKFunctionName("ExtractChatHistory")]
    [SKFunctionContextParameter(Name = "chatId", Description = "Chat ID to extract history from")]
    [SKFunctionContextParameter(Name = "tokenLimit", Description = "Maximum number of tokens")]
    public async Task<string> ExtractChatHistoryAsync(SKContext context)
    {
        var chatId = context["chatId"];
        var tokenLimit = int.Parse(context["tokenLimit"], new NumberFormatInfo());

        var messages = await this._chatMessageRepository.FindByChatIdAsync(chatId);
        var sortedMessages = messages.OrderByDescending(m => m.Timestamp);

        var remainingToken = tokenLimit;
        string historyText = "";
        foreach (var chatMessage in sortedMessages)
        {
            var formattedMessage = chatMessage.ToFormattedString();
            var tokenCount = Utilities.TokenCount(formattedMessage);
            if (remainingToken - tokenCount > 0)
            {
                historyText = $"{formattedMessage}\n{historyText}";
                remainingToken -= tokenCount;
            }
            else
            {
                break;
            }
        }

        return $"Chat history:\n{historyText.Trim()}";
    }

    /// <summary>
    /// This is the entry point for getting a chat response. It manages the token limit, saves
    /// messages to memory, and fill in the necessary context variables for completing the
    /// prompt that will be rendered by the template engine.
    /// </summary>
    /// <param name="message"></param>
    /// <param name="context">Contains the 'tokenLimit' and the 'contextTokenLimit' controlling the length of the prompt.</param>
    [SKFunction("Get chat response")]
    [SKFunctionName("Chat")]
    [SKFunctionInput(Description = "The new message")]
    [SKFunctionContextParameter(Name = "userId", Description = "Unique and persistent identifier for the user")]
    [SKFunctionContextParameter(Name = "userName", Description = "Name of the user")]
    [SKFunctionContextParameter(Name = "chatId", Description = "Unique and persistent identifier for the chat")]
    public async Task<SKContext> ChatAsync(string message, SKContext context)
    {
        var tokenLimit = this._promptSettings.CompletionTokenLimit;
        var remainingToken =
            tokenLimit -
            this._promptSettings.ResponseTokenLimit -
            Utilities.TokenCount(string.Join("\n", new string[]
                {
                    this._promptSettings.SystemDescriptionPrompt,
                    this._promptSettings.SystemResponsePrompt,
                    this._promptSettings.SystemChatContinuationPrompt
                })
            );
        var contextTokenLimit = remainingToken;
        var userId = context["userId"];
        var userName = context["userName"];
        var chatId = context["chatId"];

        // TODO: check if user has access to the chat

        // Save this new message to memory such that subsequent chat responses can use it
        try
        {
            await this.SaveNewMessageAsync(message, userId, userName, chatId);
        }
        catch (Exception ex) when (!ex.IsCriticalException())
        {
            context.Log.LogError("Unable to save new message: {0}", ex.Message);
            context.Fail($"Unable to save new message: {ex.Message}", ex);
            return context;
        }

        // Clone the context to avoid modifying the original context variables.
        var chatContext = Utilities.CopyContextWithVariablesClone(context);
        chatContext.Variables.Set("knowledgeCutoff", this._promptSettings.KnowledgeCutoffDate);
        chatContext.Variables.Set("audience", userName);

        // Extract user intent and update remaining token count
        var userIntent = await this.ExtractUserIntentAsync(chatContext);
        if (chatContext.ErrorOccurred)
        {
            return chatContext;
        }

        chatContext.Variables.Set("userIntent", userIntent);
        // Update remaining token count
        remainingToken -= Utilities.TokenCount(userIntent);
        chatContext.Variables.Set("contextTokenLimit", contextTokenLimit.ToString(new NumberFormatInfo()));
        chatContext.Variables.Set("tokenLimit", remainingToken.ToString(new NumberFormatInfo()));

        var completionFunction = this._kernel.CreateSemanticFunction(
            this._promptSettings.SystemChatPrompt,
            skillName: nameof(ChatSkill),
            description: "Complete the prompt.");

        chatContext = await completionFunction.InvokeAsync(
            context: chatContext,
            settings: this.CreateChatResponseCompletionSettings()
        );

        // If the completion function failed, return the context containing the error.
        if (chatContext.ErrorOccurred)
        {
            return chatContext;
        }

        // Save this response to memory such that subsequent chat responses can use it
        try
        {
            await this.SaveNewResponseAsync(chatContext.Result, chatId);
        }
        catch (Exception ex) when (!ex.IsCriticalException())
        {
            context.Log.LogError("Unable to save new response: {0}", ex.Message);
            context.Fail($"Unable to save new response: {ex.Message}", ex);
            return context;
        }

        // Extract semantic memory
        await this.ExtractSemanticMemoryAsync(chatId, chatContext);

        context.Variables.Update(chatContext.Result);
        context.Variables.Set("userId", "Bot");
        return context;
    }

    #region Private

    /// <summary>
    /// Try to extract json from the planner response as if it were from an OpenAPI skill.
    /// </summary>
    private bool TryExtractJsonFromOpenApiPlanResult(string openApiSkillResponse, out string json)
    {
        try
        {
            JsonNode? jsonNode = JsonNode.Parse(openApiSkillResponse);
            string contentType = jsonNode?["contentType"]?.ToString() ?? string.Empty;
            if (contentType.StartsWith("application/json", StringComparison.InvariantCultureIgnoreCase))
            {
                var content = jsonNode?["content"]?.ToString() ?? string.Empty;
                if (!string.IsNullOrWhiteSpace(content))
                {
                    json = content;
                    return true;
                }
            }
        }
        catch (JsonException)
        {
            this._logger.LogDebug("Unable to extract JSON from planner response, it is likely not from an OpenAPI skill.");
        }
        catch (InvalidOperationException)
        {
            this._logger.LogDebug("Unable to extract JSON from planner response, it may already be proper JSON.");
        }

        json = string.Empty;
        return false;
    }

    /// <summary>
    /// Try to optimize json from the planner response
    /// based on token limit
    /// </summary>
    private string OptimizeOpenApiSkillJson(string jsonContent, int tokenLimit, Plan plan)
    {
        int jsonTokenLimit = (int)(tokenLimit * this._promptSettings.RelatedInformationContextWeight);

        // Remove all new line characters + leading and trailing white space
        jsonContent = Regex.Replace(jsonContent.Trim(), @"[\n\r]", string.Empty);
        var document = JsonDocument.Parse(jsonContent);
        string lastSkillInvoked = plan.Steps[^1].SkillName;

        // Check if the last skill invoked was GitHubSkill and deserialize the JSON content accordingly
        if (string.Equals(lastSkillInvoked, "GitHubSkill", StringComparison.Ordinal))
        {
            var pullRequestType = document.RootElement.ValueKind == JsonValueKind.Array ? typeof(PullRequest[]) : typeof(PullRequest);

            // Deserializing limits the json content to only the fields defined in the GitHubSkill/Model classes
            var pullRequest = JsonSerializer.Deserialize(jsonContent, pullRequestType);
            jsonContent = pullRequest != null ? JsonSerializer.Serialize(pullRequest) : string.Empty;
            document = JsonDocument.Parse(jsonContent);
        }

        int jsonContentTokenCount = Utilities.TokenCount(jsonContent);

        // Return the JSON content if it does not exceed the token limit
        if (jsonContentTokenCount < jsonTokenLimit)
        {
            return jsonContent;
        }

        List<object> itemList = new();

        // Summary (List) Object
        if (document.RootElement.ValueKind == JsonValueKind.Array)
        {
            foreach (JsonElement item in document.RootElement.EnumerateArray())
            {
                int itemTokenCount = Utilities.TokenCount(item.ToString());

                if (jsonTokenLimit - itemTokenCount > 0)
                {
                    itemList.Add(item);
                    jsonTokenLimit -= itemTokenCount;
                }
                else
                {
                    break;
                }
            }
        }

        // Detail Object
        if (document.RootElement.ValueKind == JsonValueKind.Object)
        {
            foreach (JsonProperty property in document.RootElement.EnumerateObject())
            {
                int propertyTokenCount = Utilities.TokenCount(property.ToString());

                if (jsonTokenLimit - propertyTokenCount > 0)
                {
                    itemList.Add(property);
                    jsonTokenLimit -= propertyTokenCount;
                }
                else
                {
                    break;
                }
            }
        }

        return itemList.Count > 0
            ? JsonSerializer.Serialize(itemList)
            : string.Format(CultureInfo.InvariantCulture, "JSON response for {0} is too large to be consumed at this time.", lastSkillInvoked);
    }

    /// <summary>
    /// Save a new message to the chat history.
    /// </summary>
    /// <param name="message">The message</param>
    /// <param name="userId">The user ID</param>
    /// <param name="userName"></param>
    /// <param name="chatId">The chat ID</param>
    private async Task SaveNewMessageAsync(string message, string userId, string userName, string chatId)
    {
        // Make sure the chat exists.
        await this._chatSessionRepository.FindByIdAsync(chatId);

        var chatMessage = new ChatMessage(userId, userName, chatId, message);
        await this._chatMessageRepository.CreateAsync(chatMessage);
    }

    /// <summary>
    /// Save a new response to the chat history.
    /// </summary>
    /// <param name="response">Response from the chat.</param>
    /// <param name="chatId">The chat ID</param>
    private async Task SaveNewResponseAsync(string response, string chatId)
    {
        // Make sure the chat exists.
        await this._chatSessionRepository.FindByIdAsync(chatId);

        var chatMessage = ChatMessage.CreateBotResponseMessage(chatId, response);
        await this._chatMessageRepository.CreateAsync(chatMessage);
    }

    /// <summary>
    /// Extract and save semantic memory.
    /// </summary>
    /// <param name="chatId">The Chat ID.</param>
    /// <param name="context">The context containing the memory.</param>
    private async Task ExtractSemanticMemoryAsync(string chatId, SKContext context)
    {
        foreach (var memoryName in this._promptSettings.MemoryMap.Keys)
        {
            try
            {
                var semanticMemory = await SemanticMemoryExtractor.ExtractCognitiveMemoryAsync(
                    memoryName,
                    this._kernel,
                    context,
                    this._promptSettings
                );
                foreach (var item in semanticMemory.Items)
                {
                    await this.CreateMemoryAsync(item, chatId, context, memoryName);
                }
            }
            catch (Exception ex) when (!ex.IsCriticalException())
            {
                // Skip semantic memory extraction for this item if it fails.
                // We cannot rely on the model to response with perfect Json each time.
                context.Log.LogInformation("Unable to extract semantic memory for {0}: {1}. Continuing...", memoryName, ex.Message);
                continue;
            }
        }
    }

    /// <summary>
    /// Create a memory item in the memory collection.
    /// </summary>
    /// <param name="item">A SemanticChatMemoryItem instance</param>
    /// <param name="chatId">The ID of the chat the memories belong to</param>
    /// <param name="context">The context that contains the memory</param>
    /// <param name="memoryName">Name of the memory</param>
    private async Task CreateMemoryAsync(SemanticChatMemoryItem item, string chatId, SKContext context, string memoryName)
    {
        var memoryCollectionName = SemanticMemoryExtractor.MemoryCollectionName(chatId, memoryName);

        var memories = context.Memory.SearchAsync(
            collection: memoryCollectionName,
            query: item.ToFormattedString(),
            limit: 1,
            minRelevanceScore: this._promptSettings.SemanticMemoryMinRelevance,
            cancellationToken: context.CancellationToken
        ).ToEnumerable();

        if (!memories.Any())
        {
            await context.Memory.SaveInformationAsync(
                collection: memoryCollectionName,
                text: item.ToFormattedString(),
                id: Guid.NewGuid().ToString(),
                description: memoryName,
                cancellationToken: context.CancellationToken
            );
        }
    }

    /// <summary>
    /// Create a completion settings object for chat response. Parameters are read from the PromptSettings class.
    /// </summary>
    private CompleteRequestSettings CreateChatResponseCompletionSettings()
    {
        var completionSettings = new CompleteRequestSettings
        {
            MaxTokens = this._promptSettings.ResponseTokenLimit,
            Temperature = this._promptSettings.ResponseTemperature,
            TopP = this._promptSettings.ResponseTopP,
            FrequencyPenalty = this._promptSettings.ResponseFrequencyPenalty,
            PresencePenalty = this._promptSettings.ResponsePresencePenalty
        };

        return completionSettings;
    }

    /// <summary>
    /// Create a completion settings object for intent response. Parameters are read from the PromptSettings class.
    /// </summary>
    private CompleteRequestSettings CreateIntentCompletionSettings()
    {
        var completionSettings = new CompleteRequestSettings
        {
            MaxTokens = this._promptSettings.ResponseTokenLimit,
            Temperature = this._promptSettings.IntentTemperature,
            TopP = this._promptSettings.IntentTopP,
            FrequencyPenalty = this._promptSettings.IntentFrequencyPenalty,
            PresencePenalty = this._promptSettings.IntentPresencePenalty,
            StopSequences = new string[] { "] bot:" }
        };

        return completionSettings;
    }

    # endregion
}<|MERGE_RESOLUTION|>--- conflicted
+++ resolved
@@ -12,12 +12,8 @@
 using Microsoft.SemanticKernel.SkillDefinition;
 using SemanticKernel.Service.Config;
 using SemanticKernel.Service.Model;
-<<<<<<< HEAD
-using SemanticKernel.Service.Skills.OpenApiSkills;
+using SemanticKernel.Service.Skills.OpenApiSkills.GitHubSkill.Model;
 using SemanticKernel.Service.Skills.OpenApiSkills.JiraSkill.Model;
-=======
-using SemanticKernel.Service.Skills.OpenApiSkills.GitHubSkill.Model;
->>>>>>> e38d97f5
 using SemanticKernel.Service.Storage;
 
 namespace SemanticKernel.Service.Skills;
@@ -243,7 +239,6 @@
         }
 
         return string.Empty;
-<<<<<<< HEAD
     }
 
     /// <summary>
@@ -330,8 +325,6 @@
         return itemList.Count > 0
             ? JsonSerializer.Serialize(itemList)
             : String.Format(CultureInfo.InvariantCulture, "JSON response for {0} is too large to be consumed at this time.", lastSkillInvoked);
-=======
->>>>>>> e38d97f5
     }
 
     /// <summary>
