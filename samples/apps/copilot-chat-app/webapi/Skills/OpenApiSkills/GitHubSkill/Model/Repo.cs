--- conflicted
+++ resolved
@@ -1,9 +1,4 @@
 ﻿// Copyright (c) Microsoft. All rights reserved.
-<<<<<<< HEAD
-
-using System.Text.Json.Serialization;
-=======
->>>>>>> 2ac49f40
 
 using System.Text.Json.Serialization;
 
