﻿// Copyright (c) Microsoft. All rights reserved.

using System.Reflection;
using System.Text.Json;
using Microsoft.Extensions.Options;
using Microsoft.SemanticKernel;
using Microsoft.SemanticKernel.AI.Embeddings;
using Microsoft.SemanticKernel.Connectors.AI.OpenAI.TextEmbedding;
using Microsoft.SemanticKernel.Connectors.Memory.Qdrant;
using Microsoft.SemanticKernel.Memory;
using Microsoft.SemanticKernel.SkillDefinition;
using Microsoft.SemanticKernel.TemplateEngine;
using SemanticKernel.Service.Config;
using SemanticKernel.Service.Skills;

namespace SemanticKernel.Service;

internal static class SemanticKernelExtensions
{
    /// <summary>
    /// Add Semantic Kernel services
    /// </summary>
    internal static IServiceCollection AddSemanticKernelServices(this IServiceCollection services)
    {
        // The chat skill's prompts are stored in a separate file.
        services.AddSingleton<PromptsConfig>(sp =>
        {
            string promptsConfigPath = Path.Combine(Path.GetDirectoryName(Assembly.GetExecutingAssembly().Location)!, "prompts.json");
            PromptsConfig promptsConfig = JsonSerializer.Deserialize<PromptsConfig>(File.ReadAllText(promptsConfigPath)) ??
                                          throw new InvalidOperationException($"Failed to load '{promptsConfigPath}'.");
            promptsConfig.Validate();
            return promptsConfig;
        });
        services.AddSingleton<PromptSettings>();

        // Add the semantic memory with backing memory store.
        services.AddSingleton<IMemoryStore>(serviceProvider =>
        {
            MemoriesStoreOptions config = serviceProvider.GetRequiredService<IOptions<MemoriesStoreOptions>>().Value;

            switch (config.Type)
            {
                case MemoriesStoreOptions.MemoriesStoreType.Volatile:
                    return new VolatileMemoryStore();

                case MemoriesStoreOptions.MemoriesStoreType.Qdrant:
                    if (config.Qdrant is null)
                    {
                        throw new InvalidOperationException(
                            $"MemoriesStore:Qdrant is required when MemoriesStore:Type is '{MemoriesStoreOptions.MemoriesStoreType.Qdrant}'");
                    }

                    return new QdrantMemoryStore(
                        host: config.Qdrant.Host,
                        port: config.Qdrant.Port,
                        vectorSize: config.Qdrant.VectorSize,
                        logger: serviceProvider.GetRequiredService<ILogger<QdrantMemoryStore>>());

                default:
                    throw new InvalidOperationException($"Invalid 'MemoriesStore' type '{config.Type}'.");
            }
        });

        services.AddScoped<ISemanticTextMemory>(serviceProvider
            => new SemanticTextMemory(
                serviceProvider.GetRequiredService<IMemoryStore>(),
                serviceProvider.GetRequiredService<IOptionsSnapshot<AIServiceOptions>>().Get(AIServiceOptions.EmbeddingPropertyName)
                    .ToTextEmbeddingsService(logger: serviceProvider.GetRequiredService<ILogger<AIServiceOptions>>())));

        // Add the planner.
        services.AddScoped<CopilotChatPlanner>(sp =>
        {
            // Create a kernel for the planner with the same contexts as the chat's kernel except with no skills and its own completion backend.
            // This allows the planner to use only the skills that are available at call time.
            IKernel chatKernel = sp.GetRequiredService<IKernel>();
            IOptions<PlannerOptions> plannerOptions = sp.GetRequiredService<IOptions<PlannerOptions>>();
            IKernel plannerKernel = new Kernel(
                new SkillCollection(),
                chatKernel.PromptTemplateEngine,
                chatKernel.Memory,
                new KernelConfig().AddCompletionBackend(plannerOptions.Value.AIService!),
                sp.GetRequiredService<ILogger<CopilotChatPlanner>>());
            return new CopilotChatPlanner(plannerKernel, plannerOptions);
        });

        // Add the Semantic Kernel
        services.AddSingleton<IPromptTemplateEngine, PromptTemplateEngine>();
        services.AddScoped<ISkillCollection, SkillCollection>();
        services.AddScoped<KernelConfig>(serviceProvider => new KernelConfig()
            .AddCompletionBackend(serviceProvider.GetRequiredService<IOptionsSnapshot<AIServiceOptions>>()
                .Get(AIServiceOptions.CompletionPropertyName))
            .AddEmbeddingBackend(serviceProvider.GetRequiredService<IOptionsSnapshot<AIServiceOptions>>()
                .Get(AIServiceOptions.EmbeddingPropertyName)));
        services.AddScoped<IKernel, Kernel>();

        return services;
    }

    /// <summary>
<<<<<<< HEAD
    /// Create the semantic memory with backing memory store.
    /// </summary>
    private static ISemanticTextMemory CreateSemanticTextMemory(this IServiceProvider serviceProvider)
    {
        MemoriesStoreOptions config = serviceProvider.GetRequiredService<IOptions<MemoriesStoreOptions>>().Value;

        var foo = serviceProvider.GetRequiredService<IOptionsSnapshot<AIServiceOptions>>().Get(AIServiceOptions.EmbeddingPropertyName);

        switch (config.Type)
        {
            case MemoriesStoreOptions.MemoriesStoreType.Volatile:
                return new SemanticTextMemory(
                    new VolatileMemoryStore(),
                    serviceProvider.GetRequiredService<IOptionsSnapshot<AIServiceOptions>>().Get(AIServiceOptions.EmbeddingPropertyName)
                        .ToTextEmbeddingsService(logger: serviceProvider.GetRequiredService<ILogger<AIServiceOptions>>()));

            case MemoriesStoreOptions.MemoriesStoreType.Qdrant:
                return new SemanticTextMemory(
                    new QdrantMemoryStore(config.Qdrant!.Host, config.Qdrant.Port, config.Qdrant.VectorSize, serviceProvider.GetRequiredService<ILogger<QdrantMemoryStore>>()),
                    serviceProvider.GetRequiredService<IOptionsSnapshot<AIServiceOptions>>().Get(AIServiceOptions.EmbeddingPropertyName)
                        .ToTextEmbeddingsService(logger: serviceProvider.GetRequiredService<ILogger<AIServiceOptions>>()));

            case MemoriesStoreOptions.MemoriesStoreType.AzureCognitiveSearch:
                return new AzureCognitiveSearchMemory(config.AzureCognitiveSearch!.Endpoint, config.AzureCognitiveSearch.Key);

            default:
                throw new InvalidOperationException($"Invalid 'MemoriesStore' type '{config.Type}'.");
        }
    }

    /// <summary>
=======
>>>>>>> 8f6e96ff
    /// Add the completion backend to the kernel config
    /// </summary>
    internal static KernelConfig AddCompletionBackend(this KernelConfig kernelConfig, AIServiceOptions aiServiceOptions)
    {
        switch (aiServiceOptions.AIService)
        {
            case AIServiceOptions.AIServiceType.AzureOpenAI:
                kernelConfig.AddAzureChatCompletionService(
                    deploymentName: aiServiceOptions.DeploymentOrModelId,
                    endpoint: aiServiceOptions.Endpoint,
                    apiKey: aiServiceOptions.Key);
                break;

            case AIServiceOptions.AIServiceType.OpenAI:
                kernelConfig.AddOpenAIChatCompletionService(
                    modelId: aiServiceOptions.DeploymentOrModelId,
                    apiKey: aiServiceOptions.Key);
                break;

            default:
                throw new ArgumentException($"Invalid {nameof(aiServiceOptions.AIService)} value in '{AIServiceOptions.CompletionPropertyName}' settings.");
        }

        return kernelConfig;
    }

    /// <summary>
    /// Add the embedding backend to the kernel config
    /// </summary>
    internal static KernelConfig AddEmbeddingBackend(this KernelConfig kernelConfig, AIServiceOptions aiServiceOptions)
    {
        switch (aiServiceOptions.AIService)
        {
            case AIServiceOptions.AIServiceType.AzureOpenAI:
                kernelConfig.AddAzureTextEmbeddingGenerationService(
                    deploymentName: aiServiceOptions.DeploymentOrModelId,
                    endpoint: aiServiceOptions.Endpoint,
                    apiKey: aiServiceOptions.Key,
                    serviceId: aiServiceOptions.Label);
                break;

            case AIServiceOptions.AIServiceType.OpenAI:
                kernelConfig.AddOpenAITextEmbeddingGenerationService(
                    modelId: aiServiceOptions.DeploymentOrModelId,
                    apiKey: aiServiceOptions.Key,
                    serviceId: aiServiceOptions.Label);
                break;

            default:
                throw new ArgumentException($"Invalid {nameof(aiServiceOptions.AIService)} value in '{AIServiceOptions.EmbeddingPropertyName}' settings.");
        }

        return kernelConfig;
    }

    /// <summary>
    /// Construct IEmbeddingGeneration from <see cref="AIServiceOptions"/>
    /// </summary>
    /// <param name="serviceConfig">The service configuration</param>
    /// <param name="httpClient">Custom <see cref="HttpClient"/> for HTTP requests.</param>
    /// <param name="logger">Application logger</param>
    internal static IEmbeddingGeneration<string, float> ToTextEmbeddingsService(this AIServiceOptions serviceConfig,
        HttpClient? httpClient = null,
        ILogger? logger = null)
    {
        return serviceConfig.AIService switch
        {
            AIServiceOptions.AIServiceType.AzureOpenAI => new AzureTextEmbeddingGeneration(
                serviceConfig.DeploymentOrModelId,
                serviceConfig.Endpoint,
                serviceConfig.Key,
                httpClient: httpClient,
                logger: logger),

            AIServiceOptions.AIServiceType.OpenAI => new OpenAITextEmbeddingGeneration(
                serviceConfig.DeploymentOrModelId,
                serviceConfig.Key,
                httpClient: httpClient,
                logger: logger),

            _ => throw new ArgumentException("Invalid AIService value in embeddings backend settings"),
        };
    }
}<|MERGE_RESOLUTION|>--- conflicted
+++ resolved
@@ -97,40 +97,6 @@
     }
 
     /// <summary>
-<<<<<<< HEAD
-    /// Create the semantic memory with backing memory store.
-    /// </summary>
-    private static ISemanticTextMemory CreateSemanticTextMemory(this IServiceProvider serviceProvider)
-    {
-        MemoriesStoreOptions config = serviceProvider.GetRequiredService<IOptions<MemoriesStoreOptions>>().Value;
-
-        var foo = serviceProvider.GetRequiredService<IOptionsSnapshot<AIServiceOptions>>().Get(AIServiceOptions.EmbeddingPropertyName);
-
-        switch (config.Type)
-        {
-            case MemoriesStoreOptions.MemoriesStoreType.Volatile:
-                return new SemanticTextMemory(
-                    new VolatileMemoryStore(),
-                    serviceProvider.GetRequiredService<IOptionsSnapshot<AIServiceOptions>>().Get(AIServiceOptions.EmbeddingPropertyName)
-                        .ToTextEmbeddingsService(logger: serviceProvider.GetRequiredService<ILogger<AIServiceOptions>>()));
-
-            case MemoriesStoreOptions.MemoriesStoreType.Qdrant:
-                return new SemanticTextMemory(
-                    new QdrantMemoryStore(config.Qdrant!.Host, config.Qdrant.Port, config.Qdrant.VectorSize, serviceProvider.GetRequiredService<ILogger<QdrantMemoryStore>>()),
-                    serviceProvider.GetRequiredService<IOptionsSnapshot<AIServiceOptions>>().Get(AIServiceOptions.EmbeddingPropertyName)
-                        .ToTextEmbeddingsService(logger: serviceProvider.GetRequiredService<ILogger<AIServiceOptions>>()));
-
-            case MemoriesStoreOptions.MemoriesStoreType.AzureCognitiveSearch:
-                return new AzureCognitiveSearchMemory(config.AzureCognitiveSearch!.Endpoint, config.AzureCognitiveSearch.Key);
-
-            default:
-                throw new InvalidOperationException($"Invalid 'MemoriesStore' type '{config.Type}'.");
-        }
-    }
-
-    /// <summary>
-=======
->>>>>>> 8f6e96ff
     /// Add the completion backend to the kernel config
     /// </summary>
     internal static KernelConfig AddCompletionBackend(this KernelConfig kernelConfig, AIServiceOptions aiServiceOptions)
