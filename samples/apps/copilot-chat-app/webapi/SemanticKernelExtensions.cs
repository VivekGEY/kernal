﻿// Copyright (c) Microsoft. All rights reserved.

using System;
using System.IO;
using System.Net.Http;
using System.Threading.Tasks;
using Microsoft.Extensions.DependencyInjection;
using Microsoft.Extensions.Logging;
using Microsoft.Extensions.Options;
using Microsoft.SemanticKernel;
using Microsoft.SemanticKernel.AI.Embeddings;
using Microsoft.SemanticKernel.Connectors.AI.OpenAI.TextEmbedding;
using Microsoft.SemanticKernel.Connectors.Memory.AzureCognitiveSearch;
using Microsoft.SemanticKernel.Connectors.Memory.Qdrant;
using Microsoft.SemanticKernel.CoreSkills;
using Microsoft.SemanticKernel.Memory;
using Microsoft.SemanticKernel.TemplateEngine;
using SemanticKernel.Service.CopilotChat.Extensions;
using SemanticKernel.Service.CopilotChat.Storage;
using SemanticKernel.Service.Options;

namespace SemanticKernel.Service;

/// <summary>
/// Extension methods for registering Semantic Kernel related services.
/// </summary>
internal static class SemanticKernelExtensions
{
    /// <summary>
    /// Delegate to register skills with a Semantic Kernel
    /// </summary>
    public delegate Task RegisterSkillsWithKernel(IServiceProvider sp, IKernel kernel);

    /// <summary>
    /// Add Semantic Kernel services
    /// </summary>
    internal static IServiceCollection AddSemanticKernelServices(this IServiceCollection services)
    {
        // Semantic Kernel
        services.AddScoped<IKernel>(sp =>
        {
            IKernel kernel = Kernel.Builder
                .WithLogger(sp.GetRequiredService<ILogger<IKernel>>())
                .WithMemory(sp.GetRequiredService<ISemanticTextMemory>())
                .WithCompletionBackend(sp.GetRequiredService<IOptions<AIServiceOptions>>().Value)
                .WithEmbeddingBackend(sp.GetRequiredService<IOptions<AIServiceOptions>>().Value)
                .Build();

            sp.GetRequiredService<RegisterSkillsWithKernel>()(sp, kernel);
            return kernel;
        });

        // Semantic memory
        services.AddSemanticTextMemory();

        // Register skills
        services.AddScoped<RegisterSkillsWithKernel>(sp => RegisterSkillsAsync);

        return services;
    }

    /// <summary>
    /// Register the skills with the kernel.
    /// </summary>
    private static Task RegisterSkillsAsync(IServiceProvider sp, IKernel kernel)
    {
        // Copilot chat skills
        kernel.RegisterCopilotChatSkills(sp);

        // Time skill
        kernel.ImportSkill(new TimeSkill(), nameof(TimeSkill));

        // Semantic skills
        ServiceOptions options = sp.GetRequiredService<IOptions<ServiceOptions>>().Value;
        if (!string.IsNullOrWhiteSpace(options.SemanticSkillsDirectory))
        {
            foreach (string subDir in Directory.GetDirectories(options.SemanticSkillsDirectory))
            {
                try
                {
                    kernel.ImportSemanticSkillFromDirectory(options.SemanticSkillsDirectory, Path.GetFileName(subDir)!);
                }
                catch (TemplateException e)
                {
                    kernel.Log.LogError("Could not load skill from {Directory}: {Message}", subDir, e.Message);
                }
            }
        }

        return Task.CompletedTask;
    }

    /// <summary>
    /// Add the semantic memory.
    /// </summary>
    private static void AddSemanticTextMemory(this IServiceCollection services)
    {
        MemoriesStoreOptions config = services.BuildServiceProvider().GetRequiredService<IOptions<MemoriesStoreOptions>>().Value;
        switch (config.Type)
        {
            case MemoriesStoreOptions.MemoriesStoreType.Volatile:
                services.AddSingleton<IMemoryStore, VolatileMemoryStore>();
                services.AddScoped<ISemanticTextMemory>(sp => new SemanticTextMemory(
                    sp.GetRequiredService<IMemoryStore>(),
                    sp.GetRequiredService<IOptions<AIServiceOptions>>().Value
                        .ToTextEmbeddingsService(logger: sp.GetRequiredService<ILogger<AIServiceOptions>>())));
                break;

            case MemoriesStoreOptions.MemoriesStoreType.Qdrant:
                if (config.Qdrant == null)
                {
                    throw new InvalidOperationException("MemoriesStore type is Qdrant and Qdrant configuration is null.");
                }

                services.AddSingleton<IMemoryStore>(sp =>
                {
                    HttpClient httpClient = new(new HttpClientHandler { CheckCertificateRevocationList = true });
                    if (!string.IsNullOrWhiteSpace(config.Qdrant.Key))
                    {
                        httpClient.DefaultRequestHeaders.Add("api-key", config.Qdrant.Key);
                    }

<<<<<<< HEAD
                    return new QdrantMemoryStore(new QdrantVectorDbClient(
                        config.Qdrant.Host, config.Qdrant.VectorSize, port: config.Qdrant.Port, httpClient: httpClient, log: sp.GetRequiredService<ILogger<IQdrantVectorDbClient>>()));
=======
                    var endPointBuilder = new UriBuilder(config.Qdrant.Host);
                    endPointBuilder.Port = config.Qdrant.Port;

                    return new QdrantMemoryStore(
                        httpClient: httpClient,
                        config.Qdrant.VectorSize,
                        endPointBuilder.ToString(),
                        logger: sp.GetRequiredService<ILogger<IQdrantVectorDbClient>>()
                    );
>>>>>>> f8a8d884
                });
                services.AddScoped<ISemanticTextMemory>(sp => new SemanticTextMemory(
                    sp.GetRequiredService<IMemoryStore>(),
                    sp.GetRequiredService<IOptions<AIServiceOptions>>().Value
                        .ToTextEmbeddingsService(logger: sp.GetRequiredService<ILogger<AIServiceOptions>>())));
                break;

            case MemoriesStoreOptions.MemoriesStoreType.AzureCognitiveSearch:
                if (config.AzureCognitiveSearch == null)
                {
                    throw new InvalidOperationException("MemoriesStore type is AzureCognitiveSearch and AzureCognitiveSearch configuration is null.");
                }

                services.AddSingleton<ISemanticTextMemory>(sp => new AzureCognitiveSearchMemory(config.AzureCognitiveSearch.Endpoint, config.AzureCognitiveSearch.Key));
                break;

            default:
                throw new InvalidOperationException($"Invalid 'MemoriesStore' type '{config.Type}'.");
        }

        // High level semantic memory implementations, such as Azure Cognitive Search, do not allow for providing embeddings when storing memories.
        // We wrap the memory store in an optional memory store to allow controllers to pass dependency injection validation and potentially optimize
        // for a lower-level memory implementation (e.g. Qdrant). Lower level memory implementations (i.e., IMemoryStore) allow for reusing embeddings,
        // whereas high level memory implementation (i.e., ISemanticTextMemory) assume embeddings get recalculated on every write.
        services.AddSingleton<OptionalIMemoryStore>(sp => new OptionalIMemoryStore() { MemoryStore = sp.GetService<IMemoryStore>() });
    }

    /// <summary>
    /// Add the completion backend to the kernel config
    /// </summary>
    private static KernelBuilder WithCompletionBackend(this KernelBuilder kernelBuilder, AIServiceOptions options)
    {
        return options.Type switch
        {
            AIServiceOptions.AIServiceType.AzureOpenAI
                => kernelBuilder.WithAzureChatCompletionService(options.Models.Completion, options.Endpoint, options.Key),
            AIServiceOptions.AIServiceType.OpenAI
                => kernelBuilder.WithOpenAIChatCompletionService(options.Models.Completion, options.Key),
            _
                => throw new ArgumentException($"Invalid {nameof(options.Type)} value in '{AIServiceOptions.PropertyName}' settings."),
        };
    }

    /// <summary>
    /// Add the embedding backend to the kernel config
    /// </summary>
    private static KernelBuilder WithEmbeddingBackend(this KernelBuilder kernelBuilder, AIServiceOptions options)
    {
        return options.Type switch
        {
            AIServiceOptions.AIServiceType.AzureOpenAI
                => kernelBuilder.WithAzureTextEmbeddingGenerationService(options.Models.Embedding, options.Endpoint, options.Key),
            AIServiceOptions.AIServiceType.OpenAI
                => kernelBuilder.WithOpenAITextEmbeddingGenerationService(options.Models.Embedding, options.Key),
            _
                => throw new ArgumentException($"Invalid {nameof(options.Type)} value in '{AIServiceOptions.PropertyName}' settings."),
        };
    }

    /// <summary>
    /// Construct IEmbeddingGeneration from <see cref="AIServiceOptions"/>
    /// </summary>
    /// <param name="options">The service configuration</param>
    /// <param name="httpClient">Custom <see cref="HttpClient"/> for HTTP requests.</param>
    /// <param name="logger">Application logger</param>
    private static ITextEmbeddingGeneration ToTextEmbeddingsService(this AIServiceOptions options,
        HttpClient? httpClient = null,
        ILogger? logger = null)
    {
        return options.Type switch
        {
            AIServiceOptions.AIServiceType.AzureOpenAI
                => new AzureTextEmbeddingGeneration(options.Models.Embedding, options.Endpoint, options.Key, httpClient: httpClient, logger: logger),
            AIServiceOptions.AIServiceType.OpenAI
                => new OpenAITextEmbeddingGeneration(options.Models.Embedding, options.Key, httpClient: httpClient, logger: logger),
            _
                => throw new ArgumentException("Invalid AIService value in embeddings backend settings"),
        };
    }
}<|MERGE_RESOLUTION|>--- conflicted
+++ resolved
@@ -120,10 +120,6 @@
                         httpClient.DefaultRequestHeaders.Add("api-key", config.Qdrant.Key);
                     }
 
-<<<<<<< HEAD
-                    return new QdrantMemoryStore(new QdrantVectorDbClient(
-                        config.Qdrant.Host, config.Qdrant.VectorSize, port: config.Qdrant.Port, httpClient: httpClient, log: sp.GetRequiredService<ILogger<IQdrantVectorDbClient>>()));
-=======
                     var endPointBuilder = new UriBuilder(config.Qdrant.Host);
                     endPointBuilder.Port = config.Qdrant.Port;
 
@@ -133,7 +129,6 @@
                         endPointBuilder.ToString(),
                         logger: sp.GetRequiredService<ILogger<IQdrantVectorDbClient>>()
                     );
->>>>>>> f8a8d884
                 });
                 services.AddScoped<ISemanticTextMemory>(sp => new SemanticTextMemory(
                     sp.GetRequiredService<IMemoryStore>(),
