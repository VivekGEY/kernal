--- conflicted
+++ resolved
@@ -19,12 +19,8 @@
     <PackageReference Include="Microsoft.AspNetCore.Authentication.OpenIdConnect" Version="6.0.14" />
     <PackageReference Include="Microsoft.Azure.Cosmos" Version="3.32.3" />
     <PackageReference Include="Microsoft.CognitiveServices.Speech" Version="1.27.0" />
-<<<<<<< HEAD
     <PackageReference Include="Microsoft.Extensions.Options.DataAnnotations" Version="7.0.0" />
-    <PackageReference Include="Microsoft.Identity.Web" Version="1.16.0" />
-=======
     <PackageReference Include="Microsoft.Identity.Web" Version="2.9.0" />
->>>>>>> 7a056d97
     <PackageReference Include="Swashbuckle.AspNetCore" Version="6.5.0" />
     <PackageReference Include="System.Linq.Async" Version="6.0.1" />
   </ItemGroup>
