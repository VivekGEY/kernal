--- conflicted
+++ resolved
@@ -11,10 +11,7 @@
     const { audience } = useAppSelector((state: RootState) => state.chat);
     const dispatch = useAppDispatch();
     const account = useAccount();
-<<<<<<< HEAD
     const sk = useSemanticKernel(process.env.REACT_APP_BACKEND_URI as string);
-=======
-    const sk = useSemanticKernel(import.meta.env.VITE_REACT_APP_BACKEND_URI as string);
     const { conversations, selectedId } = useAppSelector((state: RootState) => state.conversations);
 
     const botProfilePictures : string[] = [
@@ -24,7 +21,6 @@
         '/assets/bot-icon-4.png',
         '/assets/bot-icon-5.png',
     ];
->>>>>>> ae750bbc
 
     const getAudienceMemberForId = (id: string) =>
     {
