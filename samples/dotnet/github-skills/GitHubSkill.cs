﻿// Copyright (c) Microsoft. All rights reserved.

using System;
using System.Collections.Generic;
using System.IO;
using System.IO.Compression;
using System.Threading.Tasks;
using Microsoft.Extensions.Logging;
using Microsoft.Extensions.Logging.Abstractions;
using Microsoft.SemanticKernel;
using Microsoft.SemanticKernel.Orchestration;
using Microsoft.SemanticKernel.SkillDefinition;
using Microsoft.SemanticKernel.Skills.Web;
using Microsoft.SemanticKernel.Text;

namespace GitHubSkills;

/// <summary>
/// Skill for interacting with a GitHub repository.
/// </summary>
public class GitHubSkill
{
    /// <summary>
    /// Name of the repository repositoryBranch which will be downloaded and summarized.
    /// </summary>
    public const string RepositoryBranchParamName = "repositoryBranch";

    /// <summary>
    /// The search string to match against the names of files in the repository.
    /// </summary>
    public const string SearchPatternParamName = "searchPattern";

    /// <summary>
    /// Document file path.
    /// </summary>
    public const string FilePathParamName = "filePath";

    /// <summary>
    /// Personal access token for private repositories.
    /// </summary>
    public const string PatTokenParamName = "patToken";

    /// <summary>
    /// Directory to which to extract compressed file's data.
    /// </summary>
    public const string DestinationDirectoryPathParamName = "destinationDirectoryPath";

    /// <summary>
    /// Name of the memory collection used to store the code summaries.
    /// </summary>
    public const string MemoryCollectionNameParamName = "memoryCollectionName";

    /// <summary>
    /// The max tokens to process in a single semantic function call.
    /// </summary>
    private const int MaxTokens = 1024;

    /// <summary>
    /// The max file size to send directly to memory.
    /// </summary>
    private const int MaxFileSize = 2048;

    private readonly ISKFunction _summarizeCodeFunction;
    private readonly IKernel _kernel;
    private readonly WebFileDownloadSkill _downloadSkill;
    private readonly ILogger<GitHubSkill> _logger;
    private static readonly char[] s_trimChars = new char[] { ' ', '/' };

    internal const string SummarizeCodeSnippetDefinition =
        @"BEGIN CONTENT TO SUMMARIZE:
{{$INPUT}}
END CONTENT TO SUMMARIZE.

Summarize the content in 'CONTENT TO SUMMARIZE', identifying main points.
Do not incorporate other general knowledge.
Summary is in plain text, in complete sentences, with no markup or tags.

BEGIN SUMMARY:
";

    /// <summary>
    /// Initializes a new instance of the <see cref="GitHubSkill"/> class.
    /// </summary>
    /// <param name="kernel">Kernel instance</param>
    /// <param name="downloadSkill">Instance of WebFileDownloadSkill used to download web files</param>
    /// <param name="logger">Optional logger</param>
    public GitHubSkill(IKernel kernel, WebFileDownloadSkill downloadSkill, ILogger<GitHubSkill>? logger = null)
    {
        this._kernel = kernel;
        this._downloadSkill = downloadSkill;
        this._logger = logger ?? NullLogger<GitHubSkill>.Instance;

        this._summarizeCodeFunction = kernel.CreateSemanticFunction(
            SummarizeCodeSnippetDefinition,
            skillName: nameof(GitHubSkill),
            description: "Given a snippet of code, summarize the part of the file.",
            maxTokens: MaxTokens,
            temperature: 0.1,
            topP: 0.5);
    }

    /// <summary>
    /// Summarize the code downloaded from the specified URI.
    /// </summary>
    /// <param name="source">URI to download the repository content to be summarized</param>
    /// <param name="context">Semantic kernel context</param>
    /// <returns>Task</returns>
    [SKFunction("Downloads a repository and summarizes the content")]
    [SKFunctionName("SummarizeRepository")]
    [SKFunctionInput(Description = "URL of the GitHub repository to summarize")]
    [SKFunctionContextParameter(Name = RepositoryBranchParamName,
        Description = "Name of the repository repositoryBranch which will be downloaded and summarized")]
    [SKFunctionContextParameter(Name = SearchPatternParamName, Description = "The search string to match against the names of files in the repository")]
    public async Task SummarizeRepositoryAsync(string source, SKContext context)
    {
        if (!context.Variables.Get(RepositoryBranchParamName, out string repositoryBranch) || string.IsNullOrEmpty(repositoryBranch))
        {
            repositoryBranch = "main";
        }

        if (!context.Variables.Get(SearchPatternParamName, out string searchPattern) || string.IsNullOrEmpty(searchPattern))
        {
            searchPattern = "*.md";
        }

        string tempPath = Path.GetTempPath();
        string directoryPath = Path.Combine(tempPath, $"SK-{Guid.NewGuid()}");
        string filePath = Path.Combine(tempPath, $"SK-{Guid.NewGuid()}.zip");

        try
        {
<<<<<<< HEAD
            var repositoryUri = source.Trim(new char[] { ' ', '/' });
            var downloadSkillContext = new SKContext(logger: context.Log);
            downloadSkillContext.Variables.Set(FilePathParamName, filePath);

            var repoBundle = $"{repositoryUri}/archive/refs/heads/{repositoryBranch}.zip";

            this._logger.LogDebug("Downloading {RepoBundle}", repoBundle);

            if (context.Variables.Get(PatTokenParamName, out string patToken))
            {
                this._logger.LogDebug($"PAT detected, adding authorization headers");

                // If variables would be a dictionary of object we could probably pass headers,
                // we can also serialize it to string...
                var headers = new Dictionary<string, string>()
                {
                    { "Authorization", $"token {patToken}" }
                };

                await this._downloadSkill.DownloadToFileAsync(repoBundle, headers, downloadSkillContext);
            }
            else
            {
                await this._downloadSkill.DownloadToFileAsync(repoBundle, downloadSkillContext);
            }
=======
            var repositoryUri = source.Trim(s_trimChars);
            var context1 = new SKContext(logger: context.Log);
            context1.Variables.Set(FilePathParamName, filePath);
            await this._downloadSkill.DownloadToFileAsync($"{repositoryUri}/archive/refs/heads/{repositoryBranch}.zip", context1);
>>>>>>> aa80f302

            ZipFile.ExtractToDirectory(filePath, directoryPath);

            await this.SummarizeCodeDirectoryAsync(directoryPath, searchPattern, repositoryUri, repositoryBranch, context);

            context.Variables.Set(MemoryCollectionNameParamName, $"{repositoryUri}-{repositoryBranch}");
        }
        finally
        {
            // Cleanup downloaded file and also unzipped content
            if (File.Exists(filePath))
            {
                File.Delete(filePath);
            }

            if (Directory.Exists(directoryPath))
            {
                Directory.Delete(directoryPath, true);
            }
        }
    }

    /// <summary>
    /// Summarize a code file into an embedding
    /// </summary>
    private async Task SummarizeCodeFileAsync(string filePath, string repositoryUri, string repositoryBranch, string fileUri)
    {
        string code = File.ReadAllText(filePath);

        if (code != null && code.Length > 0)
        {
            if (code.Length > MaxFileSize)
            {
                var extension = new FileInfo(filePath).Extension;

                List<string> lines;
                List<string> paragraphs;

                switch (extension)
                {
                    case ".md":
                    {
                        lines = TextChunker.SplitMarkDownLines(code, MaxTokens);
                        paragraphs = TextChunker.SplitMarkdownParagraphs(lines, MaxTokens);

                        break;
                    }
                    default:
                    {
                        lines = TextChunker.SplitPlainTextLines(code, MaxTokens);
                        paragraphs = TextChunker.SplitPlainTextParagraphs(lines, MaxTokens);

                        break;
                    }
                }

                for (int i = 0; i < paragraphs.Count; i++)
                {
                    await this._kernel.Memory.SaveInformationAsync(
                        $"{repositoryUri}-{repositoryBranch}",
                        text: $"{paragraphs[i]} File:{repositoryUri}/blob/{repositoryBranch}/{fileUri}",
                        id: $"{fileUri}_{i}");
                }
            }
            else
            {
                await this._kernel.Memory.SaveInformationAsync(
                    $"{repositoryUri}-{repositoryBranch}",
                    text: $"{code} File:{repositoryUri}/blob/{repositoryBranch}/{fileUri}",
                    id: fileUri);
            }
        }
    }

    /// <summary>
    /// Summarize the code found under a directory into embeddings (one per file)
    /// </summary>
    private async Task SummarizeCodeDirectoryAsync(string directoryPath, string searchPattern, string repositoryUri, string repositoryBranch, SKContext context)
    {
        string[] filePaths = Directory.GetFiles(directoryPath, searchPattern, SearchOption.AllDirectories);

        if (filePaths != null && filePaths.Length > 0)
        {
            this._logger.LogDebug("Found {0} files to summarize", filePaths.Length);

            foreach (string filePath in filePaths)
            {
                var fileUri = this.BuildFileUri(directoryPath, filePath, repositoryUri, repositoryBranch);
                await this.SummarizeCodeFileAsync(filePath, repositoryUri, repositoryBranch, fileUri);
            }
        }
    }

    /// <summary>
    /// Build the file uri corresponding to the file path.
    /// </summary>
    private string BuildFileUri(string directoryPath, string filePath, string repositoryUri, string repositoryBranch)
    {
        var repositoryBranchName = $"{repositoryUri.Trim('/').Substring(repositoryUri.LastIndexOf('/'))}-{repositoryBranch}";
        return filePath.Substring(directoryPath.Length + repositoryBranchName.Length + 1).Replace('\\', '/');
    }
}<|MERGE_RESOLUTION|>--- conflicted
+++ resolved
@@ -129,8 +129,7 @@
 
         try
         {
-<<<<<<< HEAD
-            var repositoryUri = source.Trim(new char[] { ' ', '/' });
+            var repositoryUri = source.Trim(s_trimChars);
             var downloadSkillContext = new SKContext(logger: context.Log);
             downloadSkillContext.Variables.Set(FilePathParamName, filePath);
 
@@ -155,12 +154,6 @@
             {
                 await this._downloadSkill.DownloadToFileAsync(repoBundle, downloadSkillContext);
             }
-=======
-            var repositoryUri = source.Trim(s_trimChars);
-            var context1 = new SKContext(logger: context.Log);
-            context1.Variables.Set(FilePathParamName, filePath);
-            await this._downloadSkill.DownloadToFileAsync($"{repositoryUri}/archive/refs/heads/{repositoryBranch}.zip", context1);
->>>>>>> aa80f302
 
             ZipFile.ExtractToDirectory(filePath, directoryPath);
 
