﻿// Copyright (c) Microsoft. All rights reserved.

using System;
using System.Threading.Tasks;

public static class Program
{
    // ReSharper disable once InconsistentNaming
    public static async Task Main()
    {
        Example01_NativeFunctions.Run();
        Console.WriteLine("== DONE ==");

        await Example02_Pipeline.RunAsync();
        Console.WriteLine("== DONE ==");

        await Example03_Variables.RunAsync();
        Console.WriteLine("== DONE ==");

        await Example04_CombineLLMPromptsAndNativeCode.RunAsync();
        Console.WriteLine("== DONE ==");

        await Example05_InlineFunctionDefinition.RunAsync();
        Console.WriteLine("== DONE ==");

        await Example06_TemplateLanguage.RunAsync();
        Console.WriteLine("== DONE ==");

        await Example07_BingAndGoogleSkills.RunAsync();
        Console.WriteLine("== DONE ==");

        await Example08_RetryHandler.RunAsync();
        Console.WriteLine("== DONE ==");

        await Example09_FunctionTypes.RunAsync();
        Console.WriteLine("== DONE ==");

        Example10_DescribeAllSkillsAndFunctions.Run();
        Console.WriteLine("== DONE ==");

        await Example11_WebSearchQueries.RunAsync();
        Console.WriteLine("== DONE ==");

        await Example12_SequentialPlanner.RunAsync();
        Console.WriteLine("== DONE ==");

        await Example13_ConversationSummarySkill.RunAsync();
        Console.WriteLine("== DONE ==");

        await Example14_SemanticMemory.RunAsync();
        Console.WriteLine("== DONE ==");

        await Example15_MemorySkill.RunAsync();
        Console.WriteLine("== DONE ==");

        await Example16_CustomLLM.RunAsync();
        Console.WriteLine("== DONE ==");

        await Example17_ChatGPT.RunAsync();
        Console.WriteLine("== DONE ==");

        await Example18_DallE.RunAsync();
        Console.WriteLine("== DONE ==");

        await Example19_Qdrant.RunAsync();
        Console.WriteLine("== DONE ==");

        await Example20_HuggingFace.RunAsync();
        Console.WriteLine("== DONE ==");

        await Example21_ChatGptPlugins.RunAsync();
        Console.WriteLine("== DONE ==");

        await Example22_OpenApiSkill_AzureKeyVault.RunAsync();
        Console.WriteLine("== DONE ==");

        await Example23_OpenApiSkill_GitHub.RunAsync();
        Console.WriteLine("== DONE ==");

        await Example24_OpenApiSkill_Jira.RunAsync();
        Console.WriteLine("== DONE ==");

        await Example25_ReadOnlyMemoryStore.RunAsync();
        Console.WriteLine("== DONE ==");

        await Example26_AADAuth.RunAsync();
        Console.WriteLine("== DONE ==");

        await Example27_SemanticFunctionsUsingChatGPT.RunAsync();
        Console.WriteLine("== DONE ==");

        await Example28_ActionPlanner.RunAsync();
        Console.WriteLine("== DONE ==");

        Example29_Tokenizer.Run();
        Console.WriteLine("== DONE ==");

        await Example30_ChatWithPrompts.RunAsync();
        Console.WriteLine("== DONE ==");

        await Example31_CustomPlanner.RunAsync();
        Console.WriteLine("== DONE ==");

        await Example32_StreamingCompletion.RunAsync();
        Console.WriteLine("== DONE ==");

        await Example33_StreamingChat.RunAsync();
        Console.WriteLine("== DONE ==");

        await Example34_CustomChatModel.RunAsync();
        Console.WriteLine("== DONE ==");

        await Example35_GrpcSkills.RunAsync();
        Console.WriteLine("== DONE ==");

        await Example36_MultiCompletion.RunAsync();
        Console.WriteLine("== DONE ==");

        await Example37_MultiStreamingCompletion.RunAsync();
        Console.WriteLine("== DONE ==");

        await Example38_Pinecone.RunAsync();
        Console.WriteLine("== DONE ==");

        await Example39_Postgres.RunAsync();

        await Example40_DIContainer.RunAsync();
        Console.WriteLine("== DONE ==");

        Example41_HttpClientUsage.Run();
        Console.WriteLine("== DONE ==");

<<<<<<< HEAD
        await Example42_GetModelResult.RunAsync();
=======
        Example42_KernelBuilder.Run();
>>>>>>> 9faa7e93
        Console.WriteLine("== DONE ==");
    }
}<|MERGE_RESOLUTION|>--- conflicted
+++ resolved
@@ -130,11 +130,10 @@
         Example41_HttpClientUsage.Run();
         Console.WriteLine("== DONE ==");
 
-<<<<<<< HEAD
-        await Example42_GetModelResult.RunAsync();
-=======
         Example42_KernelBuilder.Run();
->>>>>>> 9faa7e93
+        Console.WriteLine("== DONE ==");
+
+        await Example43_GetModelResult.RunAsync();
         Console.WriteLine("== DONE ==");
     }
 }