--- conflicted
+++ resolved
@@ -86,14 +86,13 @@
         await Example26_SemanticFunctionsUsingChatGPT.RunAsync();
         Console.WriteLine("== DONE ==");
 
-<<<<<<< HEAD
-        await Example27_GrpcSkills.RunAsync();
-=======
         await Example27_ActionPlanner.RunAsync();
         Console.WriteLine("== DONE ==");
 
         await Example28_ChatWithPrompts.RunAsync();
->>>>>>> b911d38a
+        Console.WriteLine("== DONE ==");
+
+        await Example29_GrpcSkills.RunAsync();
         Console.WriteLine("== DONE ==");
     }
 }