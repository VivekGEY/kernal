--- conflicted
+++ resolved
@@ -101,11 +101,10 @@
         await Example31_CustomPlanner.RunAsync();
         Console.WriteLine("== DONE ==");
 
-<<<<<<< HEAD
+        await Example32_StreamingCompletion.RunAsync();
+        Console.WriteLine("== DONE ==");
+
         await Example33_CustomChat.RunAsync();
-=======
-        await Example32_StreamingCompletion.RunAsync();
->>>>>>> a8bf3846
         Console.WriteLine("== DONE ==");
     }
 }