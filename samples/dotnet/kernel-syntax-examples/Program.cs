--- conflicted
+++ resolved
@@ -101,12 +101,9 @@
         await Example31_CustomPlanner.RunAsync();
         Console.WriteLine("== DONE ==");
 
-<<<<<<< HEAD
-=======
         await Example32_StreamingCompletion.RunAsync();
         Console.WriteLine("== DONE ==");
 
->>>>>>> f073aedd
         await Example33_CustomChat.RunAsync();
         Console.WriteLine("== DONE ==");
     }
