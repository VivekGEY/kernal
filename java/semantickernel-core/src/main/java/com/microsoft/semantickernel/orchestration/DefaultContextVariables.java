// Copyright (c) Microsoft. All rights reserved.
package com.microsoft.semantickernel.orchestration;

<<<<<<< HEAD
import com.microsoft.semantickernel.skilldefinition.CaseInsensitiveMap;
=======
import com.microsoft.semantickernel.orchestration.contextvariables.ContextVariable;
import com.microsoft.semantickernel.orchestration.contextvariables.KernelArguments;
import com.microsoft.semantickernel.orchestration.contextvariables.WritableKernelArguments;
>>>>>>> ddefca3c
import java.util.Collection;
import java.util.Map;
import java.util.Set;
import javax.annotation.Nullable;
import reactor.util.annotation.NonNull;

/// <summary>
/// Context Variables is a data structure that holds temporary data while a task is being performed.
/// It is accessed and manipulated by functions in the pipeline.
/// </summary>
class DefaultKernelArguments implements KernelArguments, WritableKernelArguments {

    private final CaseInsensitiveMap<ContextVariable<?>> variables;

    /// <summary>
    /// In the simplest scenario, the data is an input string, stored here.
    /// </summary>
    // public string Input => this._variables[MainKey];

    /// <summary>
    /// Constructor for context variables.
    /// </summary>
    /// <param name="content">Optional value for the main variable of the context.</param>
<<<<<<< HEAD
    DefaultContextVariables(@NonNull ContextVariable<?> content) {
=======
    DefaultKernelArguments(@NonNull ContextVariable<?> content) {
>>>>>>> ddefca3c
        this.variables = new CaseInsensitiveMap<>();
        this.variables.put(MAIN_KEY, content);
    }

<<<<<<< HEAD
    DefaultContextVariables(Map<String, ContextVariable<?>> variables) {
        this.variables = new CaseInsensitiveMap<>(variables);
    }

    DefaultContextVariables() {
=======
    DefaultKernelArguments(Map<String, ContextVariable<?>> variables) {
        this.variables = new CaseInsensitiveMap<>(variables);
    }

    DefaultKernelArguments() {
>>>>>>> ddefca3c
        this.variables = new CaseInsensitiveMap<>();
    }

    @Override
<<<<<<< HEAD
    public ContextVariables setVariable(@NonNull String key, @NonNull ContextVariable<?> content) {
=======
    public KernelArguments setVariable(@NonNull String key, @NonNull ContextVariable<?> content) {
>>>>>>> ddefca3c
        this.variables.put(key, content);
        return this;
    }

    @Override
<<<<<<< HEAD
    public ContextVariables setVariable(String key, Object content) {
=======
    public KernelArguments setVariable(String key, Object content) {
>>>>>>> ddefca3c
        this.variables.put(key, ContextVariable.of(content));
        return this;
    }

    /// <summary>
    /// Updates the main input text with the new value after a function is complete.
    /// </summary>
    /// <param name="content">The new input value, for the next function in the pipeline, or as a
    // result for the user
    /// if the pipeline reached the end.</param>
    /// <returns>The current instance</returns>
    @Override
<<<<<<< HEAD
    public ContextVariables update(@NonNull ContextVariable<?> content) {
=======
    public KernelArguments update(@NonNull ContextVariable<?> content) {
>>>>>>> ddefca3c
        return setVariable(MAIN_KEY, content);
    }

    @Override
<<<<<<< HEAD
    public ContextVariables update(String content) {
        return null;
    }

    public DefaultContextVariables update(@NonNull DefaultContextVariables newData) {
=======
    public KernelArguments update(String content) {
        return null;
    }

    public DefaultKernelArguments update(@NonNull DefaultKernelArguments newData) {
>>>>>>> ddefca3c
        return update(newData, true);
    }

    /// <summary>
    /// Updates all the local data with new data, merging the two datasets.
    /// Do not discard old data
    /// </summary>
    /// <param name="newData">New data to be merged</param>
    /// <param name="merge">Whether to merge and keep old data, or replace. False == discard old
    // data.</param>
    /// <returns>The current instance</returns>
    @Override
<<<<<<< HEAD
    public DefaultContextVariables update(@NonNull ContextVariables newData, boolean merge) {
        /*
        // If requested, discard old data and keep only the new one.
        if (!merge) { this._variables.Clear(); }

        foreach (KeyValuePair<string, string> varData in newData._variables)
        {
            this._variables[varData.Key] = varData.Value;
        }

         */
=======
    public DefaultKernelArguments update(@NonNull KernelArguments newData, boolean merge) {
>>>>>>> ddefca3c
        this.variables.putAll(newData);
        return this;
    }

    @Override
    public KernelArguments remove(String key) {
        variables.remove(key);
        return this;
    }

    @Override
    public WritableKernelArguments writableClone() {
        return new DefaultKernelArguments(variables);
    }

    @Override
    @Nullable
    public ContextVariable<?> getInput() {
        return get(MAIN_KEY);
    }

    @Override
    public String prettyPrint() {
        return variables.entrySet().stream()
            .reduce(
                "",
                (str, entry) ->
                    str
                        + System.lineSeparator()
                        + entry.getKey()
                        + ": "
                        + entry.getValue(),
                (a, b) -> a + b);
    }

    @Nullable
    @Override
    public <T> ContextVariable<T> get(String key, Class<T> clazz) {
        ContextVariable<?> value = variables.get(key);
        if (value == null) {
            return null;
        } else if (clazz.isAssignableFrom(value.getType().getClazz())) {
            return (ContextVariable<T>) value;
        }

        throw new IllegalArgumentException(
            String.format(
                "Variable %s is of type %s, but requested type is %s",
                key, value.getType().getClazz(), clazz));
    }

<<<<<<< HEAD
=======
    @Nullable
    @Override
    public PromptExecutionSettings getExecutionSettings() {
        return null;
    }

>>>>>>> ddefca3c
    @Override
    public boolean isNullOrEmpty(String key) {
        return get(key) == null || get(key).isEmpty();
    }

    @Override
    @Nullable
    public ContextVariable<?> get(String key) {
        return variables.get(key);
    }

    @Override
    public int size() {
        return variables.size();
    }

    @Override
    public boolean isEmpty() {
        return variables.isEmpty();
    }

    @Override
    public boolean containsKey(Object key) {
        return variables.containsKey(key);
    }

    @Override
    public boolean containsValue(Object value) {
        return variables.containsValue(value);
    }

    @Override
    public ContextVariable<?> get(Object key) {
        return variables.get(key);
    }

    @Override
    public ContextVariable<?> put(String key, ContextVariable<?> value) {
        return variables.put(key, value);
    }

    @Override
    public ContextVariable<?> remove(Object key) {
        return variables.remove(key);
    }

    @Override
    public void putAll(Map<? extends String, ? extends ContextVariable<?>> m) {
        variables.putAll(m);
    }

    @Override
    public void clear() {
        variables.clear();
    }

    @Override
    public Set<String> keySet() {
        return variables.keySet();
    }

    @Override
    public Collection<ContextVariable<?>> values() {
        return variables.values();
    }

    @Override
    public Set<Entry<String, ContextVariable<?>>> entrySet() {
        return variables.entrySet();
    }

<<<<<<< HEAD
    public static class WritableBuilder implements WritableContextVariables.Builder {

        @Override
        public WritableContextVariables build(Map<String, ContextVariable<?>> map) {
            return new DefaultContextVariables(map);
=======
    public static class WritableBuilder implements WritableKernelArguments.Builder {

        @Override
        public WritableKernelArguments build(Map<String, ContextVariable<?>> map) {
            return new DefaultKernelArguments(map);
>>>>>>> ddefca3c
        }
    }

    public static class Builder implements KernelArguments.Builder {

<<<<<<< HEAD
        private final DefaultContextVariables variables;

        public Builder() {
            variables = new DefaultContextVariables();
=======
        private final DefaultKernelArguments variables;

        public Builder() {
            variables = new DefaultKernelArguments();
>>>>>>> ddefca3c
            this.variables.put(MAIN_KEY, ContextVariable.of(""));
        }

        @Override
<<<<<<< HEAD
        public <T> ContextVariables.Builder withVariable(String key, ContextVariable<T> value) {
=======
        public <T> KernelArguments.Builder withVariable(String key, ContextVariable<T> value) {
>>>>>>> ddefca3c
            variables.put(key, value);
            return this;
        }

        @Override
<<<<<<< HEAD
        public ContextVariables.Builder withVariable(String key, Object value) {
=======
        public KernelArguments.Builder withVariable(String key, Object value) {
>>>>>>> ddefca3c
            variables.put(key, ContextVariable.of(value));
            return this;
        }

        @Override
        public <T> Builder withInput(ContextVariable<T> content) {
            variables.put(MAIN_KEY, content);
            return this;
        }

        @Override
<<<<<<< HEAD
        public ContextVariables.Builder withInput(Object content) {
=======
        public KernelArguments.Builder withInput(Object content) {
>>>>>>> ddefca3c
            return withInput(ContextVariable.of(content));
        }

        @Override
        public Builder withVariables(Map<String, ContextVariable<?>> map) {
            variables.putAll(map);
            return this;
        }

        @Override
        public KernelArguments build() {
            return new DefaultKernelArguments(variables);
        }
    }
}<|MERGE_RESOLUTION|>--- conflicted
+++ resolved
@@ -1,13 +1,9 @@
 // Copyright (c) Microsoft. All rights reserved.
 package com.microsoft.semantickernel.orchestration;
 
-<<<<<<< HEAD
-import com.microsoft.semantickernel.skilldefinition.CaseInsensitiveMap;
-=======
 import com.microsoft.semantickernel.orchestration.contextvariables.ContextVariable;
 import com.microsoft.semantickernel.orchestration.contextvariables.KernelArguments;
 import com.microsoft.semantickernel.orchestration.contextvariables.WritableKernelArguments;
->>>>>>> ddefca3c
 import java.util.Collection;
 import java.util.Map;
 import java.util.Set;
@@ -31,47 +27,27 @@
     /// Constructor for context variables.
     /// </summary>
     /// <param name="content">Optional value for the main variable of the context.</param>
-<<<<<<< HEAD
-    DefaultContextVariables(@NonNull ContextVariable<?> content) {
-=======
     DefaultKernelArguments(@NonNull ContextVariable<?> content) {
->>>>>>> ddefca3c
         this.variables = new CaseInsensitiveMap<>();
         this.variables.put(MAIN_KEY, content);
     }
 
-<<<<<<< HEAD
-    DefaultContextVariables(Map<String, ContextVariable<?>> variables) {
-        this.variables = new CaseInsensitiveMap<>(variables);
-    }
-
-    DefaultContextVariables() {
-=======
     DefaultKernelArguments(Map<String, ContextVariable<?>> variables) {
         this.variables = new CaseInsensitiveMap<>(variables);
     }
 
     DefaultKernelArguments() {
->>>>>>> ddefca3c
         this.variables = new CaseInsensitiveMap<>();
     }
 
     @Override
-<<<<<<< HEAD
-    public ContextVariables setVariable(@NonNull String key, @NonNull ContextVariable<?> content) {
-=======
     public KernelArguments setVariable(@NonNull String key, @NonNull ContextVariable<?> content) {
->>>>>>> ddefca3c
         this.variables.put(key, content);
         return this;
     }
 
     @Override
-<<<<<<< HEAD
-    public ContextVariables setVariable(String key, Object content) {
-=======
     public KernelArguments setVariable(String key, Object content) {
->>>>>>> ddefca3c
         this.variables.put(key, ContextVariable.of(content));
         return this;
     }
@@ -84,28 +60,16 @@
     /// if the pipeline reached the end.</param>
     /// <returns>The current instance</returns>
     @Override
-<<<<<<< HEAD
-    public ContextVariables update(@NonNull ContextVariable<?> content) {
-=======
     public KernelArguments update(@NonNull ContextVariable<?> content) {
->>>>>>> ddefca3c
         return setVariable(MAIN_KEY, content);
     }
 
     @Override
-<<<<<<< HEAD
-    public ContextVariables update(String content) {
-        return null;
-    }
-
-    public DefaultContextVariables update(@NonNull DefaultContextVariables newData) {
-=======
     public KernelArguments update(String content) {
         return null;
     }
 
     public DefaultKernelArguments update(@NonNull DefaultKernelArguments newData) {
->>>>>>> ddefca3c
         return update(newData, true);
     }
 
@@ -118,21 +82,7 @@
     // data.</param>
     /// <returns>The current instance</returns>
     @Override
-<<<<<<< HEAD
-    public DefaultContextVariables update(@NonNull ContextVariables newData, boolean merge) {
-        /*
-        // If requested, discard old data and keep only the new one.
-        if (!merge) { this._variables.Clear(); }
-
-        foreach (KeyValuePair<string, string> varData in newData._variables)
-        {
-            this._variables[varData.Key] = varData.Value;
-        }
-
-         */
-=======
     public DefaultKernelArguments update(@NonNull KernelArguments newData, boolean merge) {
->>>>>>> ddefca3c
         this.variables.putAll(newData);
         return this;
     }
@@ -184,15 +134,12 @@
                 key, value.getType().getClazz(), clazz));
     }
 
-<<<<<<< HEAD
-=======
     @Nullable
     @Override
     public PromptExecutionSettings getExecutionSettings() {
         return null;
     }
 
->>>>>>> ddefca3c
     @Override
     public boolean isNullOrEmpty(String key) {
         return get(key) == null || get(key).isEmpty();
@@ -264,54 +211,31 @@
         return variables.entrySet();
     }
 
-<<<<<<< HEAD
-    public static class WritableBuilder implements WritableContextVariables.Builder {
-
-        @Override
-        public WritableContextVariables build(Map<String, ContextVariable<?>> map) {
-            return new DefaultContextVariables(map);
-=======
     public static class WritableBuilder implements WritableKernelArguments.Builder {
 
         @Override
         public WritableKernelArguments build(Map<String, ContextVariable<?>> map) {
             return new DefaultKernelArguments(map);
->>>>>>> ddefca3c
         }
     }
 
     public static class Builder implements KernelArguments.Builder {
 
-<<<<<<< HEAD
-        private final DefaultContextVariables variables;
-
-        public Builder() {
-            variables = new DefaultContextVariables();
-=======
         private final DefaultKernelArguments variables;
 
         public Builder() {
             variables = new DefaultKernelArguments();
->>>>>>> ddefca3c
             this.variables.put(MAIN_KEY, ContextVariable.of(""));
         }
 
         @Override
-<<<<<<< HEAD
-        public <T> ContextVariables.Builder withVariable(String key, ContextVariable<T> value) {
-=======
         public <T> KernelArguments.Builder withVariable(String key, ContextVariable<T> value) {
->>>>>>> ddefca3c
             variables.put(key, value);
             return this;
         }
 
         @Override
-<<<<<<< HEAD
-        public ContextVariables.Builder withVariable(String key, Object value) {
-=======
         public KernelArguments.Builder withVariable(String key, Object value) {
->>>>>>> ddefca3c
             variables.put(key, ContextVariable.of(value));
             return this;
         }
@@ -323,11 +247,7 @@
         }
 
         @Override
-<<<<<<< HEAD
-        public ContextVariables.Builder withInput(Object content) {
-=======
         public KernelArguments.Builder withInput(Object content) {
->>>>>>> ddefca3c
             return withInput(ContextVariable.of(content));
         }
 
