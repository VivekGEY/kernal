// Copyright (c) Microsoft. All rights reserved.
package com.microsoft.semantickernel.memory;

import com.microsoft.semantickernel.ai.EmbeddingVector;
import com.microsoft.semantickernel.ai.embeddings.Embedding;
import reactor.core.publisher.Mono;
import reactor.util.function.Tuple2;
import reactor.util.function.Tuples;

<<<<<<< HEAD
import java.util.*;
=======
import javax.annotation.Nonnull;
import java.util.ArrayList;
import java.util.Collection;
import java.util.Collections;
import java.util.Comparator;
import java.util.HashSet;
import java.util.List;
import java.util.Map;
import java.util.Set;
>>>>>>> b7f7170a
import java.util.concurrent.ConcurrentHashMap;
import java.util.function.ToDoubleFunction;
import java.util.stream.Collectors;

/** A simple volatile memory embeddings store. */
public class VolatileMemoryStore implements MemoryStore {

    private final Map<String, Map<String, MemoryRecord>> _store = new ConcurrentHashMap<>();

    /** Constructs a new {@link VolatileMemoryStore} object. */
    public VolatileMemoryStore() {}

    @Override
    public Mono<Void> createCollectionAsync(@Nonnull String collectionName) {
        if (this._store.containsKey(collectionName)) {
            throw new MemoryException(
                    MemoryException.ErrorCodes.FAILED_TO_CREATE_COLLECTION, collectionName);
        }
        this._store.putIfAbsent(collectionName, new ConcurrentHashMap<>());
        return Mono.empty();
    }

    @Override
    public Mono<Boolean> doesCollectionExistAsync(@Nonnull String collectionName) {
        return Mono.just(this._store.containsKey(collectionName));
    }

    @Override
    public Mono<Collection<String>> getCollectionsAsync() {
        return Mono.just(Collections.unmodifiableCollection(this._store.keySet()));
    }

    @Override
    public Mono<Void> deleteCollectionAsync(@Nonnull String collectionName) {
        if (!this._store.containsKey(collectionName)) {
            throw new MemoryException(
                    MemoryException.ErrorCodes.FAILED_TO_DELETE_COLLECTION, collectionName);
        }
        this._store.remove(collectionName);
        return Mono.empty();
    }

    @Override
    public Mono<String> upsertAsync(@Nonnull String collectionName, @Nonnull MemoryRecord record) {
        // Contract:
        //    Does not guarantee that the collection exists.
        Map<String, MemoryRecord> collection = getCollection(collectionName);

        String key = record.getMetadata().getId();
        // Assumption is that MemoryRecord will always have a non-null id.
        assert key != null;
        // Contract:
        //     If the record already exists, it will be updated.
        //     If the record does not exist, it will be created.
        collection.put(key, record);
        return Mono.just(key);
    }

    @Override
    public Mono<Collection<String>> upsertBatchAsync(
            @Nonnull String collectionName, @Nonnull Collection<MemoryRecord> records) {
        Map<String, MemoryRecord> collection = getCollection(collectionName);
        Set<String> keys = new HashSet<>();
        records.forEach(
                record -> {
                    String key = record.getMetadata().getId();
                    // Assumption is that MemoryRecord will always have a non-null id.
                    assert key != null;
                    // Contract:
                    //     If the record already exists, it will be updated.
                    //     If the record does not exist, it will be created.
                    collection.put(key, record);
                    keys.add(key);
                });
        return Mono.just(keys);
    }

    @Override
    public Mono<MemoryRecord> getAsync(
            @Nonnull String collectionName, @Nonnull String key, boolean withEmbedding) {
        Map<String, MemoryRecord> collection = this._store.get(collectionName);
        MemoryRecord record = collection != null ? collection.get(key) : null;
        if (record != null) {
            if (withEmbedding) {
                return Mono.just(record);
            } else {
                return Mono.just(
                        MemoryRecord.fromMetadata(
                                record.getMetadata(),
                                null,
                                record.getMetadata().getId(),
                                record.getTimestamp()));
            }
        }
        return Mono.empty();
    }

    @Override
    public Mono<Collection<MemoryRecord>> getBatchAsync(
            @Nonnull String collectionName,
            @Nonnull Collection<String> keys,
            boolean withEmbeddings) {
        Map<String, MemoryRecord> collection = getCollection(collectionName);
        Set<MemoryRecord> records = new HashSet<>();
        keys.forEach(
                key -> {
                    MemoryRecord record = collection.get(key);
                    if (record != null) {
                        if (withEmbeddings) {
                            records.add(record);
                        } else {
                            records.add(
                                    MemoryRecord.fromMetadata(
                                            record.getMetadata(),
                                            null,
                                            record.getMetadata().getId(),
                                            record.getTimestamp()));
                        }
                    }
                });
        return Mono.just(records);
    }

    @Override
    public Mono<Void> removeAsync(@Nonnull String collectionName, @Nonnull String key) {
        Map<String, MemoryRecord> collection = this._store.get(collectionName);
        if (collection != null) collection.remove(key);
        return Mono.empty();
    }

    @Override
    public Mono<Void> removeBatchAsync(
            @Nonnull String collectionName, @Nonnull Collection<String> keys) {
        Map<String, MemoryRecord> collection = this._store.get(collectionName);
        keys.forEach(collection::remove);
        return Mono.empty();
    }

    @SuppressWarnings("unchecked")
    private static EmbeddingVector<Number> upcastEmbeddingVector(List<? extends Number> list) {
        return new EmbeddingVector<Number>((List<Number>) list);
    }

    @SuppressWarnings("UnnecessaryLambda")
    private static final ToDoubleFunction<Tuple2<MemoryRecord, ? extends Number>>
            extractSimilarity = tuple -> tuple.getT2().doubleValue();

    @Override
    public Mono<Collection<Tuple2<MemoryRecord, Number>>> getNearestMatchesAsync(
            @Nonnull String collectionName,
            @Nonnull Embedding<? extends Number> embedding,
            int limit,
            double minRelevanceScore,
            boolean withEmbeddings) {

        if (limit <= 0) {
            return Mono.just(Collections.emptyList());
        }

        Map<String, MemoryRecord> collection = getCollection(collectionName);
        if (collection == null || collection.isEmpty()) {
            return Mono.just(Collections.emptyList());
        }

        Collection<MemoryRecord> embeddingCollection = collection.values();

        // Upcast the embedding vector to a Number to get around compiler complaining about type
        // mismatches.
        EmbeddingVector<Number> embeddingVector = upcastEmbeddingVector(embedding.getVector());

        Collection<Tuple2<MemoryRecord, Number>> nearestMatches = new ArrayList<>();
        embeddingCollection.forEach(
                record -> {
                    if (record != null) {
                        EmbeddingVector<Number> recordVector =
                                upcastEmbeddingVector(record.getEmbedding().getVector());
                        double similarity = embeddingVector.cosineSimilarity(recordVector);
                        if (similarity >= minRelevanceScore) {
                            if (withEmbeddings) {
                                nearestMatches.add(Tuples.of(record, similarity));
                            } else {
                                nearestMatches.add(
                                        Tuples.of(
                                                MemoryRecord.fromMetadata(
                                                        record.getMetadata(),
                                                        null,
                                                        record.getMetadata().getId(),
                                                        record.getTimestamp()),
                                                similarity));
                            }
                        }
                    }
                });
        return Mono.just(
                nearestMatches.stream()
                        .sorted(Comparator.comparingDouble(extractSimilarity).reversed())
                        .limit(limit)
                        .collect(Collectors.toList()));
    }

    @Override
    public Mono<Tuple2<MemoryRecord, ? extends Number>> getNearestMatchAsync(
            @Nonnull String collectionName,
            @Nonnull Embedding<? extends Number> embedding,
            double minRelevanceScore,
            boolean withEmbedding) {

        return getNearestMatchesAsync(
                        collectionName, embedding, 1, minRelevanceScore, withEmbedding)
                .flatMap(
                        nearestMatches -> {
                            if (nearestMatches.isEmpty()) {
                                return Mono.empty();
                            }
                            return Mono.just(nearestMatches.iterator().next());
                        });
    }

    protected Map<String, MemoryRecord> getCollection(@Nonnull String collectionName) {
        Map<String, MemoryRecord> collection = this._store.get(collectionName);
        if (collection == null) {
            throw new MemoryException(
                    MemoryException.ErrorCodes.ATTEMPTED_TO_ACCESS_NONEXISTENT_COLLECTION,
                    collectionName);
        }
        return collection;
    }

    public static class Builder implements MemoryStore.Builder {

        public Builder() {}
        @Override
        public MemoryStore build() {
            return new VolatileMemoryStore();
        }
    }

    /*
    protected boolean TryGetCollection(
        String name,
        [NotNullWhen(true)] out ConcurrentDictionary<String,
            MemoryRecord>? collection,
        boolean create)
    {
        if (this._store.TryGetValue(name, out collection))
        {
            return true;
        }

        if (create)
        {
            collection = new ConcurrentDictionary<String, MemoryRecord>();
            return this._store.TryAdd(name, collection);
        }

        collection = null;
        return false;
    }

    private readonly ConcurrentDictionary<String,
        ConcurrentDictionary<String, MemoryRecord>> _store = new();
    */
}<|MERGE_RESOLUTION|>--- conflicted
+++ resolved
@@ -3,14 +3,11 @@
 
 import com.microsoft.semantickernel.ai.EmbeddingVector;
 import com.microsoft.semantickernel.ai.embeddings.Embedding;
+
 import reactor.core.publisher.Mono;
 import reactor.util.function.Tuple2;
 import reactor.util.function.Tuples;
 
-<<<<<<< HEAD
-import java.util.*;
-=======
-import javax.annotation.Nonnull;
 import java.util.ArrayList;
 import java.util.Collection;
 import java.util.Collections;
@@ -19,10 +16,11 @@
 import java.util.List;
 import java.util.Map;
 import java.util.Set;
->>>>>>> b7f7170a
 import java.util.concurrent.ConcurrentHashMap;
 import java.util.function.ToDoubleFunction;
 import java.util.stream.Collectors;
+
+import javax.annotation.Nonnull;
 
 /** A simple volatile memory embeddings store. */
 public class VolatileMemoryStore implements MemoryStore {
@@ -251,6 +249,7 @@
     public static class Builder implements MemoryStore.Builder {
 
         public Builder() {}
+
         @Override
         public MemoryStore build() {
             return new VolatileMemoryStore();
