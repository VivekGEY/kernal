package com.microsoft.semantickernel;

<<<<<<< HEAD
import java.io.File;
import java.io.FileInputStream;
=======
import com.azure.core.credential.AzureKeyCredential;
import com.microsoft.openai.AzureOpenAIClient;
import com.microsoft.openai.OpenAIAsyncClient;
import com.microsoft.openai.OpenAIClientBuilder;
import com.microsoft.semantickernel.util.AzureOpenAISettings;
import com.microsoft.semantickernel.util.AIProviderSettings;
import com.microsoft.semantickernel.util.OpenAISettings;

>>>>>>> 1714c25e
import java.io.IOException;

import org.slf4j.Logger;
import org.slf4j.LoggerFactory;

import com.azure.ai.openai.OpenAIAsyncClient;
import com.azure.ai.openai.OpenAIClientBuilder;
import com.azure.ai.openai.models.NonAzureOpenAIKeyCredential;
import com.azure.core.credential.AzureKeyCredential;

public class Config {

<<<<<<< HEAD
    private static final Logger LOGGER = LoggerFactory.getLogger(Config.class);

    public static final String OPEN_AI_CONF_PROPERTIES = "samples/java/semantickernel-samples/conf.openai.properties";
    public static final String AZURE_CONF_PROPERTIES = "samples/java/semantickernel-samples/conf.azure.properties";

    public static String getOpenAIKey(String conf) {
        return getConfigValue(conf, "token");
    }

    public static String getAzureOpenAIEndpoint(String conf) {
        return getConfigValue(conf, "endpoint");
    }

    private static String getConfigValue(String configFile, String propertyName) {
        File config = new File(configFile);
        try (FileInputStream fis = new FileInputStream(config.getAbsolutePath())) {
            Properties props = new Properties();
            props.load(fis);
            return props.getProperty(propertyName);
        } catch (IOException e) {
            LOGGER.error("Unable to load config value " + propertyName + " from file" + configFile, e);
            throw new RuntimeException(configFile + " not configured properly");
        }
    }

    /**
     * Returns the client that will handle AzureOpenAI or OpenAI requests.
     *
     * @param useAzureOpenAI whether to use AzureOpenAI or OpenAI.
     * @return client to be used by the kernel.
     */
    public static OpenAIAsyncClient getClient(boolean useAzureOpenAI) {
        if (useAzureOpenAI) {
            return new OpenAIClientBuilder()
                    .endpoint(Config.getAzureOpenAIEndpoint(AZURE_CONF_PROPERTIES))
                    .credential(new AzureKeyCredential(Config.getOpenAIKey(AZURE_CONF_PROPERTIES)))
                    .buildAsyncClient();
        }

        return new OpenAIClientBuilder()
                .credential(new NonAzureOpenAIKeyCredential(Config.getOpenAIKey(OPEN_AI_CONF_PROPERTIES)))
                .buildAsyncClient();
=======
    public static final String CONF_PROPERTIES = "java/samples/conf.properties";

    public enum ClientType {
        OPEN_AI {
            @Override
            public OpenAIAsyncClient getClient() throws IOException {
                OpenAISettings settings = AIProviderSettings.getOpenAISettingsFromFile(CONF_PROPERTIES);

                return new OpenAIClientBuilder()
                        .setApiKey(settings.getKey())
                        .build();
            }
        },
        AZURE_OPEN_AI {
            @Override
            public OpenAIAsyncClient getClient()
                 throws IOException {
                    AzureOpenAISettings settings = AIProviderSettings.getAzureOpenAISettingsFromFile(CONF_PROPERTIES);

                    return new AzureOpenAIClient(
                            new com.azure.ai.openai.OpenAIClientBuilder()
                                    .endpoint(settings.getEndpoint())
                                    .credential(new AzureKeyCredential(settings.getKey()))
                                    .buildAsyncClient());
            }
        };

        /**
         * Returns the client that will handle AzureOpenAI or OpenAI requests.
         *
         * @return client to be used by the kernel.
         */
        public abstract OpenAIAsyncClient getClient() throws IOException;
>>>>>>> 1714c25e
    }
}<|MERGE_RESOLUTION|>--- conflicted
+++ resolved
@@ -1,74 +1,17 @@
 package com.microsoft.semantickernel;
 
-<<<<<<< HEAD
-import java.io.File;
-import java.io.FileInputStream;
-=======
-import com.azure.core.credential.AzureKeyCredential;
-import com.microsoft.openai.AzureOpenAIClient;
-import com.microsoft.openai.OpenAIAsyncClient;
-import com.microsoft.openai.OpenAIClientBuilder;
-import com.microsoft.semantickernel.util.AzureOpenAISettings;
-import com.microsoft.semantickernel.util.AIProviderSettings;
-import com.microsoft.semantickernel.util.OpenAISettings;
-
->>>>>>> 1714c25e
 import java.io.IOException;
-
-import org.slf4j.Logger;
-import org.slf4j.LoggerFactory;
 
 import com.azure.ai.openai.OpenAIAsyncClient;
 import com.azure.ai.openai.OpenAIClientBuilder;
 import com.azure.ai.openai.models.NonAzureOpenAIKeyCredential;
 import com.azure.core.credential.AzureKeyCredential;
+import com.microsoft.semantickernel.util.AIProviderSettings;
+import com.microsoft.semantickernel.util.AzureOpenAISettings;
+import com.microsoft.semantickernel.util.OpenAISettings;
 
 public class Config {
 
-<<<<<<< HEAD
-    private static final Logger LOGGER = LoggerFactory.getLogger(Config.class);
-
-    public static final String OPEN_AI_CONF_PROPERTIES = "samples/java/semantickernel-samples/conf.openai.properties";
-    public static final String AZURE_CONF_PROPERTIES = "samples/java/semantickernel-samples/conf.azure.properties";
-
-    public static String getOpenAIKey(String conf) {
-        return getConfigValue(conf, "token");
-    }
-
-    public static String getAzureOpenAIEndpoint(String conf) {
-        return getConfigValue(conf, "endpoint");
-    }
-
-    private static String getConfigValue(String configFile, String propertyName) {
-        File config = new File(configFile);
-        try (FileInputStream fis = new FileInputStream(config.getAbsolutePath())) {
-            Properties props = new Properties();
-            props.load(fis);
-            return props.getProperty(propertyName);
-        } catch (IOException e) {
-            LOGGER.error("Unable to load config value " + propertyName + " from file" + configFile, e);
-            throw new RuntimeException(configFile + " not configured properly");
-        }
-    }
-
-    /**
-     * Returns the client that will handle AzureOpenAI or OpenAI requests.
-     *
-     * @param useAzureOpenAI whether to use AzureOpenAI or OpenAI.
-     * @return client to be used by the kernel.
-     */
-    public static OpenAIAsyncClient getClient(boolean useAzureOpenAI) {
-        if (useAzureOpenAI) {
-            return new OpenAIClientBuilder()
-                    .endpoint(Config.getAzureOpenAIEndpoint(AZURE_CONF_PROPERTIES))
-                    .credential(new AzureKeyCredential(Config.getOpenAIKey(AZURE_CONF_PROPERTIES)))
-                    .buildAsyncClient();
-        }
-
-        return new OpenAIClientBuilder()
-                .credential(new NonAzureOpenAIKeyCredential(Config.getOpenAIKey(OPEN_AI_CONF_PROPERTIES)))
-                .buildAsyncClient();
-=======
     public static final String CONF_PROPERTIES = "java/samples/conf.properties";
 
     public enum ClientType {
@@ -78,21 +21,18 @@
                 OpenAISettings settings = AIProviderSettings.getOpenAISettingsFromFile(CONF_PROPERTIES);
 
                 return new OpenAIClientBuilder()
-                        .setApiKey(settings.getKey())
-                        .build();
+                        .credential(new NonAzureOpenAIKeyCredential(settings.getKey()))
+                        .buildAsyncClient();
             }
         },
         AZURE_OPEN_AI {
             @Override
             public OpenAIAsyncClient getClient()
-                 throws IOException {
-                    AzureOpenAISettings settings = AIProviderSettings.getAzureOpenAISettingsFromFile(CONF_PROPERTIES);
+                    throws IOException {
+                AzureOpenAISettings settings = AIProviderSettings.getAzureOpenAISettingsFromFile(CONF_PROPERTIES);
 
-                    return new AzureOpenAIClient(
-                            new com.azure.ai.openai.OpenAIClientBuilder()
-                                    .endpoint(settings.getEndpoint())
-                                    .credential(new AzureKeyCredential(settings.getKey()))
-                                    .buildAsyncClient());
+                return new OpenAIClientBuilder().endpoint(settings.getEndpoint())
+                        .credential(new AzureKeyCredential(settings.getKey())).buildAsyncClient();
             }
         };
 
@@ -102,6 +42,5 @@
          * @return client to be used by the kernel.
          */
         public abstract OpenAIAsyncClient getClient() throws IOException;
->>>>>>> 1714c25e
     }
 }