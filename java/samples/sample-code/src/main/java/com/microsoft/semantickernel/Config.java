--- conflicted
+++ resolved
@@ -20,7 +20,6 @@
         OPEN_AI {
             @Override
             public OpenAIAsyncClient getClient() throws IOException {
-<<<<<<< HEAD
                 return getClient(CONF_PROPERTIES);
             }
 
@@ -28,9 +27,6 @@
             public OpenAIAsyncClient getClient(String file) throws IOException {
                 OpenAISettings settings = AIProviderSettings.getOpenAISettingsFromFile(file);
 
-=======
-                OpenAISettings settings = AIProviderSettings.getOpenAISettingsFromFile(CONF_PROPERTIES);
->>>>>>> b7f7170a
                 return new OpenAIClientBuilder()
                         .credential(new NonAzureOpenAIKeyCredential(settings.getKey()))
                         .buildAsyncClient();
