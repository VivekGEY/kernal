// Copyright (c) Microsoft. All rights reserved.
package com.microsoft.semantickernel.syntaxexamples;

import java.util.ArrayList;

import com.azure.ai.openai.OpenAIAsyncClient;
import com.microsoft.semantickernel.Config;
import com.microsoft.semantickernel.Kernel;
import com.microsoft.semantickernel.KernelConfig;
import com.microsoft.semantickernel.builders.SKBuilders;
import com.microsoft.semantickernel.coreskills.TimeSkill;
import com.microsoft.semantickernel.orchestration.SKContext;
import com.microsoft.semantickernel.semanticfunctions.PromptTemplateConfig;
import com.microsoft.semantickernel.templateengine.PromptTemplateEngine;

<<<<<<< HEAD
public class Example06_TemplateLanguage {
        /// <summary>
        /// Show how to invoke a Native Function written in C#
        /// from a Semantic Function written in natural language
        /// </summary>

        public static void main(String[] args) {
                System.out.println("======== TemplateLanguage ========");

                OpenAIAsyncClient client = Config.getClient(true);

                KernelConfig kernelConfig = SKBuilders.kernelConfig()
                                .addTextCompletionService(
                                                "text-davinci-003",
                                                kernel -> SKBuilders.textCompletionService().build(client,
                                                                "text-davinci-003"))
                                .addTextEmbeddingsGenerationService(
                                                "text-embedding-ada-002",
                                                kernel -> SKBuilders.textEmbeddingGenerationService().build(client,
                                                                "text-embedding-ada-002"))
                                .build();

                Kernel kernel = SKBuilders.kernel().setKernelConfig(kernelConfig).build();

                // Load native skill into the kernel skill collection, sharing its functions
                // with prompt templates
                // Functions loaded here are available as "time.*"
                kernel.importSkill(new TimeSkill(), "time");

                // Semantic Function invoking time.Date and time.Time native functions
                String functionDefinition = """
                                Today is: {{time.Date}}
                                Current time is: {{time.Time}}

                                Answer to the following questions using JSON syntax, including the data used.
                                Is it morning, afternoon, evening, or night (morning/afternoon/evening/night)?
                                Is it weekend time (weekend/not weekend)?
                                """;

                // This allows to see the prompt before it's sent to OpenAI
                System.out.println("--- Rendered Prompt");

                var promptRenderer = SKBuilders.promptTemplate().build(functionDefinition, null);

                SKContext skContext = SKBuilders
                                .context()
                                .build(kernel.getSkills());

                PromptTemplateEngine promptTemplateEngine = SKBuilders.promptTemplateEngine().build();

                var renderedPrompt = promptRenderer.renderAsync(skContext, promptTemplateEngine);
                System.out.println(renderedPrompt.block());

                // Run the prompt / semantic function
                var kindOfDay = kernel.getSemanticFunctionBuilder()
                                .createFunction(
                                                functionDefinition,
                                                null,
                                                null,
                                                null,
                                                new PromptTemplateConfig.CompletionConfig(
                                                                0, 0, 0, 0, 256, new ArrayList<>()));

                // Show the result
                System.out.println("--- Semantic Function result");
                var result = kindOfDay.invokeAsync("").block().getResult();
                System.out.println(result);
                /*
                 * OUTPUT:
                 * 
                 * --- Rendered Prompt
                 * 
                 * Today is: Friday, April 28, 2023
                 * Current time is: 11:04:30 PM
                 * 
                 * Answer to the following questions using JSON syntax, including the data used.
                 * Is it morning, afternoon, evening, or night
                 * (morning/afternoon/evening/night)?
                 * Is it weekend time (weekend/not weekend)?
                 * 
                 * --- Semantic Function result
                 * 
                 * {
                 * "date": "Friday, April 28, 2023",
                 * "time": "11:04:30 PM",
                 * "period": "night",
                 * "weekend": "weekend"
                 * }
                 */
        }
=======
import java.io.IOException;
import java.util.ArrayList;

public class Example06_TemplateLanguage {
    /// <summary>
    /// Show how to invoke a Native Function written in C#
    /// from a Semantic Function written in natural language
    /// </summary>

    public static void main(String[] args) throws IOException {
        System.out.println("======== TemplateLanguage ========");


        OpenAIAsyncClient client = Config.ClientType.AZURE_OPEN_AI.getClient();

        KernelConfig kernelConfig = SKBuilders.kernelConfig()
                .addTextCompletionService(
                        "text-davinci-003",
                        kernel -> SKBuilders.textCompletionService().build(client, "text-davinci-003")
                )
                .addTextEmbeddingsGenerationService(
                        "text-embedding-ada-002",
                        kernel -> SKBuilders.textEmbeddingGenerationService().build(client, "text-embedding-ada-002"))
                .build();

        Kernel kernel = SKBuilders.kernel().setKernelConfig(kernelConfig).build();

        // Load native skill into the kernel skill collection, sharing its functions with prompt templates
        // Functions loaded here are available as "time.*"
        kernel.importSkill(new TimeSkill(), "time");

        // Semantic Function invoking time.Date and time.Time native functions
        String functionDefinition = """    
                Today is: {{time.Date}}
                Current time is: {{time.Time}}
                            
                Answer to the following questions using JSON syntax, including the data used.
                Is it morning, afternoon, evening, or night (morning/afternoon/evening/night)?
                Is it weekend time (weekend/not weekend)?
                """;

        // This allows to see the prompt before it's sent to OpenAI
        System.out.println("--- Rendered Prompt");

        var promptRenderer = SKBuilders.promptTemplate().build(functionDefinition, null);

        SKContext skContext = SKBuilders
                .context()
                .build(kernel.getSkills());

        PromptTemplateEngine promptTemplateEngine = SKBuilders.promptTemplateEngine().build();

        var renderedPrompt = promptRenderer.renderAsync(skContext, promptTemplateEngine);
        System.out.println(renderedPrompt.block());

        // Run the prompt / semantic function
        var kindOfDay = kernel.getSemanticFunctionBuilder()
                .createFunction(
                        functionDefinition,
                        null,
                        null,
                        null,
                        new PromptTemplateConfig.CompletionConfig(
                                0, 0, 0, 0, 256, new ArrayList<>()
                        )
                );

        // Show the result
        System.out.println("--- Semantic Function result");
        var result = kindOfDay.invokeAsync("").block().getResult();
        System.out.println(result);
        /* OUTPUT:

            --- Rendered Prompt

            Today is: Friday, April 28, 2023
            Current time is: 11:04:30 PM

            Answer to the following questions using JSON syntax, including the data used.
            Is it morning, afternoon, evening, or night (morning/afternoon/evening/night)?
            Is it weekend time (weekend/not weekend)?

            --- Semantic Function result

            {
                "date": "Friday, April 28, 2023",
                "time": "11:04:30 PM",
                "period": "night",
                "weekend": "weekend"
            }
         */
    }
>>>>>>> 1714c25e
}<|MERGE_RESOLUTION|>--- conflicted
+++ resolved
@@ -1,40 +1,28 @@
 // Copyright (c) Microsoft. All rights reserved.
 package com.microsoft.semantickernel.syntaxexamples;
 
+import java.io.IOException;
 import java.util.ArrayList;
 
 import com.azure.ai.openai.OpenAIAsyncClient;
 import com.microsoft.semantickernel.Config;
 import com.microsoft.semantickernel.Kernel;
-import com.microsoft.semantickernel.KernelConfig;
 import com.microsoft.semantickernel.builders.SKBuilders;
 import com.microsoft.semantickernel.coreskills.TimeSkill;
 import com.microsoft.semantickernel.orchestration.SKContext;
 import com.microsoft.semantickernel.semanticfunctions.PromptTemplateConfig;
 import com.microsoft.semantickernel.templateengine.PromptTemplateEngine;
 
-<<<<<<< HEAD
 public class Example06_TemplateLanguage {
         /// <summary>
         /// Show how to invoke a Native Function written in C#
         /// from a Semantic Function written in natural language
         /// </summary>
 
-        public static void main(String[] args) {
+        public static void main(String[] args) throws IOException {
                 System.out.println("======== TemplateLanguage ========");
 
-                OpenAIAsyncClient client = Config.getClient(true);
-
-                KernelConfig kernelConfig = SKBuilders.kernelConfig()
-                                .addTextCompletionService(
-                                                "text-davinci-003",
-                                                kernel -> SKBuilders.textCompletionService().build(client,
-                                                                "text-davinci-003"))
-                                .addTextEmbeddingsGenerationService(
-                                                "text-embedding-ada-002",
-                                                kernel -> SKBuilders.textEmbeddingGenerationService().build(client,
-                                                                "text-embedding-ada-002"))
-                                .build();
+                OpenAIAsyncClient client = Config.ClientType.AZURE_OPEN_AI.getClient();
 
                 Kernel kernel = SKBuilders.kernel().setKernelConfig(kernelConfig).build();
 
@@ -104,98 +92,4 @@
                  * }
                  */
         }
-=======
-import java.io.IOException;
-import java.util.ArrayList;
-
-public class Example06_TemplateLanguage {
-    /// <summary>
-    /// Show how to invoke a Native Function written in C#
-    /// from a Semantic Function written in natural language
-    /// </summary>
-
-    public static void main(String[] args) throws IOException {
-        System.out.println("======== TemplateLanguage ========");
-
-
-        OpenAIAsyncClient client = Config.ClientType.AZURE_OPEN_AI.getClient();
-
-        KernelConfig kernelConfig = SKBuilders.kernelConfig()
-                .addTextCompletionService(
-                        "text-davinci-003",
-                        kernel -> SKBuilders.textCompletionService().build(client, "text-davinci-003")
-                )
-                .addTextEmbeddingsGenerationService(
-                        "text-embedding-ada-002",
-                        kernel -> SKBuilders.textEmbeddingGenerationService().build(client, "text-embedding-ada-002"))
-                .build();
-
-        Kernel kernel = SKBuilders.kernel().setKernelConfig(kernelConfig).build();
-
-        // Load native skill into the kernel skill collection, sharing its functions with prompt templates
-        // Functions loaded here are available as "time.*"
-        kernel.importSkill(new TimeSkill(), "time");
-
-        // Semantic Function invoking time.Date and time.Time native functions
-        String functionDefinition = """    
-                Today is: {{time.Date}}
-                Current time is: {{time.Time}}
-                            
-                Answer to the following questions using JSON syntax, including the data used.
-                Is it morning, afternoon, evening, or night (morning/afternoon/evening/night)?
-                Is it weekend time (weekend/not weekend)?
-                """;
-
-        // This allows to see the prompt before it's sent to OpenAI
-        System.out.println("--- Rendered Prompt");
-
-        var promptRenderer = SKBuilders.promptTemplate().build(functionDefinition, null);
-
-        SKContext skContext = SKBuilders
-                .context()
-                .build(kernel.getSkills());
-
-        PromptTemplateEngine promptTemplateEngine = SKBuilders.promptTemplateEngine().build();
-
-        var renderedPrompt = promptRenderer.renderAsync(skContext, promptTemplateEngine);
-        System.out.println(renderedPrompt.block());
-
-        // Run the prompt / semantic function
-        var kindOfDay = kernel.getSemanticFunctionBuilder()
-                .createFunction(
-                        functionDefinition,
-                        null,
-                        null,
-                        null,
-                        new PromptTemplateConfig.CompletionConfig(
-                                0, 0, 0, 0, 256, new ArrayList<>()
-                        )
-                );
-
-        // Show the result
-        System.out.println("--- Semantic Function result");
-        var result = kindOfDay.invokeAsync("").block().getResult();
-        System.out.println(result);
-        /* OUTPUT:
-
-            --- Rendered Prompt
-
-            Today is: Friday, April 28, 2023
-            Current time is: 11:04:30 PM
-
-            Answer to the following questions using JSON syntax, including the data used.
-            Is it morning, afternoon, evening, or night (morning/afternoon/evening/night)?
-            Is it weekend time (weekend/not weekend)?
-
-            --- Semantic Function result
-
-            {
-                "date": "Friday, April 28, 2023",
-                "time": "11:04:30 PM",
-                "period": "night",
-                "weekend": "weekend"
-            }
-         */
-    }
->>>>>>> 1714c25e
 }