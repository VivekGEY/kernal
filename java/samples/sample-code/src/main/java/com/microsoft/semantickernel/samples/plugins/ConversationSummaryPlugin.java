--- conflicted
+++ resolved
@@ -1,15 +1,17 @@
 package com.microsoft.semantickernel.samples.plugins;
+
+import java.util.List;
 
 import com.microsoft.semantickernel.Kernel;
 import com.microsoft.semantickernel.orchestration.KernelFunction;
+import com.microsoft.semantickernel.orchestration.KernelFunctionArguments;
 import com.microsoft.semantickernel.orchestration.PromptExecutionSettings;
 import com.microsoft.semantickernel.orchestration.contextvariables.ContextVariableTypes;
-import com.microsoft.semantickernel.orchestration.KernelFunctionArguments;
 import com.microsoft.semantickernel.plugin.KernelFunctionFactory;
 import com.microsoft.semantickernel.plugin.annotations.DefineKernelFunction;
 import com.microsoft.semantickernel.plugin.annotations.KernelFunctionParameter;
 import com.microsoft.semantickernel.text.TextChunker;
-import java.util.List;
+
 import reactor.core.publisher.Flux;
 import reactor.core.publisher.Mono;
 
@@ -130,20 +132,11 @@
         return Flux.fromIterable(paragraphs)
             .concatMap(paragraph -> {
                 // The first parameter is the input text.
-<<<<<<< HEAD
                 return func.invokeAsync(kernel,
                     new KernelFunctionArguments.Builder()
                         .withInput(paragraph)
                         .build(),
                     ContextVariableTypes.getDefaultVariableTypeForClass(String.class));
-=======
-                return func
-                    .invokeAsync(kernel,
-                        new DefaultKernelArguments.Builder()
-                            .withInput(paragraph)
-                            .build(),
-                        ContextVariableTypes.getDefaultVariableTypeForClass(String.class));
->>>>>>> 11b24216
             })
             .reduce("", (acc, next) -> {
                 return acc + "\n" + next.getResult();
