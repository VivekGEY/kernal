<?xml version="1.0" encoding="UTF-8" ?>
<project xmlns="http://maven.apache.org/POM/4.0.0" xmlns:xsi="http://www.w3.org/2001/XMLSchema-instance"
         xsi:schemaLocation="http://maven.apache.org/POM/4.0.0 http://maven.apache.org/xsd/maven-4.0.0.xsd">
    <modelVersion>4.0.0</modelVersion>

    <groupId>com.microsoft.semantickernel</groupId>

    <artifactId>samples</artifactId>
    <version>0.2.0-SNAPSHOT</version>
    <packaging>pom</packaging>

    <modules>
        <module>sample-code</module>
        <module>semantickernel-guice</module>
    </modules>

    <properties>
        <com.uber.nullaway.version>0.10.10</com.uber.nullaway.version>
        <google.errorprone.core.version>2.19.1</google.errorprone.core.version>
        <log4j2.version>2.20.0</log4j2.version>
        <maven.compiler.plugin.version>2.11.0</maven.compiler.plugin.version>
        <maven.compiler.release>17</maven.compiler.release>
        <project.build.sourceEncoding>UTF-8</project.build.sourceEncoding>
    </properties>

    <dependencyManagement>
        <dependencies>
            <dependency>
                <groupId>com.microsoft.semantickernel</groupId>
                <artifactId>semantickernel-bom</artifactId>
                <version>${project.version}</version>
                <scope>import</scope>
                <type>pom</type>
            </dependency>
        </dependencies>
    </dependencyManagement>
<<<<<<< HEAD

    <dependencies>
        <dependency>
            <groupId>com.microsoft.semantickernel</groupId>
            <artifactId>semantickernel-api</artifactId>
        </dependency>
        <dependency>
            <groupId>com.microsoft.semantickernel.connectors</groupId>
            <artifactId>semantickernel-connectors</artifactId>
        </dependency>
        <dependency>
            <groupId>com.microsoft.semantickernel</groupId>
            <artifactId>semantickernel-openai-client</artifactId>
        </dependency>
        <dependency>
            <groupId>com.microsoft.semantickernel</groupId>
            <artifactId>semantickernel-core</artifactId>
            <scope>runtime</scope>
        </dependency>
        <dependency>
            <groupId>com.microsoft.semantickernel</groupId>
            <artifactId>semantickernel-core-skills</artifactId>
            <version>${project.version}</version>
        </dependency>


        <dependency>
            <groupId>org.apache.logging.log4j</groupId>
            <artifactId>log4j-api</artifactId>
            <version>2.20.0</version>
        </dependency>
        <dependency>
            <groupId>org.apache.logging.log4j</groupId>
            <artifactId>log4j-core</artifactId>
            <version>2.20.0</version>
        </dependency>
        <dependency>
            <groupId>org.apache.logging.log4j</groupId>
            <artifactId>log4j-slf4j2-impl</artifactId>
            <version>2.20.0</version>
        </dependency>
        <dependency>
            <groupId>com.microsoft.semantickernel.extensions</groupId>
            <artifactId>sequentialplanner-extensions</artifactId>
            <scope>compile</scope>
        </dependency>
    </dependencies>

    <profiles>
        <profile>
            <id>bug-check</id>

            <activation>
                <activeByDefault>false</activeByDefault>
            </activation>

            <build>
                <plugins>
                    <plugin>
                        <groupId>org.apache.maven.plugins</groupId>
                        <artifactId>maven-compiler-plugin</artifactId>
                        <version>3.10.1</version>
                        <configuration>
                            <source>17</source>
                            <target>17</target>
                            <encoding>UTF-8</encoding>
                            <showWarnings>true</showWarnings>
                            <compilerArgs>
                                <arg>-XDcompilePolicy=simple</arg>

                                <!-- Remove exclusions when more project is stable -->
                                <arg>-Xplugin:ErrorProne -XepOpt:NullAway:AnnotatedPackages=com.microsoft.semantickernel
                                    -Xep:AlmostJavadoc:OFF -Xep:MissingSummary:OFF -Xep:UnusedVariable:OFF -Xep:EmptyBlockTag:OFF
                                </arg>
                            </compilerArgs>
                            <annotationProcessorPaths>
                                <path>
                                    <groupId>com.google.errorprone</groupId>
                                    <artifactId>error_prone_core</artifactId>
                                    <version>2.18.0</version>
                                </path>
                                <path>
                                    <groupId>com.uber.nullaway</groupId>
                                    <artifactId>nullaway</artifactId>
                                    <version>0.10.10</version>
                                </path>
                            </annotationProcessorPaths>
                        </configuration>
                    </plugin>
                </plugins>
            </build>
        </profile>
    </profiles>
=======
>>>>>>> 842184f5
</project><|MERGE_RESOLUTION|>--- conflicted
+++ resolved
@@ -34,100 +34,4 @@
             </dependency>
         </dependencies>
     </dependencyManagement>
-<<<<<<< HEAD
-
-    <dependencies>
-        <dependency>
-            <groupId>com.microsoft.semantickernel</groupId>
-            <artifactId>semantickernel-api</artifactId>
-        </dependency>
-        <dependency>
-            <groupId>com.microsoft.semantickernel.connectors</groupId>
-            <artifactId>semantickernel-connectors</artifactId>
-        </dependency>
-        <dependency>
-            <groupId>com.microsoft.semantickernel</groupId>
-            <artifactId>semantickernel-openai-client</artifactId>
-        </dependency>
-        <dependency>
-            <groupId>com.microsoft.semantickernel</groupId>
-            <artifactId>semantickernel-core</artifactId>
-            <scope>runtime</scope>
-        </dependency>
-        <dependency>
-            <groupId>com.microsoft.semantickernel</groupId>
-            <artifactId>semantickernel-core-skills</artifactId>
-            <version>${project.version}</version>
-        </dependency>
-
-
-        <dependency>
-            <groupId>org.apache.logging.log4j</groupId>
-            <artifactId>log4j-api</artifactId>
-            <version>2.20.0</version>
-        </dependency>
-        <dependency>
-            <groupId>org.apache.logging.log4j</groupId>
-            <artifactId>log4j-core</artifactId>
-            <version>2.20.0</version>
-        </dependency>
-        <dependency>
-            <groupId>org.apache.logging.log4j</groupId>
-            <artifactId>log4j-slf4j2-impl</artifactId>
-            <version>2.20.0</version>
-        </dependency>
-        <dependency>
-            <groupId>com.microsoft.semantickernel.extensions</groupId>
-            <artifactId>sequentialplanner-extensions</artifactId>
-            <scope>compile</scope>
-        </dependency>
-    </dependencies>
-
-    <profiles>
-        <profile>
-            <id>bug-check</id>
-
-            <activation>
-                <activeByDefault>false</activeByDefault>
-            </activation>
-
-            <build>
-                <plugins>
-                    <plugin>
-                        <groupId>org.apache.maven.plugins</groupId>
-                        <artifactId>maven-compiler-plugin</artifactId>
-                        <version>3.10.1</version>
-                        <configuration>
-                            <source>17</source>
-                            <target>17</target>
-                            <encoding>UTF-8</encoding>
-                            <showWarnings>true</showWarnings>
-                            <compilerArgs>
-                                <arg>-XDcompilePolicy=simple</arg>
-
-                                <!-- Remove exclusions when more project is stable -->
-                                <arg>-Xplugin:ErrorProne -XepOpt:NullAway:AnnotatedPackages=com.microsoft.semantickernel
-                                    -Xep:AlmostJavadoc:OFF -Xep:MissingSummary:OFF -Xep:UnusedVariable:OFF -Xep:EmptyBlockTag:OFF
-                                </arg>
-                            </compilerArgs>
-                            <annotationProcessorPaths>
-                                <path>
-                                    <groupId>com.google.errorprone</groupId>
-                                    <artifactId>error_prone_core</artifactId>
-                                    <version>2.18.0</version>
-                                </path>
-                                <path>
-                                    <groupId>com.uber.nullaway</groupId>
-                                    <artifactId>nullaway</artifactId>
-                                    <version>0.10.10</version>
-                                </path>
-                            </annotationProcessorPaths>
-                        </configuration>
-                    </plugin>
-                </plugins>
-            </build>
-        </profile>
-    </profiles>
-=======
->>>>>>> 842184f5
 </project>