--- conflicted
+++ resolved
@@ -34,7 +34,6 @@
             </dependency>
         </dependencies>
     </dependencyManagement>
-<<<<<<< HEAD
 
     <dependencies>
         <dependency>
@@ -128,6 +127,4 @@
             </build>
         </profile>
     </profiles>
-=======
->>>>>>> 842184f5
 </project>