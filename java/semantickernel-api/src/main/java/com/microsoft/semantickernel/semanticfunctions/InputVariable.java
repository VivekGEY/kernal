--- conflicted
+++ resolved
@@ -31,17 +31,11 @@
         String type,
         @JsonProperty("description")
         @Nullable
-        @JsonProperty("description")
         String description,
         @JsonProperty("default")
         @Nullable
-        @JsonProperty("default")
         String defaultValue,
-<<<<<<< HEAD
         @JsonProperty("is_required")
-=======
-        @JsonProperty("isRequired")
->>>>>>> 48e0b406
         boolean isRequired) {
         this.name = name;
 
