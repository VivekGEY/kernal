--- conflicted
+++ resolved
@@ -1,5 +1,10 @@
 // Copyright (c) Microsoft. All rights reserved.
 package com.microsoft.semantickernel.orchestration;
+
+import java.util.List;
+import java.util.Map;
+
+import javax.annotation.Nullable;
 
 import com.microsoft.semantickernel.Kernel;
 import com.microsoft.semantickernel.builders.Buildable;
@@ -10,9 +15,7 @@
 import com.microsoft.semantickernel.semanticfunctions.OutputVariable;
 import com.microsoft.semantickernel.semanticfunctions.PromptTemplate;
 import com.microsoft.semantickernel.semanticfunctions.PromptTemplateFactory;
-import java.util.List;
-import java.util.Map;
-import javax.annotation.Nullable;
+
 import reactor.core.publisher.Mono;
 
 /**
@@ -70,13 +73,8 @@
      */
     <T> Mono<FunctionResult<T>> invokeAsync(
         Kernel kernel,
-<<<<<<< HEAD
         @Nullable KernelFunctionArguments arguments,
-        ContextVariableType<T> variableType);
-=======
-        @Nullable KernelArguments arguments,
         @Nullable ContextVariableType<T> variableType);
->>>>>>> 11b24216
 
     /**
      * Invokes this KernelFunction. The {@link InvocationContext} encapsulates the function arguments 
@@ -93,13 +91,7 @@
      */        
     <T> Mono<FunctionResult<T>> invokeAsync(
         Kernel kernel,
-<<<<<<< HEAD
-        InvocationContext invocationContext);
-=======
-        @Nullable KernelArguments arguments,
-        KernelHooks kernelHooks,
-        @Nullable ContextVariableType<T> variableType);
->>>>>>> 11b24216
+        @Nullable InvocationContext invocationContext);
 
     @Nullable
     Map<String, PromptExecutionSettings> getExecutionSettings();
@@ -121,13 +113,8 @@
         FromPromptBuilder withDefaultExecutionSettings(
             @Nullable
             PromptExecutionSettings executionSettings);
-<<<<<<< HEAD
-            
-        FromPromptBuilder withDescription(String description);
-=======
 
         FromPromptBuilder withDescription(@Nullable String description);
->>>>>>> 11b24216
 
         FromPromptBuilder withTemplate(@Nullable String template);
 
