--- conflicted
+++ resolved
@@ -29,17 +29,10 @@
      */
     @JsonCreator
     public MemoryRecord(
-<<<<<<< HEAD
             @JsonProperty("additional_metadata") @Nonnull MemoryRecordMetadata metadata,
-            @JsonProperty("embedding") @Nonnull Embedding<? extends Number> embedding,
+            @JsonProperty("embedding") @Nonnull Embedding embedding,
             @JsonProperty("key") @Nullable String key,
             @JsonProperty("timestamp") @Nullable ZonedDateTime timestamp) {
-=======
-            @Nonnull MemoryRecordMetadata metadata,
-            @Nonnull Embedding embedding,
-            @Nullable String key,
-            @Nullable ZonedDateTime timestamp) {
->>>>>>> 4c749866
         super(key, timestamp);
         this.metadata = metadata;
         this.embedding = embedding;
