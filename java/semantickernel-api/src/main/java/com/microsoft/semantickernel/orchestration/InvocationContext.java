// Copyright (c) Microsoft. All rights reserved.
package com.microsoft.semantickernel.orchestration;

import com.microsoft.semantickernel.builders.Buildable;
import com.microsoft.semantickernel.builders.SemanticKernelBuilder;
import com.microsoft.semantickernel.contextvariables.ContextVariableTypeConverter;
import com.microsoft.semantickernel.contextvariables.ContextVariableTypes;
import com.microsoft.semantickernel.hooks.KernelHooks;
import com.microsoft.semantickernel.hooks.KernelHooks.UnmodifiableKernelHooks;
<<<<<<< HEAD
import com.microsoft.semantickernel.contextvariables.ContextVariableTypeConverter;
import com.microsoft.semantickernel.contextvariables.ContextVariableTypes;
=======
import com.microsoft.semantickernel.orchestration.ToolCallBehavior.UnmodifiableToolCallBehavior;
>>>>>>> f5cca08b
import edu.umd.cs.findbugs.annotations.SuppressFBWarnings;
import javax.annotation.Nullable;

/**
 * Context passed to a Kernel or KernelFunction invoke. This class is primarily for internal use.
 * The preferred way to supply a context is to use the discrete "with" methods in
 * {@link FunctionInvocation}.
 */
public class InvocationContext implements Buildable {

    @Nullable
    private final UnmodifiableKernelHooks hooks;
    @Nullable
    private final PromptExecutionSettings promptExecutionSettings;
    @Nullable
    private final ToolCallBehavior toolCallBehavior;
    private final ContextVariableTypes contextVariableTypes;

    /**
     * Create a new instance of InvocationContext.
     *
     * @param hooks                   The hooks to use for the invocation.
     * @param promptExecutionSettings The settings for prompt execution.
     * @param toolCallBehavior        The behavior for tool calls.
     * @param contextVariableTypes    The types of context variables.
     */
    public InvocationContext(
        @Nullable KernelHooks hooks,
        @Nullable PromptExecutionSettings promptExecutionSettings,
        @Nullable ToolCallBehavior toolCallBehavior,
        @Nullable ContextVariableTypes contextVariableTypes) {
        this.hooks = unmodifiableClone(hooks);
        this.promptExecutionSettings = promptExecutionSettings;
        this.toolCallBehavior = toolCallBehavior;
        if (contextVariableTypes == null) {
            this.contextVariableTypes = new ContextVariableTypes();
        } else {
            this.contextVariableTypes = new ContextVariableTypes(contextVariableTypes);
        }
    }

    /**
     * Create a new instance of InvocationContext.
     */
    public InvocationContext() {
        this.hooks = null;
        this.promptExecutionSettings = null;
        this.toolCallBehavior = null;
        this.contextVariableTypes = new ContextVariableTypes();
    }

    /**
     * Create a new instance of InvocationContext.
     *
     * @param context The context to copy.
     */
    public InvocationContext(@Nullable InvocationContext context) {
        if (context == null) {
            this.hooks = null;
            this.promptExecutionSettings = null;
            this.toolCallBehavior = null;
            this.contextVariableTypes = new ContextVariableTypes();
        } else {
            this.hooks = context.hooks;
            this.promptExecutionSettings = context.promptExecutionSettings;
            this.toolCallBehavior = context.toolCallBehavior;
            this.contextVariableTypes = context.contextVariableTypes;
        }
    }

    /**
     * Create a new {@link Builder} for building an instance of {@code InvocationContext}.
     *
     * @return the new Builder.
     */
    public static Builder builder() {
        return new Builder();
    }

    @Nullable
    private static UnmodifiableToolCallBehavior unmodifiableClone(
        @Nullable ToolCallBehavior toolCallBehavior) {
        if (toolCallBehavior instanceof UnmodifiableToolCallBehavior) {
            return (UnmodifiableToolCallBehavior) toolCallBehavior;
        } else if (toolCallBehavior != null) {
            return toolCallBehavior.unmodifiableClone();
        } else {
            return null;
        }
    }

    @Nullable
    private static UnmodifiableKernelHooks unmodifiableClone(
        @Nullable KernelHooks kernelHooks) {
        if (kernelHooks instanceof UnmodifiableKernelHooks) {
            return (UnmodifiableKernelHooks) kernelHooks;
        } else if (kernelHooks != null) {
            return kernelHooks.unmodifiableClone();
        } else {
            return null;
        }
    }

    /**
     * Get the hooks to use for the invocation.
     *
     * @return The hooks to use for the invocation.
     */
    @SuppressFBWarnings(value = "EI_EXPOSE_REP", justification = "returns UnmodifiableKernelHooks")
    @Nullable
    public UnmodifiableKernelHooks getKernelHooks() {
        return hooks;
    }

    /**
     * Get the settings for prompt execution.
     *
     * @return The settings for prompt execution.
     */
    @Nullable
    public PromptExecutionSettings getPromptExecutionSettings() {
        return promptExecutionSettings;
    }

    /**
     * Get the behavior for tool calls.
     *
     * @return The behavior for tool calls.
     */
    @SuppressFBWarnings(value = "EI_EXPOSE_REP", justification = "returns ToolCallBehavior")
    @Nullable
    public ToolCallBehavior getToolCallBehavior() {
        return toolCallBehavior;
    }

    /**
     * Get the types of context variables.
     *
     * @return The types of context variables.
     */
    public ContextVariableTypes getContextVariableTypes() {
        return new ContextVariableTypes(contextVariableTypes);
    }

    /**
<<<<<<< HEAD
     * Create a new {@link Builder} for building an instance of {@code InvocationContext}.
     * @return the new Builder.
     */
    public static Builder builder() {
        return new Builder();
    }

    @Nullable
    private static UnmodifiableKernelHooks unmodifiableClone(
        @Nullable KernelHooks kernelHooks) {
        if (kernelHooks instanceof UnmodifiableKernelHooks) {
            return (UnmodifiableKernelHooks) kernelHooks;
        } else if (kernelHooks != null) {
            return kernelHooks.unmodifiableClone();
        } else {
            return null;
        }
    }

    /**
=======
>>>>>>> f5cca08b
     * Builder for {@link InvocationContext}.
     */
    public static class Builder implements SemanticKernelBuilder<InvocationContext> {

        private final ContextVariableTypes contextVariableTypes = new ContextVariableTypes();
        @Nullable
        private UnmodifiableKernelHooks hooks;
        @Nullable
        private PromptExecutionSettings promptExecutionSettings;
        @Nullable
        private ToolCallBehavior toolCallBehavior;

        /**
         * Add kernel hooks to the builder.
         *
         * @param hooks the hooks to add.
         * @return this {@link Builder}
         */
        public Builder withKernelHooks(
            @Nullable KernelHooks hooks) {
            this.hooks = unmodifiableClone(hooks);
            return this;
        }

        /**
         * Add prompt execution settings to the builder.
         *
         * @param promptExecutionSettings the settings to add.
         * @return this {@link Builder}
         */
        public Builder withPromptExecutionSettings(
            @Nullable PromptExecutionSettings promptExecutionSettings) {
            this.promptExecutionSettings = promptExecutionSettings;
            return this;
        }

        /**
         * Add tool call behavior to the builder.
         *
         * @param toolCallBehavior the behavior to add.
         * @return this {@link Builder}
         */
        public Builder withToolCallBehavior(
            @Nullable ToolCallBehavior toolCallBehavior) {
            this.toolCallBehavior = toolCallBehavior;
            return this;
        }

        /**
         * Add a context variable type converter to the builder.
         *
         * @param converter the converter to add.
         * @return this {@link Builder}
         */
        public Builder withContextVariableConverter(ContextVariableTypeConverter<?> converter) {
            this.contextVariableTypes.putConverter(
                converter);
            return this;
        }

        @Override
        public InvocationContext build() {
            return new InvocationContext(hooks, promptExecutionSettings, toolCallBehavior,
                contextVariableTypes);
        }
    }

}<|MERGE_RESOLUTION|>--- conflicted
+++ resolved
@@ -7,12 +7,6 @@
 import com.microsoft.semantickernel.contextvariables.ContextVariableTypes;
 import com.microsoft.semantickernel.hooks.KernelHooks;
 import com.microsoft.semantickernel.hooks.KernelHooks.UnmodifiableKernelHooks;
-<<<<<<< HEAD
-import com.microsoft.semantickernel.contextvariables.ContextVariableTypeConverter;
-import com.microsoft.semantickernel.contextvariables.ContextVariableTypes;
-=======
-import com.microsoft.semantickernel.orchestration.ToolCallBehavior.UnmodifiableToolCallBehavior;
->>>>>>> f5cca08b
 import edu.umd.cs.findbugs.annotations.SuppressFBWarnings;
 import javax.annotation.Nullable;
 
@@ -93,18 +87,6 @@
     }
 
     @Nullable
-    private static UnmodifiableToolCallBehavior unmodifiableClone(
-        @Nullable ToolCallBehavior toolCallBehavior) {
-        if (toolCallBehavior instanceof UnmodifiableToolCallBehavior) {
-            return (UnmodifiableToolCallBehavior) toolCallBehavior;
-        } else if (toolCallBehavior != null) {
-            return toolCallBehavior.unmodifiableClone();
-        } else {
-            return null;
-        }
-    }
-
-    @Nullable
     private static UnmodifiableKernelHooks unmodifiableClone(
         @Nullable KernelHooks kernelHooks) {
         if (kernelHooks instanceof UnmodifiableKernelHooks) {
@@ -142,7 +124,6 @@
      *
      * @return The behavior for tool calls.
      */
-    @SuppressFBWarnings(value = "EI_EXPOSE_REP", justification = "returns ToolCallBehavior")
     @Nullable
     public ToolCallBehavior getToolCallBehavior() {
         return toolCallBehavior;
@@ -158,29 +139,6 @@
     }
 
     /**
-<<<<<<< HEAD
-     * Create a new {@link Builder} for building an instance of {@code InvocationContext}.
-     * @return the new Builder.
-     */
-    public static Builder builder() {
-        return new Builder();
-    }
-
-    @Nullable
-    private static UnmodifiableKernelHooks unmodifiableClone(
-        @Nullable KernelHooks kernelHooks) {
-        if (kernelHooks instanceof UnmodifiableKernelHooks) {
-            return (UnmodifiableKernelHooks) kernelHooks;
-        } else if (kernelHooks != null) {
-            return kernelHooks.unmodifiableClone();
-        } else {
-            return null;
-        }
-    }
-
-    /**
-=======
->>>>>>> f5cca08b
      * Builder for {@link InvocationContext}.
      */
     public static class Builder implements SemanticKernelBuilder<InvocationContext> {
