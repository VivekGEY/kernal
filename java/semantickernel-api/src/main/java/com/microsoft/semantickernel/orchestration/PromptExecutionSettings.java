package com.microsoft.semantickernel.orchestration;

<<<<<<< HEAD
import java.util.ArrayList;
import java.util.Collections;
import java.util.HashMap;
import java.util.List;
import java.util.Map;

import javax.annotation.Nullable;

import com.fasterxml.jackson.annotation.JsonCreator;
import com.fasterxml.jackson.annotation.JsonIgnore;
import com.fasterxml.jackson.annotation.JsonProperty;
=======
import com.fasterxml.jackson.annotation.JsonProperty;
import java.util.List;
import java.util.Map;
>>>>>>> 300efbe5

public class PromptExecutionSettings {

    public static final String DEFAULT_SERVICE_ID = "default";
    public static final int DEFAULT_MAX_TOKENS = 256;
    public static final double DEFAULT_TEMPERATURE= 1.0;
    public static final double DEFAULT_TOP_P = 1.0;
    public static final double DEFAULT_PRESENCE_PENALTY = 0.0;
    public static final double DEFAULT_FREQUENCY_PENALTY = 0.0;
    public static final int DEFAULT_BEST_OF = 1;
    public static final int DEFAULT_RESULTS_PER_PROMPT = 1;

    private static final String SERVICE_ID = "service_id";
    private static final String MODEL_ID = "model_id";
    private static final String TEMPERATURE = "temperature";
    private static final String TOP_P = "top_p";
    private static final String PRESENCE_PENALTY = "presence_penalty";
    private static final String FREQUENCY_PENALTY = "frequency_penalty";
    private static final String MAX_TOKENS = "max_tokens";
    private static final String BEST_OF = "best_of";
    private static final String USER = "user";
    private static final String STOP_SEQUENCES = "stop_sequences";

    /// <summary>
    /// Service identifier.
    /// This identifies a service and is set when the AI service is registered.
    /// </summary>
    private final String serviceId;

    /// <summary>
    /// Model identifier.
    /// This identifies the AI model these settings are configured for e.g., gpt-4, gpt-3.5-turbo
    /// </summary>
    private final String modelId;

    private final double temperature;
    private final double topP;
    private final double presencePenalty;
    private final double frequencyPenalty;
    private final int maxTokens;
    private final int bestOf;
    private final int resultsPerPrompt;
    private final String user;
    private final List<String> stopSequences;
    private final ToolCallBehavior toolCallBehavior;

<<<<<<< HEAD
    @JsonCreator
    public PromptExecutionSettings(
        @JsonProperty(SERVICE_ID) String serviceId,
        @JsonProperty(MODEL_ID) String modelId,
        @JsonProperty(TEMPERATURE) double temperature,
        @JsonProperty(TOP_P) double topP,
        @JsonProperty(PRESENCE_PENALTY) double presencePenalty,
        @JsonProperty(FREQUENCY_PENALTY) double frequencyPenalty,
        @JsonProperty(MAX_TOKENS) int maxTokens,
        @JsonProperty(MODEL_ID) int bestOf,
        @JsonProperty(USER) String user,
        @JsonProperty(STOP_SEQUENCES) List<String> stopSequences) {
            this(
                serviceId, 
                modelId, 
                temperature, 
                topP, 
                presencePenalty,
                frequencyPenalty, 
                maxTokens, 
                bestOf, 
                user, 
                stopSequences, 
                null);
    }

    public PromptExecutionSettings(
        String serviceId,
        String modelId,
        double temperature,
        double topP,
        double presencePenalty,
        double frequencyPenalty,
        int maxTokens,
        int bestOf,
        String user,
        @Nullable List<String> stopSequences,
        @Nullable ToolCallBehavior toolCallBehavior) {
            this.serviceId = serviceId;
            this.modelId = modelId;
            this.temperature = temperature;
            this.topP = topP;
            this.presencePenalty = presencePenalty;
            this.frequencyPenalty = frequencyPenalty;
            this.maxTokens = maxTokens;
            this.bestOf = bestOf;
            this.user = user;
            this.stopSequences = stopSequences != null ? stopSequences : Collections.emptyList();
            this.toolCallBehavior = toolCallBehavior;    
=======
    /// <summary>
    /// Modify the likelihood of specified tokens appearing in the completion.
    /// </summary>s
    public Map<Integer, Integer> tokenSelectionBiases;

    public PromptExecutionSettings(
        @JsonProperty("service_id") String serviceId,
        @JsonProperty("model_id") String modelId,
        @JsonProperty("temperature") double temperature,
        @JsonProperty("top_p") double topP,
        @JsonProperty("presence_penalty") double presencePenalty,
        @JsonProperty("frequency_penalty") double frequencyPenalty,
        @JsonProperty("max_tokens") int maxTokens,
        @JsonProperty("results_per_prompt") int resultsPerPrompt,
        @JsonProperty("best_of") int bestOf,
        @JsonProperty("user") String user,
        @JsonProperty(value = "stop_sequences") List<String> stopSequences,
        @JsonProperty(value = "token_selection_biases") Map<Integer, Integer> tokenSelectionBiases) {
        this.serviceId = serviceId;
        this.modelId = modelId;
        this.temperature = temperature;
        this.topP = topP;
        this.presencePenalty = presencePenalty;
        this.frequencyPenalty = frequencyPenalty;
        this.maxTokens = maxTokens;
        this.resultsPerPrompt = resultsPerPrompt;
        this.bestOf = bestOf;
        this.user = user;
        this.stopSequences = stopSequences;
        this.tokenSelectionBiases = tokenSelectionBiases;
>>>>>>> 300efbe5
    }

    @JsonProperty(SERVICE_ID)
    public String getServiceId() {
        return serviceId;
    }

    @JsonProperty(MODEL_ID)
    public String getModelId() {
        return modelId;
    }

    @JsonProperty(TEMPERATURE)
    public double getTemperature() {
        return Double.isNaN(temperature) ? DEFAULT_TEMPERATURE : temperature;
    }

    @JsonProperty(TOP_P)
    public double getTopP() {
        return topP;
    }

    @JsonProperty(PRESENCE_PENALTY) 
    public double getPresencePenalty() {
        return presencePenalty;
    }

    @JsonProperty(FREQUENCY_PENALTY)
    public double getFrequencyPenalty() {
        return frequencyPenalty;
    }

    @JsonProperty(MAX_TOKENS)
    public int getMaxTokens() {
        return maxTokens;
    }

<<<<<<< HEAD
    @JsonProperty(BEST_OF)
=======
    public int getResultsPerPrompt() {
        return resultsPerPrompt;
    }

>>>>>>> 300efbe5
    public int getBestOf() {
        // TODO: not present in com.azure:azure-ai-openai
        return bestOf;
    }

    @JsonProperty(USER)
    public String getUser() {
        return user;
    }

    @JsonProperty(STOP_SEQUENCES)
    public List<String> getStopSequences() {
        return stopSequences;
    }
<<<<<<< HEAD
    
    @JsonIgnore
    @Nullable
    public ToolCallBehavior getToolCallBehavior() {
        return toolCallBehavior;
    }
=======

    public Map<Integer, Integer> getTokenSelectionBiases() {
        return tokenSelectionBiases;
    }

>>>>>>> 300efbe5

    public static Builder builder() {
        return new Builder();
    }

    public static class Builder {

<<<<<<< HEAD
        Map<String, Object> settings = new HashMap<>();
=======
        private String serviceId;
        private String modelId;
        private double temperature = Double.NaN;
        private double topP = Double.NaN;
        private double presencePenalty = Double.NaN;
        private double frequencyPenalty = Double.NaN;
        private int maxTokens = Integer.MIN_VALUE;
        private int resultsPerPrompt = Integer.MIN_VALUE;
        private int bestOf = Integer.MIN_VALUE;
        private String user;
        private List<String> stopSequences;
        public Map<Integer, Integer> tokenSelectionBiases;
>>>>>>> 300efbe5

        public Builder withServiceId(String serviceId) {
            settings.put(SERVICE_ID, serviceId);
            return this;
        }

        public Builder withModelId(String modelId) {
            settings.put(MODEL_ID, modelId);
            return this;
        }

        public Builder withTemperature(double temperature) {
            if (!Double.isNaN(temperature)) {
                settings.put(TEMPERATURE, temperature);
            }
            return this;
        }

        public Builder withTopP(double topP) {
            if (!Double.isNaN(topP)) {
                settings.put(TOP_P, topP);
            }
            return this;
        }

        public Builder withPresencePenalty(double presencePenalty) {
            if (!Double.isNaN(presencePenalty)) {
                settings.put(PRESENCE_PENALTY, presencePenalty);
            }
            return this;
        }

        public Builder withFrequencyPenalty(double frequencyPenalty) {
            if (!Double.isNaN(frequencyPenalty)) {
                settings.put(FREQUENCY_PENALTY, frequencyPenalty);
            }
            return this;
        }

        public Builder withMaxTokens(int maxTokens) {
            settings.put(MAX_TOKENS, maxTokens);
            return this;
        }

        public Builder withResultsPerPrompt(int resultsPerPrompt) {
            this.resultsPerPrompt = resultsPerPrompt;
            return this;
        }

        public Builder withBestOf(int bestOf) {
            settings.put(BEST_OF, bestOf);
            return this;
        }

        public Builder withUser(String user) {
            settings.put(USER, user);
            return this;
        }

        public Builder withToolCallBehavior(ToolCallBehavior toolCallBehavior) {
            settings.put("toolCallBehavior", toolCallBehavior);
            return this;
        }

        @SuppressWarnings("unchecked")
        public Builder withStopSequences(List<String> stopSequences) {
            if (stopSequences != null) {
                ((List<String>)settings.computeIfAbsent(STOP_SEQUENCES, k -> new ArrayList<String>())).addAll(stopSequences);
            }
            return this;
        }

<<<<<<< HEAD
        @SuppressWarnings("unchecked")
        public PromptExecutionSettings build() {
            return new PromptExecutionSettings(
                (String)settings.getOrDefault(SERVICE_ID, ""),
                (String)settings.getOrDefault(MODEL_ID, ""),
                (double)settings.getOrDefault(TEMPERATURE, DEFAULT_TEMPERATURE),
                (double)settings.getOrDefault(TOP_P, DEFAULT_TOP_P),
                (double)settings.getOrDefault(PRESENCE_PENALTY, DEFAULT_PRESENCE_PENALTY),
                (double)settings.getOrDefault(FREQUENCY_PENALTY, DEFAULT_FREQUENCY_PENALTY),
                (int)settings.getOrDefault(MAX_TOKENS, DEFAULT_MAX_TOKENS),
                (int)settings.getOrDefault(BEST_OF, DEFAULT_BEST_OF),
                (String)settings.getOrDefault(USER, ""),
                (List<String>)settings.getOrDefault(STOP_SEQUENCES, Collections.emptyList()),
                (ToolCallBehavior)settings.getOrDefault("toolCallBehavior", new ToolCallBehavior())
=======
        public Builder withTokenSelectionBiases(Map<Integer, Integer> tokenSelectionBiases) {
            this.tokenSelectionBiases = tokenSelectionBiases;
            return this;
        }

        public PromptExecutionSettings build() {
            return new PromptExecutionSettings(
                serviceId,
                modelId,
                Double.isNaN(temperature) ? DEFAULT_TEMPERATURE : temperature,
                Double.isNaN(topP) ? DEFAULT_TOP_P : topP,
                Double.isNaN(presencePenalty) ? DEFAULT_PRESENCE_PENALTY : presencePenalty,
                Double.isNaN(frequencyPenalty) ? DEFAULT_FREQUENCY_PENALTY : frequencyPenalty,
                maxTokens == Integer.MIN_VALUE ? DEFAULT_MAX_TOKENS : maxTokens,
                resultsPerPrompt == Integer.MIN_VALUE ? DEFAULT_RESULTS_PER_PROMPT : resultsPerPrompt,
                bestOf == Integer.MIN_VALUE ? DEFAULT_BEST_OF : bestOf,
                user,
                stopSequences,
                tokenSelectionBiases
>>>>>>> 300efbe5
            );
        }
    }
}<|MERGE_RESOLUTION|>--- conflicted
+++ resolved
@@ -1,6 +1,5 @@
 package com.microsoft.semantickernel.orchestration;
 
-<<<<<<< HEAD
 import java.util.ArrayList;
 import java.util.Collections;
 import java.util.HashMap;
@@ -12,11 +11,6 @@
 import com.fasterxml.jackson.annotation.JsonCreator;
 import com.fasterxml.jackson.annotation.JsonIgnore;
 import com.fasterxml.jackson.annotation.JsonProperty;
-=======
-import com.fasterxml.jackson.annotation.JsonProperty;
-import java.util.List;
-import java.util.Map;
->>>>>>> 300efbe5
 
 public class PromptExecutionSettings {
 
@@ -39,6 +33,8 @@
     private static final String BEST_OF = "best_of";
     private static final String USER = "user";
     private static final String STOP_SEQUENCES = "stop_sequences";
+    private static final String RESULTS_PER_PROMPT = "results_per_prompt";
+    private static final String TOKEN_SELECTION_BIASES = "token_selection_biases";
 
     /// <summary>
     /// Service identifier.
@@ -63,7 +59,11 @@
     private final List<String> stopSequences;
     private final ToolCallBehavior toolCallBehavior;
 
-<<<<<<< HEAD
+    /// <summary>
+    /// Modify the likelihood of specified tokens appearing in the completion.
+    /// </summary>s
+    public Map<Integer, Integer> tokenSelectionBiases;
+
     @JsonCreator
     public PromptExecutionSettings(
         @JsonProperty(SERVICE_ID) String serviceId,
@@ -73,9 +73,11 @@
         @JsonProperty(PRESENCE_PENALTY) double presencePenalty,
         @JsonProperty(FREQUENCY_PENALTY) double frequencyPenalty,
         @JsonProperty(MAX_TOKENS) int maxTokens,
-        @JsonProperty(MODEL_ID) int bestOf,
+        @JsonProperty(RESULTS_PER_PROMPT) int resultsPerPrompt,
+        @JsonProperty(BEST_OF) int bestOf,
         @JsonProperty(USER) String user,
-        @JsonProperty(STOP_SEQUENCES) List<String> stopSequences) {
+        @JsonProperty(STOP_SEQUENCES) List<String> stopSequences,
+        @JsonProperty(TOKEN_SELECTION_BIASES) Map<Integer, Integer> tokenSelectionBiases) {
             this(
                 serviceId, 
                 modelId, 
@@ -84,9 +86,11 @@
                 presencePenalty,
                 frequencyPenalty, 
                 maxTokens, 
+                resultsPerPrompt,
                 bestOf, 
                 user, 
                 stopSequences, 
+                tokenSelectionBiases,
                 null);
     }
 
@@ -98,9 +102,11 @@
         double presencePenalty,
         double frequencyPenalty,
         int maxTokens,
+        int resultsPerPrompt,
         int bestOf,
         String user,
         @Nullable List<String> stopSequences,
+        @Nullable Map<Integer, Integer> tokenSelectionBiases,
         @Nullable ToolCallBehavior toolCallBehavior) {
             this.serviceId = serviceId;
             this.modelId = modelId;
@@ -109,42 +115,12 @@
             this.presencePenalty = presencePenalty;
             this.frequencyPenalty = frequencyPenalty;
             this.maxTokens = maxTokens;
+            this.resultsPerPrompt = resultsPerPrompt;
             this.bestOf = bestOf;
             this.user = user;
             this.stopSequences = stopSequences != null ? stopSequences : Collections.emptyList();
+            this.tokenSelectionBiases = tokenSelectionBiases != null ? tokenSelectionBiases : Collections.emptyMap();   
             this.toolCallBehavior = toolCallBehavior;    
-=======
-    /// <summary>
-    /// Modify the likelihood of specified tokens appearing in the completion.
-    /// </summary>s
-    public Map<Integer, Integer> tokenSelectionBiases;
-
-    public PromptExecutionSettings(
-        @JsonProperty("service_id") String serviceId,
-        @JsonProperty("model_id") String modelId,
-        @JsonProperty("temperature") double temperature,
-        @JsonProperty("top_p") double topP,
-        @JsonProperty("presence_penalty") double presencePenalty,
-        @JsonProperty("frequency_penalty") double frequencyPenalty,
-        @JsonProperty("max_tokens") int maxTokens,
-        @JsonProperty("results_per_prompt") int resultsPerPrompt,
-        @JsonProperty("best_of") int bestOf,
-        @JsonProperty("user") String user,
-        @JsonProperty(value = "stop_sequences") List<String> stopSequences,
-        @JsonProperty(value = "token_selection_biases") Map<Integer, Integer> tokenSelectionBiases) {
-        this.serviceId = serviceId;
-        this.modelId = modelId;
-        this.temperature = temperature;
-        this.topP = topP;
-        this.presencePenalty = presencePenalty;
-        this.frequencyPenalty = frequencyPenalty;
-        this.maxTokens = maxTokens;
-        this.resultsPerPrompt = resultsPerPrompt;
-        this.bestOf = bestOf;
-        this.user = user;
-        this.stopSequences = stopSequences;
-        this.tokenSelectionBiases = tokenSelectionBiases;
->>>>>>> 300efbe5
     }
 
     @JsonProperty(SERVICE_ID)
@@ -182,14 +158,12 @@
         return maxTokens;
     }
 
-<<<<<<< HEAD
-    @JsonProperty(BEST_OF)
-=======
+    @JsonProperty(RESULTS_PER_PROMPT)
     public int getResultsPerPrompt() {
         return resultsPerPrompt;
     }
 
->>>>>>> 300efbe5
+    @JsonProperty(BEST_OF)
     public int getBestOf() {
         // TODO: not present in com.azure:azure-ai-openai
         return bestOf;
@@ -204,43 +178,26 @@
     public List<String> getStopSequences() {
         return stopSequences;
     }
-<<<<<<< HEAD
     
+    @JsonProperty(TOKEN_SELECTION_BIASES)
+    public Map<Integer, Integer> getTokenSelectionBiases() {
+        return tokenSelectionBiases;
+    }
+
     @JsonIgnore
     @Nullable
     public ToolCallBehavior getToolCallBehavior() {
         return toolCallBehavior;
     }
-=======
-
-    public Map<Integer, Integer> getTokenSelectionBiases() {
-        return tokenSelectionBiases;
-    }
-
->>>>>>> 300efbe5
 
     public static Builder builder() {
         return new Builder();
     }
 
+
     public static class Builder {
 
-<<<<<<< HEAD
         Map<String, Object> settings = new HashMap<>();
-=======
-        private String serviceId;
-        private String modelId;
-        private double temperature = Double.NaN;
-        private double topP = Double.NaN;
-        private double presencePenalty = Double.NaN;
-        private double frequencyPenalty = Double.NaN;
-        private int maxTokens = Integer.MIN_VALUE;
-        private int resultsPerPrompt = Integer.MIN_VALUE;
-        private int bestOf = Integer.MIN_VALUE;
-        private String user;
-        private List<String> stopSequences;
-        public Map<Integer, Integer> tokenSelectionBiases;
->>>>>>> 300efbe5
 
         public Builder withServiceId(String serviceId) {
             settings.put(SERVICE_ID, serviceId);
@@ -286,7 +243,7 @@
         }
 
         public Builder withResultsPerPrompt(int resultsPerPrompt) {
-            this.resultsPerPrompt = resultsPerPrompt;
+            settings.put(RESULTS_PER_PROMPT, resultsPerPrompt);
             return this;
         }
 
@@ -308,12 +265,19 @@
         @SuppressWarnings("unchecked")
         public Builder withStopSequences(List<String> stopSequences) {
             if (stopSequences != null) {
-                ((List<String>)settings.computeIfAbsent(STOP_SEQUENCES, k -> new ArrayList<String>())).addAll(stopSequences);
-            }
-            return this;
-        }
-
-<<<<<<< HEAD
+                ((List<String>)settings.computeIfAbsent(STOP_SEQUENCES, k -> new ArrayList<>())).addAll(stopSequences);
+            }
+            return this;
+        }
+
+        @SuppressWarnings("unchecked")
+        public Builder withTokenSelectionBiases(Map<Integer, Integer> tokenSelectionBiases) {
+            if (tokenSelectionBiases != null) {
+                ((Map<Integer, Integer>)settings.computeIfAbsent(TOKEN_SELECTION_BIASES, k -> new HashMap<>())).putAll(tokenSelectionBiases);   
+            }
+            return this;
+        }
+
         @SuppressWarnings("unchecked")
         public PromptExecutionSettings build() {
             return new PromptExecutionSettings(
@@ -324,31 +288,12 @@
                 (double)settings.getOrDefault(PRESENCE_PENALTY, DEFAULT_PRESENCE_PENALTY),
                 (double)settings.getOrDefault(FREQUENCY_PENALTY, DEFAULT_FREQUENCY_PENALTY),
                 (int)settings.getOrDefault(MAX_TOKENS, DEFAULT_MAX_TOKENS),
+                (int)settings.getOrDefault(RESULTS_PER_PROMPT, DEFAULT_RESULTS_PER_PROMPT),
                 (int)settings.getOrDefault(BEST_OF, DEFAULT_BEST_OF),
                 (String)settings.getOrDefault(USER, ""),
                 (List<String>)settings.getOrDefault(STOP_SEQUENCES, Collections.emptyList()),
+                (Map<Integer, Integer>)settings.getOrDefault(TOKEN_SELECTION_BIASES, Collections.emptyMap()),
                 (ToolCallBehavior)settings.getOrDefault("toolCallBehavior", new ToolCallBehavior())
-=======
-        public Builder withTokenSelectionBiases(Map<Integer, Integer> tokenSelectionBiases) {
-            this.tokenSelectionBiases = tokenSelectionBiases;
-            return this;
-        }
-
-        public PromptExecutionSettings build() {
-            return new PromptExecutionSettings(
-                serviceId,
-                modelId,
-                Double.isNaN(temperature) ? DEFAULT_TEMPERATURE : temperature,
-                Double.isNaN(topP) ? DEFAULT_TOP_P : topP,
-                Double.isNaN(presencePenalty) ? DEFAULT_PRESENCE_PENALTY : presencePenalty,
-                Double.isNaN(frequencyPenalty) ? DEFAULT_FREQUENCY_PENALTY : frequencyPenalty,
-                maxTokens == Integer.MIN_VALUE ? DEFAULT_MAX_TOKENS : maxTokens,
-                resultsPerPrompt == Integer.MIN_VALUE ? DEFAULT_RESULTS_PER_PROMPT : resultsPerPrompt,
-                bestOf == Integer.MIN_VALUE ? DEFAULT_BEST_OF : bestOf,
-                user,
-                stopSequences,
-                tokenSelectionBiases
->>>>>>> 300efbe5
             );
         }
     }
