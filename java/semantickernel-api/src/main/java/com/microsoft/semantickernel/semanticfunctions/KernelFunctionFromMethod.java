--- conflicted
+++ resolved
@@ -262,32 +262,10 @@
 
         ContextVariable<?> arg = context == null ? null : context.get(variableName);
         if (arg == null) {
-<<<<<<< HEAD
             KernelFunctionParameter annotation =
                 parameter.getAnnotation(KernelFunctionParameter.class);
             if (annotation != null) {
-                arg = ContextVariable.of(annotation.defaultValue());
-
-                if (NO_DEFAULT_VALUE.equals(arg.getValue())) {
-                    if (!annotation.required()) {
-                        return null;
-=======
-            /*
-            // If this is bound to input get the input value
-            if (inputArgs.contains(parameter)) {
-                ContextVariable<?> input = context.get(KernelArguments.MAIN_KEY);
-                if (input != null) {
-                    arg = input;
-                }
-            }
-
-             */
-
-            if (arg == null) {
-                KernelFunctionParameter annotation =
-                    parameter.getAnnotation(KernelFunctionParameter.class);
-                if (annotation != null) {
-                    // Convert from the defaultValue, which is a String to the argument type 
+                    // Convert from the defaultValue, which is a String to the argument type
                     // Expectation here is that the fromPromptString method will be able to handle a null or empty string
                     Class<?> type = annotation.type();
                     ContextVariableType<?> cvType = ContextVariableTypes.getDefaultVariableTypeForClass(type);
@@ -297,22 +275,9 @@
                         arg = ContextVariable.of(value);
                     }
 
-                    if (NO_DEFAULT_VALUE.equals(arg)) {
-                        if (!annotation.required()) {
-                            return null;
-                        }
-
-                        throw new AIException(
-                            AIException.ErrorCodes.INVALID_CONFIGURATION,
-                            "Attempted to invoke function "
-                                + method.getDeclaringClass().getName()
-                                + "."
-                                + method.getName()
-                                + ". The context variable \""
-                                + variableName
-                                + "\" has not been set, and no default value is"
-                                + " specified.");
->>>>>>> 75a711a5
+                if (NO_DEFAULT_VALUE.equals(arg.getValue())) {
+                    if (!annotation.required()) {
+                        return null;
                     }
 
                     throw new AIException(
