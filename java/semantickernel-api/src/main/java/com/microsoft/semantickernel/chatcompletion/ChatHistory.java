--- conflicted
+++ resolved
@@ -11,7 +11,6 @@
 import java.util.Spliterator;
 import java.util.function.Consumer;
 
-<<<<<<< HEAD
 import com.microsoft.semantickernel.orchestration.ContextVariable;
 
 /**
@@ -19,15 +18,7 @@
  */
 public class ChatHistory implements Iterable<ChatMessageContent> {
 
-    private final List<ChatMessageContent> messages;
-=======
-/**
- * Provides a history of messages between the User, Assistant and System
- */
-public class ChatHistory implements Iterable<ChatMessageContent> {
-
     private final List<ChatMessageContent> chatMessageContents;
->>>>>>> ddefca3c
 
     public ChatHistory() {
         this.chatMessageContents = new ArrayList<>();
@@ -47,11 +38,7 @@
      * @return List of messages in the chat
      */
     public List<ChatMessageContent> getMessages() {
-<<<<<<< HEAD
-        return Collections.unmodifiableList(messages);
-=======
         return Collections.unmodifiableList(chatMessageContents);
->>>>>>> ddefca3c
     }
 
     /**
@@ -60,47 +47,18 @@
      * @return The most recent message in chat
      */
     public Optional<ChatMessageContent> getLastMessage() {
-<<<<<<< HEAD
-        if (messages.isEmpty()) {
-=======
         if (chatMessageContents.isEmpty()) {
->>>>>>> ddefca3c
             return Optional.empty();
         }
         return Optional.of(chatMessageContents.get(chatMessageContents.size() - 1));
     }
 
     public void addAll(ChatHistory value) {
-<<<<<<< HEAD
-        this.messages.addAll(value.getMessages());
-=======
         this.chatMessageContents.addAll(value.getMessages());
->>>>>>> ddefca3c
     }
 
     @Override
     public Iterator<ChatMessageContent> iterator() {
-<<<<<<< HEAD
-        return messages.iterator();
-    }
-
-    @Override
-    public void forEach(Consumer<? super ChatMessageContent> action) {
-        messages.forEach(action);
-    }
-
-    @Override
-    public Spliterator<ChatMessageContent> spliterator() {
-        return messages.spliterator();
-    }
-
-    public void addMessage(AuthorRole authorRole, String content, Charset encoding, Map<String, ContextVariable<?>> metadata) {
-        messages.add(new ChatMessageContent(authorRole, content, null, null, encoding, metadata));
-    }
-
-    public void addMessage(ChatMessageContent content) {
-        messages.add(content);
-=======
         return chatMessageContents.iterator();
     }
 
@@ -114,37 +72,12 @@
         return chatMessageContents.spliterator();
     }
 
-
-    /**
-     * Add a message to the chat history
-     *
-     * @param authorRole Role of the message author
-     * @param content    Message content
-     */
-    @Deprecated
-    public void addMessage(AuthorRoles authorRole, String content) {
-        this.chatMessageContents.add(new ChatMessageContent(authorRole, content));
+    public void addMessage(AuthorRole authorRole, String content, Charset encoding, Map<String, ContextVariable<?>> metadata) {
+        chatMessageContents.add(new ChatMessageContent(authorRole, content, null, null, encoding, metadata));
     }
 
-    /**
-     * Add a message to the chat history with the user as the author
-     *
-     * @param content Message content
-     * @since 1.0.0 @
-     */
-    public void addUserMessage(String content) {
-        this.chatMessageContents.add(new ChatMessageContent(AuthorRoles.User, content));
-    }
-
-    /**
-     * Add a message to the chat history with the assistat as the author
-     *
-     * @param content Message content
-     * @since 1.0.0
-     */
-    public void addAssistantMessage(String content) {
-        this.chatMessageContents.add(new ChatMessageContent(AuthorRoles.Assistant, content));
->>>>>>> ddefca3c
+    public void addMessage(ChatMessageContent content) {
+        chatMessageContents.add(content);
     }
 
 }