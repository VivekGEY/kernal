// Copyright (c) Microsoft. All rights reserved.
package com.microsoft.semantickernel;

import com.microsoft.semantickernel.builders.BuildersSingleton;
import com.microsoft.semantickernel.memory.MemoryStore;
import com.microsoft.semantickernel.memory.SemanticTextMemory;
import com.microsoft.semantickernel.orchestration.ContextVariables;
import com.microsoft.semantickernel.orchestration.SKContext;
import com.microsoft.semantickernel.orchestration.SKFunction;
import com.microsoft.semantickernel.services.AIService;
import com.microsoft.semantickernel.services.AIServiceCollection;
import com.microsoft.semantickernel.services.AIServiceProvider;
import com.microsoft.semantickernel.templateengine.PromptTemplateEngine;
import com.microsoft.semantickernel.textcompletion.CompletionSKFunction;

import reactor.core.publisher.Mono;

import java.util.function.Function;
import java.util.function.Supplier;

import javax.annotation.Nullable;

/** Interface for the semantic kernel. */
public interface Kernel extends SkillExecutor {

    /**
     * Settings required to execute functions, including details about AI dependencies, e.g.
     * endpoints and API keys.
     */
    KernelConfig getConfig();

    /**
     * Reference to the engine rendering prompt templates
     *
     * @return Reference to the engine rendering prompt templates
     */
    PromptTemplateEngine getPromptTemplateEngine();

    /**
     * Get the SemanticTextMemory in use.
     *
     * @return the SemanticTextMemory in use
     */
    SemanticTextMemory getMemory();

    /**
     * Run a pipeline composed of synchronous and asynchronous functions.
     *
     * @param pipeline List of functions
     * @return Result of the function composition
     */
    Mono<SKContext> runAsync(SKFunction<?>... pipeline);

    /**
     * Run a pipeline composed of synchronous and asynchronous functions.
     *
     * @param input Input to process
     * @param pipeline List of functions
     * @return Result of the function composition
     */
    Mono<SKContext> runAsync(String input, SKFunction<?>... pipeline);

    /**
     * Run a pipeline composed of synchronous and asynchronous functions.
     *
     * @param variables variables to initialise the context with
     * @param pipeline List of functions
     * @return Result of the function composition
     */
    Mono<SKContext> runAsync(ContextVariables variables, SKFunction<?>... pipeline);

    /**
     * Get a completion function builder, functions created with this builder will be registered on
     * the kernel
     */
    CompletionSKFunction.Builder getSemanticFunctionBuilder();

    /** Obtains the service with the given name and type */
    <T extends AIService> T getService(@Nullable String name, Class<T> clazz)
            throws KernelException;

    /** Registers a semantic function on this kernel */
    <RequestConfiguration, FunctionType extends SKFunction<RequestConfiguration>>
            FunctionType registerSemanticFunction(FunctionType semanticFunctionDefinition);

    /** Obtains a semantic function with the given name */
    SKFunction getFunction(String skill, String function);

    class Builder {
        @Nullable private KernelConfig kernelConfig = null;
        @Nullable private PromptTemplateEngine promptTemplateEngine = null;
        @Nullable private MemoryStore memoryStore = null;
        @Nullable private AIServiceCollection aiServices = new AIServiceCollection();
        @Nullable private SemanticTextMemory memory = null;

<<<<<<< HEAD
        /**
         * Set the kernel configuration
         *
         * @param kernelConfig Kernel configuration
         * @return Builder
         */
        public Builder setKernelConfig(KernelConfig kernelConfig) {
=======
        public Builder withKernelConfig(KernelConfig kernelConfig) {
>>>>>>> 2212d462
            this.kernelConfig = kernelConfig;
            return this;
        }

<<<<<<< HEAD
        /**
         * Set the prompt template engine
         *
         * @param promptTemplateEngine Prompt template engine
         * @return Builder
         */
        public Builder setPromptTemplateEngine(PromptTemplateEngine promptTemplateEngine) {
=======
        public Builder withPromptTemplateEngine(PromptTemplateEngine promptTemplateEngine) {
>>>>>>> 2212d462
            this.promptTemplateEngine = promptTemplateEngine;
            return this;
        }

        /**
         * Set the memory store
         *
         * @param memoryStore Memory store
         * @return Builder
         */
        public Builder withMemoryStore(MemoryStore memoryStore) {
            this.memoryStore = memoryStore;
            return this;
        }

        /**
<<<<<<< HEAD
         * Set the memory
         *
         * @param memory Memory
         * @return Builder
         */
=======
         * Adds an instance to the services collection
         *
         * @param instance The instance.
         * @param clazz The class of the instance.
         * @return The builder.
         */
        public <T extends AIService> Builder withDefaultAIService(T instance, Class<T> clazz) {
            this.aiServices.setService(instance, clazz);
            return this;
        }

        /**
         * Adds an instance to the services collection
         *
         * @param serviceId The service ID
         * @param instance The instance.
         * @param setAsDefault Optional: set as the default AI service for type T
         * @param clazz The class of the instance.
         */
        public <T extends AIService> Builder withAIService(
                @Nullable String serviceId, T instance, boolean setAsDefault, Class<T> clazz) {
            this.aiServices.setService(serviceId, instance, setAsDefault, clazz);
            return this;
        }

        /**
         * Adds a factory method to the services collection
         *
         * @param factory The factory method that creates the AI service instances of type T.
         * @param clazz The class of the instance.
         */
        public <T extends AIService> Builder withDefaultAIService(
                Supplier<T> factory, Class<T> clazz) {
            this.aiServices.setService(factory, clazz);
            return this;
        }

        /**
         * Adds a factory method to the services collection
         *
         * @param serviceId The service ID
         * @param factory The factory method that creates the AI service instances of type T.
         * @param setAsDefault Optional: set as the default AI service for type T
         * @param clazz The class of the instance.
         */
        public <T extends AIService> Builder withAIService(
                @Nullable String serviceId,
                Function<KernelConfig, T> factory,
                boolean setAsDefault,
                Class<T> clazz) {
            this.aiServices.setService(
                    serviceId,
                    (Supplier<T>) () -> factory.apply(this.kernelConfig),
                    setAsDefault,
                    clazz);
            return this;
        }

>>>>>>> 2212d462
        public Builder withMemory(SemanticTextMemory memory) {
            this.memory = memory;
            return this;
        }

        /**
         * Build the kernel
         *
         * @return Kernel
         */
        public Kernel build() {
            if (kernelConfig == null) {
                throw new IllegalStateException("Must provide a kernel configuration");
            }

            return BuildersSingleton.INST
                    .getKernelBuilder()
                    .build(
                            kernelConfig,
                            promptTemplateEngine,
                            memory,
                            memoryStore,
                            aiServices.build());
        }
    }

    interface InternalBuilder {
        Kernel build(
                KernelConfig kernelConfig,
                @Nullable PromptTemplateEngine promptTemplateEngine,
                @Nullable SemanticTextMemory memory,
                @Nullable MemoryStore memoryStore,
                @Nullable AIServiceProvider aiServiceProvider);
    }
}<|MERGE_RESOLUTION|>--- conflicted
+++ resolved
@@ -93,32 +93,24 @@
         @Nullable private AIServiceCollection aiServices = new AIServiceCollection();
         @Nullable private SemanticTextMemory memory = null;
 
-<<<<<<< HEAD
         /**
          * Set the kernel configuration
          *
          * @param kernelConfig Kernel configuration
          * @return Builder
          */
-        public Builder setKernelConfig(KernelConfig kernelConfig) {
-=======
         public Builder withKernelConfig(KernelConfig kernelConfig) {
->>>>>>> 2212d462
             this.kernelConfig = kernelConfig;
             return this;
         }
 
-<<<<<<< HEAD
         /**
          * Set the prompt template engine
          *
          * @param promptTemplateEngine Prompt template engine
          * @return Builder
          */
-        public Builder setPromptTemplateEngine(PromptTemplateEngine promptTemplateEngine) {
-=======
         public Builder withPromptTemplateEngine(PromptTemplateEngine promptTemplateEngine) {
->>>>>>> 2212d462
             this.promptTemplateEngine = promptTemplateEngine;
             return this;
         }
@@ -135,13 +127,6 @@
         }
 
         /**
-<<<<<<< HEAD
-         * Set the memory
-         *
-         * @param memory Memory
-         * @return Builder
-         */
-=======
          * Adds an instance to the services collection
          *
          * @param instance The instance.
@@ -200,7 +185,6 @@
             return this;
         }
 
->>>>>>> 2212d462
         public Builder withMemory(SemanticTextMemory memory) {
             this.memory = memory;
             return this;
