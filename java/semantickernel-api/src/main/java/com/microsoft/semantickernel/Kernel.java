// Copyright (c) Microsoft. All rights reserved.
package com.microsoft.semantickernel;

import com.microsoft.semantickernel.builders.Buildable;
import com.microsoft.semantickernel.builders.SemanticKernelBuilder;
import com.microsoft.semantickernel.hooks.KernelHooks;
import com.microsoft.semantickernel.orchestration.FunctionResult;
<<<<<<< HEAD
import com.microsoft.semantickernel.orchestration.InvocationContext;
import com.microsoft.semantickernel.orchestration.KernelFunction;
import com.microsoft.semantickernel.orchestration.KernelFunctionArguments;
import com.microsoft.semantickernel.orchestration.contextvariables.ContextVariableType;
import com.microsoft.semantickernel.orchestration.contextvariables.ContextVariableTypeConverter.NoopConverter;
import com.microsoft.semantickernel.orchestration.contextvariables.ContextVariableTypes;
=======
import com.microsoft.semantickernel.orchestration.FunctionResultMetadata;
import com.microsoft.semantickernel.orchestration.KernelFunction;
import com.microsoft.semantickernel.orchestration.contextvariables.ContextVariable;
import com.microsoft.semantickernel.orchestration.contextvariables.ContextVariableType;
import com.microsoft.semantickernel.orchestration.contextvariables.ContextVariableTypeConverter.NoopConverter;
import com.microsoft.semantickernel.orchestration.contextvariables.ContextVariableTypes;
import com.microsoft.semantickernel.orchestration.contextvariables.KernelArguments;
import com.microsoft.semantickernel.orchestration.contextvariables.NullContextVariable;
>>>>>>> 11b24216
import com.microsoft.semantickernel.plugin.KernelPlugin;
import com.microsoft.semantickernel.plugin.KernelPluginCollection;
import com.microsoft.semantickernel.semanticfunctions.PromptTemplate;
import com.microsoft.semantickernel.services.AIServiceSelection;
import com.microsoft.semantickernel.services.AIServiceSelector;
import com.microsoft.semantickernel.services.OrderedAIServiceSelector;

import edu.umd.cs.findbugs.annotations.SuppressFBWarnings;
import java.util.ArrayList;
import java.util.HashMap;
import java.util.List;
import java.util.Map;
import java.util.function.Function;
import java.util.stream.Collectors;
import javax.annotation.Nullable;
import org.slf4j.Logger;
import org.slf4j.LoggerFactory;
import reactor.core.publisher.Mono;

/**
 * Interface for the semantic kernel.
 */
public class Kernel implements Buildable {

    private static final Logger LOGGER = LoggerFactory.getLogger(Kernel.class);

    private final AIServiceSelector serviceSelector;
    private final KernelPluginCollection plugins;
    private final KernelHooks globalKernelHooks;

    public Kernel(
        AIServiceSelector serviceSelector,
        @Nullable KernelPluginCollection plugins,
        @Nullable KernelHooks globalKernelHooks) {
        this.serviceSelector = serviceSelector;

        if (plugins != null) {
            this.plugins = new KernelPluginCollection(plugins.getPlugins());
        } else {
            this.plugins = new KernelPluginCollection();
        }

        this.globalKernelHooks = new KernelHooks(globalKernelHooks);
    }

    public <T> Mono<FunctionResult<T>> invokeAsync(
        KernelFunction function,
        @Nullable KernelFunctionArguments arguments,
        ContextVariableType<T> resultType) {
        return function.invokeAsync(this, arguments, resultType);
    }

    public <T> Mono<FunctionResult<T>> invokeAsync(
        KernelFunction function,
        @Nullable KernelFunctionArguments arguments,
        Class<T> resultType) {
<<<<<<< HEAD
            
        ContextVariableType<T> functionResultType;

        try {
            functionResultType = ContextVariableTypes.getDefaultVariableTypeForClass(resultType);
        } catch (Exception e) {
            if (resultType.isAssignableFrom(
                function.getMetadata().getReturnParameter().getParameterType())) {
                    functionResultType = new ContextVariableType<>(new NoopConverter<>(resultType),
                    resultType);
=======

        kernelHooks = mergeInGlobalHooks(kernelHooks);

        ContextVariableType<?> contextVariable = getContextVariableType(function, resultType);

        return function
            .invokeAsync(this, arguments, kernelHooks, contextVariable)
            .map(it -> {
                return new FunctionResult<>(
                    ContextVariable.convert(it.getResult(), resultType),
                    it.getMetadata()
                );
            })
            .defaultIfEmpty(
                new FunctionResult<>(
                    new NullContextVariable<>(resultType),
                    new FunctionResultMetadata()));
    }

    @Nullable
    private static <T> ContextVariableType<?> getContextVariableType(
        KernelFunction function,
        Class<T> resultType) {

        Class functionReturnType = function.getMetadata().getReturnParameter().getParameterType();

        try {
            return ContextVariableTypes.getDefaultVariableTypeForClass(
                functionReturnType);
        } catch (Exception e) {
            if (functionReturnType.isAssignableFrom(resultType)) {
                return new ContextVariableType<>(
                    new NoopConverter<>(functionReturnType),
                    functionReturnType);
>>>>>>> 11b24216
            } else {
                return null;
            }
        }
<<<<<<< HEAD
            
        return invokeAsync(function, arguments, functionResultType);
=======
>>>>>>> 11b24216
    }

    public <T> Mono<FunctionResult<T>> invokeAsync(
        KernelFunction function,
        InvocationContext invocationContext) {
        InvocationContext updatedInvocationContext = updateInvocationContext(invocationContext);
        return function.invokeAsync(this, updatedInvocationContext);
    }

    public <T> Mono<FunctionResult<T>> invokeAsync(
        String pluginName,
        String functionName,
        @Nullable KernelFunctionArguments arguments,
        ContextVariableType<T> resultType) {
        return plugins.getFunction(pluginName, functionName)
            .invokeAsync(this, arguments, resultType);
    }

    public <T> Mono<FunctionResult<T>> invokeAsync(
        String pluginName,
        String functionName,
        @Nullable KernelFunctionArguments arguments,
        Class<T> resultType) {
        return invokeAsync(plugins.getFunction(pluginName, functionName), arguments, resultType);
    }

    public <T> Mono<FunctionResult<T>> invokeAsync(
        String pluginName,
        String functionName,
        InvocationContext invocationContext) {
        InvocationContext updatedInvocationContext = updateInvocationContext(invocationContext);
        return plugins.getFunction(pluginName, functionName)
            .invokeAsync(this, updatedInvocationContext);
     }

    public List<KernelFunction> getFunctions() {
        return plugins.getPlugins()
            .stream()
            .map(KernelPlugin::getFunctions)
            .flatMap(m -> m.values().stream())
            .collect(Collectors.toList());
    }

    public AIServiceSelector getServiceSelector() {
        return serviceSelector;
    }

    @SuppressFBWarnings("EI_EXPOSE_REP")
    public KernelPluginCollection getPlugins() {
        return plugins;
    }


    @SuppressFBWarnings("EI_EXPOSE_REP")
    public KernelHooks getGlobalKernelHooks() {
        return globalKernelHooks;
    }

    public <T extends AIService> T getService(Class<T> clazz) throws ServiceNotFoundException {
        AIServiceSelection<T> selector = serviceSelector
            .trySelectAIService(
                clazz,
                null,
                null
            );

        if (selector == null) {
            throw new ServiceNotFoundException("Unable to find service of type " + clazz.getName());
        }

        return selector.getService();
    }

    // Add the global hooks to the invocation context hooks.
    private KernelHooks mergeInGlobalHooks(@Nullable KernelHooks invocationContextHooks) {
        KernelHooks globalKernelHooks = this.globalKernelHooks;
        if (globalKernelHooks == null) {
            return null;
        }

        if (invocationContextHooks == null) {
            invocationContextHooks = new KernelHooks();
        }

        invocationContextHooks.append(globalKernelHooks);
        return invocationContextHooks;
    }

    // InvocationContext is immutable but it's members are not, so we need to create a new
    // that can be modified (possibly) without affecting the original.
    private InvocationContext updateInvocationContext(InvocationContext invocationContext) {
        KernelFunctionArguments arguments = invocationContext.getKernelFunctionArguments();
        if (arguments == null) {
            arguments = new KernelFunctionArguments();
        }

        // Make a copy of the arguments in case they are modified by a hook later on. 
        KernelFunctionArguments updatedArguments = new KernelFunctionArguments(arguments);
        updatedArguments.putAll(arguments);

        // Add the global hooks to the invocation context hooks.
        KernelHooks updatedHooks = mergeInGlobalHooks(invocationContext.getKernelHooks());

        return new InvocationContext(
            updatedArguments,
            invocationContext.getFunctionReturnType(),
            updatedHooks,
            invocationContext.getPromptExecutionSettings());
    }


    public static Kernel.Builder builder() {
        return new Kernel.Builder();
    }


    public static class Builder implements SemanticKernelBuilder<Kernel> {

        private final Map<Class<? extends AIService>, AIService> services = new HashMap<>();
        private final List<KernelPlugin> plugins = new ArrayList<>();
        @Nullable
        private Function<Map<Class<? extends AIService>, AIService>, AIServiceSelector> serviceSelectorProvider;

        public <T extends AIService> Builder withAIService(Class<T> clazz, T aiService) {
            services.put(clazz, aiService);
            return this;
        }

        public Builder withPromptTemplate(PromptTemplate promptTemplate) {
            return this;
        }

        public Kernel.Builder withPlugin(KernelPlugin plugin) {
            plugins.add(plugin);
            return this;
        }

        public Kernel.Builder withServiceSelector(
            Function<Map<Class<? extends AIService>, AIService>, AIServiceSelector> serviceSelector) {
            this.serviceSelectorProvider = serviceSelector;
            return this;
        }

        @Override
        public Kernel build() {

            AIServiceSelector serviceSelector;
            if (serviceSelectorProvider == null) {
                serviceSelector = new OrderedAIServiceSelector(services);
            } else {
                serviceSelector = serviceSelectorProvider.apply(services);
            }

            return new Kernel(
                serviceSelector,
                new KernelPluginCollection(plugins),
                null);
        }
    }

}<|MERGE_RESOLUTION|>--- conflicted
+++ resolved
@@ -1,27 +1,28 @@
 // Copyright (c) Microsoft. All rights reserved.
 package com.microsoft.semantickernel;
+
+import java.util.ArrayList;
+import java.util.HashMap;
+import java.util.List;
+import java.util.Map;
+import java.util.function.Function;
+import java.util.stream.Collectors;
+
+import javax.annotation.Nullable;
+
+import org.slf4j.Logger;
+import org.slf4j.LoggerFactory;
 
 import com.microsoft.semantickernel.builders.Buildable;
 import com.microsoft.semantickernel.builders.SemanticKernelBuilder;
 import com.microsoft.semantickernel.hooks.KernelHooks;
 import com.microsoft.semantickernel.orchestration.FunctionResult;
-<<<<<<< HEAD
 import com.microsoft.semantickernel.orchestration.InvocationContext;
 import com.microsoft.semantickernel.orchestration.KernelFunction;
 import com.microsoft.semantickernel.orchestration.KernelFunctionArguments;
 import com.microsoft.semantickernel.orchestration.contextvariables.ContextVariableType;
 import com.microsoft.semantickernel.orchestration.contextvariables.ContextVariableTypeConverter.NoopConverter;
 import com.microsoft.semantickernel.orchestration.contextvariables.ContextVariableTypes;
-=======
-import com.microsoft.semantickernel.orchestration.FunctionResultMetadata;
-import com.microsoft.semantickernel.orchestration.KernelFunction;
-import com.microsoft.semantickernel.orchestration.contextvariables.ContextVariable;
-import com.microsoft.semantickernel.orchestration.contextvariables.ContextVariableType;
-import com.microsoft.semantickernel.orchestration.contextvariables.ContextVariableTypeConverter.NoopConverter;
-import com.microsoft.semantickernel.orchestration.contextvariables.ContextVariableTypes;
-import com.microsoft.semantickernel.orchestration.contextvariables.KernelArguments;
-import com.microsoft.semantickernel.orchestration.contextvariables.NullContextVariable;
->>>>>>> 11b24216
 import com.microsoft.semantickernel.plugin.KernelPlugin;
 import com.microsoft.semantickernel.plugin.KernelPluginCollection;
 import com.microsoft.semantickernel.semanticfunctions.PromptTemplate;
@@ -30,15 +31,6 @@
 import com.microsoft.semantickernel.services.OrderedAIServiceSelector;
 
 import edu.umd.cs.findbugs.annotations.SuppressFBWarnings;
-import java.util.ArrayList;
-import java.util.HashMap;
-import java.util.List;
-import java.util.Map;
-import java.util.function.Function;
-import java.util.stream.Collectors;
-import javax.annotation.Nullable;
-import org.slf4j.Logger;
-import org.slf4j.LoggerFactory;
 import reactor.core.publisher.Mono;
 
 /**
@@ -78,62 +70,34 @@
         KernelFunction function,
         @Nullable KernelFunctionArguments arguments,
         Class<T> resultType) {
-<<<<<<< HEAD
-            
-        ContextVariableType<T> functionResultType;
+
+        ContextVariableType<T> functionResultType = getContextVariableType(function, resultType);
+        return invokeAsync(function, arguments, functionResultType);
+    }
+
+    @Nullable
+    @SuppressWarnings("unchecked")
+    private static <T> ContextVariableType<T> getContextVariableType(
+        KernelFunction function,
+        Class<T> resultType) {
+
+        Class<?> functionReturnType = function.getMetadata().getReturnParameter().getParameterType();
 
         try {
-            functionResultType = ContextVariableTypes.getDefaultVariableTypeForClass(resultType);
-        } catch (Exception e) {
-            if (resultType.isAssignableFrom(
-                function.getMetadata().getReturnParameter().getParameterType())) {
-                    functionResultType = new ContextVariableType<>(new NoopConverter<>(resultType),
-                    resultType);
-=======
-
-        kernelHooks = mergeInGlobalHooks(kernelHooks);
-
-        ContextVariableType<?> contextVariable = getContextVariableType(function, resultType);
-
-        return function
-            .invokeAsync(this, arguments, kernelHooks, contextVariable)
-            .map(it -> {
-                return new FunctionResult<>(
-                    ContextVariable.convert(it.getResult(), resultType),
-                    it.getMetadata()
-                );
-            })
-            .defaultIfEmpty(
-                new FunctionResult<>(
-                    new NullContextVariable<>(resultType),
-                    new FunctionResultMetadata()));
-    }
-
-    @Nullable
-    private static <T> ContextVariableType<?> getContextVariableType(
-        KernelFunction function,
-        Class<T> resultType) {
-
-        Class functionReturnType = function.getMetadata().getReturnParameter().getParameterType();
-
-        try {
-            return ContextVariableTypes.getDefaultVariableTypeForClass(
+            // unchecked cast   
+            return (ContextVariableType<T>) ContextVariableTypes.getDefaultVariableTypeForClass(
                 functionReturnType);
         } catch (Exception e) {
             if (functionReturnType.isAssignableFrom(resultType)) {
                 return new ContextVariableType<>(
-                    new NoopConverter<>(functionReturnType),
-                    functionReturnType);
->>>>>>> 11b24216
+                        // unchecked cast
+                        new NoopConverter<>((Class<T>) functionReturnType),
+                        // unchecked cast
+                        (Class<T>) functionReturnType);
             } else {
                 return null;
             }
         }
-<<<<<<< HEAD
-            
-        return invokeAsync(function, arguments, functionResultType);
-=======
->>>>>>> 11b24216
     }
 
     public <T> Mono<FunctionResult<T>> invokeAsync(
@@ -209,16 +173,18 @@
 
     // Add the global hooks to the invocation context hooks.
     private KernelHooks mergeInGlobalHooks(@Nullable KernelHooks invocationContextHooks) {
-        KernelHooks globalKernelHooks = this.globalKernelHooks;
-        if (globalKernelHooks == null) {
-            return null;
+
+        KernelHooks mergedHooks = new KernelHooks();
+
+        KernelHooks kernelHooks = this.globalKernelHooks;
+        if (kernelHooks != null) {
+            mergedHooks.append(kernelHooks);
         }
 
         if (invocationContextHooks == null) {
-            invocationContextHooks = new KernelHooks();
-        }
-
-        invocationContextHooks.append(globalKernelHooks);
+            mergedHooks.append(invocationContextHooks);
+        }
+
         return invocationContextHooks;
     }
 
