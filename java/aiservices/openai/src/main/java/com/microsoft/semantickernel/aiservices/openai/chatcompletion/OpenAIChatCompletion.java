package com.microsoft.semantickernel.aiservices.openai.chatcompletion;

import com.azure.ai.openai.OpenAIAsyncClient;
import com.azure.ai.openai.models.ChatChoice;
import com.azure.ai.openai.models.ChatCompletions;
import com.azure.ai.openai.models.ChatCompletionsFunctionToolCall;
import com.azure.ai.openai.models.ChatCompletionsFunctionToolDefinition;
import com.azure.ai.openai.models.ChatCompletionsOptions;
import com.azure.ai.openai.models.ChatCompletionsToolCall;
import com.azure.ai.openai.models.ChatRequestAssistantMessage;
import com.azure.ai.openai.models.ChatRequestMessage;
import com.azure.ai.openai.models.ChatRequestSystemMessage;
import com.azure.ai.openai.models.ChatRequestToolMessage;
import com.azure.ai.openai.models.ChatRequestUserMessage;
import com.azure.ai.openai.models.ChatResponseMessage;
import com.azure.ai.openai.models.ChatRole;
import com.azure.ai.openai.models.FunctionCall;
import com.azure.ai.openai.models.FunctionDefinition;
import com.fasterxml.jackson.core.JsonProcessingException;
import com.fasterxml.jackson.databind.JsonNode;
import com.fasterxml.jackson.databind.ObjectMapper;
import com.microsoft.semantickernel.Kernel;
import com.microsoft.semantickernel.chatcompletion.AuthorRole;
import com.microsoft.semantickernel.chatcompletion.ChatCompletionService;
import com.microsoft.semantickernel.chatcompletion.ChatHistory;
import com.microsoft.semantickernel.chatcompletion.ChatMessageContent;
import com.microsoft.semantickernel.chatcompletion.StreamingChatMessageContent;
import com.microsoft.semantickernel.orchestration.KernelFunction;
import com.microsoft.semantickernel.orchestration.PromptExecutionSettings;
import com.microsoft.semantickernel.orchestration.contextvariables.ContextVariable;
import com.microsoft.semantickernel.orchestration.contextvariables.ContextVariableType;
import com.microsoft.semantickernel.orchestration.contextvariables.ContextVariableTypes;
import com.microsoft.semantickernel.orchestration.contextvariables.KernelArguments;

import java.util.ArrayList;
import java.util.Collections;
import java.util.HashMap;
import java.util.List;
import java.util.Map;
import java.util.stream.Collectors;
import javax.annotation.Nullable;
import org.slf4j.Logger;
import org.slf4j.LoggerFactory;
import reactor.core.publisher.Flux;
import reactor.core.publisher.Mono;

public class OpenAIChatCompletion implements ChatCompletionService {

    private static final Logger LOGGER = LoggerFactory.getLogger(OpenAIChatCompletion.class);
    private final OpenAIAsyncClient client;
    private final Map<String, ContextVariable<?>> attributes;

    public OpenAIChatCompletion(OpenAIAsyncClient client, String modelId) {
        this.client = client;
        this.attributes = new HashMap<>();
        attributes.put(MODEL_ID_KEY, ContextVariable.of(modelId));
    }

    public static OpenAIChatCompletion.Builder builder() {
        return new OpenAIChatCompletion.Builder();
    }

    @Override
    public Map<String, ContextVariable<?>> getAttributes() {
        return attributes;
    }

    @Override
    public Mono<List<ChatMessageContent>> getChatMessageContentsAsync(ChatHistory chatHistory,
        @Nullable PromptExecutionSettings promptExecutionSettings, @Nullable Kernel kernel) {

        List<ChatRequestMessage> chatRequestMessages = getChatRequestMessages(chatHistory);
        List<FunctionDefinition> functions = Collections.emptyList();
        return internalChatMessageContentsAsync(chatRequestMessages, functions, promptExecutionSettings, kernel);

    }

    @Override
    public Flux<StreamingChatMessageContent> getStreamingChatMessageContentsAsync(ChatHistory chatHistory,
            PromptExecutionSettings promptExecutionSettings, Kernel kernel)
    {
        List<ChatRequestMessage> chatRequestMessages = getChatRequestMessages(chatHistory);
        List<FunctionDefinition> functions = Collections.emptyList();
        return internalStreamingChatMessageContentsAsync(chatRequestMessages, functions, promptExecutionSettings, kernel);
    }

    @Override
    public Mono<List<ChatMessageContent>> getChatMessageContentsAsync(String prompt,
            PromptExecutionSettings promptExecutionSettings, Kernel kernel) {
                ParsedPrompt parsedPrompt = XMLPromptParser.parse(prompt);
        return internalChatMessageContentsAsync(
            parsedPrompt.getChatRequestMessages(),
            parsedPrompt.getFunctions(),
            promptExecutionSettings,
            kernel);
    }

    @Override
    public Flux<StreamingChatMessageContent> getStreamingChatMessageContentsAsync(
        String prompt,
        PromptExecutionSettings promptExecutionSettings,
        Kernel kernel) {

        ParsedPrompt parsedPrompt = XMLPromptParser.parse(prompt);

        return internalStreamingChatMessageContentsAsync(
            parsedPrompt.getChatRequestMessages(),
            parsedPrompt.getFunctions(),
            promptExecutionSettings,
            kernel);

    }

    private Flux<StreamingChatMessageContent> internalStreamingChatMessageContentsAsync(
        List<ChatRequestMessage> chatRequestMessages,
        List<FunctionDefinition> functions,
        PromptExecutionSettings promptExecutionSettings,
        Kernel kernel)
    {
        ChatCompletionsOptions options = getCompletionsOptions(this, chatRequestMessages, functions,  promptExecutionSettings);
        Flux<List<StreamingChatMessageContent>> results = 
            internalStreamingChatMessageContentsAsync(options, kernel).buffer();
        return results.flatMap(list -> {
                boolean makeSecondCall = false;
                for (StreamingChatMessageContent messageContent : list) {
                    if (messageContent.getRole() == AuthorRole.TOOL) {
                        makeSecondCall = true;
                        String content = messageContent.getContent();
                        String id = messageContent.getModelId();
                        ChatRequestToolMessage toolMessage = new ChatRequestToolMessage(content, id);
                        chatRequestMessages.add(toolMessage);
                    }
                }
                if (makeSecondCall) {
                    return internalStreamingChatMessageContentsAsync(options, kernel); 
                }
                return Flux.fromIterable(list); 
            });
    }

    private Flux<StreamingChatMessageContent> internalStreamingChatMessageContentsAsync(ChatCompletionsOptions options, Kernel kernel) {
        return client
            .getChatCompletionsStream(getModelId(), options)
            .mapNotNull(ChatCompletions::getChoices)
            .filter(choices -> choices != null && !choices.isEmpty())
            .reduceWith(ChatResponseCollector::new, (accumulator, choices) -> accumulateResponsesFromStream(accumulator, choices))
            .map(ChatResponseCollector::toStreamingChatMessageContent)
            .map(streamingChatMessageContent -> {
                if (streamingChatMessageContent.getRole() == AuthorRole.TOOL) {
                    return invokeTool(kernel, streamingChatMessageContent.getContent()).block();
                }
                return streamingChatMessageContent;
            })
            .flux();
    }

    private Mono<List<ChatMessageContent>> internalChatMessageContentsAsync(
        List<ChatRequestMessage> chatRequestMessages,
        List<FunctionDefinition> functions,
        PromptExecutionSettings promptExecutionSettings,
        Kernel kernel)
    {
        ChatCompletionsOptions options = getCompletionsOptions(this, chatRequestMessages, functions,  promptExecutionSettings);
        Mono<List<ChatMessageContent>> results = 
            internalChatMessageContentsAsync(options, kernel);

        return results.flatMap(list -> {
                boolean makeSecondCall = false;
                for (ChatMessageContent messageContent : list) {
                    if (messageContent.getAuthorRole() == AuthorRole.TOOL) {
                        makeSecondCall = true;
                        String content = messageContent.getContent();
                        String id = messageContent.getModelId();
                        ChatRequestToolMessage toolMessage = new ChatRequestToolMessage(content, id);
                        chatRequestMessages.add(toolMessage);
                    }
                }
                if (makeSecondCall) {
                    return internalChatMessageContentsAsync(options, kernel); 
                }
                return Mono.just(list); 
            });
    }

    private Mono<List<ChatMessageContent>> internalChatMessageContentsAsync(
        ChatCompletionsOptions options, 
        Kernel kernel) {

        return client
            .getChatCompletions(getModelId(), options)
            .mapNotNull(ChatCompletions::getChoices)
            .filter(choices -> choices != null && !choices.isEmpty())
            .map(this::accumulateResponses)
            .map(responses -> 
                responses.stream()
                    .map(ChatResponseCollector::toChatMessageContent)
                    .collect(Collectors.toList())
            );
            
    }

    // streaming case
    private ChatResponseCollector accumulateResponsesFromStream(ChatResponseCollector collector, List<ChatChoice> choices) {
        choices.stream()
            .map(choice -> choice.getDelta())
            .filter(chatResponseMessage -> chatResponseMessage != null)
            .forEach(chatResponseMessage -> accumulateResponse(collector, chatResponseMessage)); 
        return collector;
    }

    // non-streaming case
    private List<ChatResponseCollector> accumulateResponses(List<ChatChoice> choices) {
        List<ChatResponseCollector> collectors = new ArrayList<>();
        choices.stream()
            .map(choice -> choice.getDelta())
            .filter(chatResponseMessage -> chatResponseMessage != null)
            .map(this::accumulateResponse)
            .filter(chatResponseMessage -> chatResponseMessage != null)
            .forEach(collectors::add); 
        return collectors;
    }

    private ChatResponseCollector accumulateResponse(ChatResponseMessage response) {
        return accumulateResponse(null, response);
    }

    private ChatResponseCollector accumulateResponse(ChatResponseCollector collector, ChatResponseMessage response) {
        // collector is null for the non-streaming case and not null for the streaming case
        if (response.getContent() != null) {
            if (collector == null) collector = new ChatResponseCollector();
            collector.append(AuthorRole.ASSISTANT, response.getContent());
        } else if (response.getToolCalls() != null) {
            List<ChatCompletionsToolCall> toolCalls = response.getToolCalls();
            // TODO: This assumes one tool call per response, which is _definitely_ a bad assumption.
            for( ChatCompletionsToolCall toolCall : toolCalls) {
                if (collector == null) collector = new ChatResponseCollector();
                if (toolCall instanceof ChatCompletionsFunctionToolCall) {
                    collector.append(AuthorRole.TOOL,(ChatCompletionsFunctionToolCall)toolCall);
                }
            }
        }
        return collector;
    }

    /*
     * Given a json string, invoke the tool specified in the json string.
     * At this time, the only tool we have is 'function'. 
     * The json string should be of the form:
     * {"type":"function", "function": {"name":"search-search", "parameters": {"query":"Banksy"}}}
     * where 'name' is <plugin name '-' function name>.
     */
    private Mono<StreamingChatMessageContent> invokeTool(Kernel kernel, String json) {
        try {
            ObjectMapper mapper = new ObjectMapper();
            JsonNode jsonNode = mapper.readTree(json);
            String id = jsonNode.get("id").asText("");
            jsonNode = jsonNode.get("function");
            if (jsonNode != null) {
                // function is the only tool we have right now. 
                Mono<ContextVariable<String>> result = invokeFunction(kernel, jsonNode);
                if (result != null) {
                    return result.map(contextVariable -> {
                        String content = contextVariable.getValue();
                        return new StreamingChatMessageContent(AuthorRole.TOOL, content).setModelId(id);
                    });
                }
            }
        } catch (JsonProcessingException e) {
            LOGGER.error("Failed to parse json", e);
        }
        return Mono.empty();
    }

    /*
     * The jsonNode should represent: {"name":"search-search", "parameters": {"query":"Banksy"}}}
     */
    private Mono<ContextVariable<String>> invokeFunction(Kernel kernel, JsonNode jsonNode) {
        String name = jsonNode.get("name").asText();
        String[] parts = name.split("-");
        String pluginName = parts.length > 0 ? parts[0] : "";
        String fnName = parts.length > 1 ? parts[1] : "";
        JsonNode parameters = jsonNode.get("parameters");
        KernelFunction kernelFunction = kernel.getPlugins().getFunction(pluginName, fnName);
        if (kernelFunction == null) return Mono.empty();
        
        KernelArguments arguments = null;
        if (parameters != null) {
            Map<String, ContextVariable<?>> variables = new HashMap<>();
            parameters.fields().forEachRemaining(entry -> {
                String paramName = entry.getKey();
                String paramValue = entry.getValue().asText();
                ContextVariable<?> contextVariable = ContextVariable.of(paramValue);                
                variables.put(paramName, contextVariable);
            });
            arguments = KernelArguments.builder().withVariables(variables).build();
        }
        ContextVariableType<String> variableType = ContextVariableTypes.getDefaultVariableTypeForClass(String.class);
        return kernelFunction.invokeAsync(kernel, arguments, variableType);
    }

    private static ChatCompletionsOptions getCompletionsOptions(
        ChatCompletionService chatCompletionService,
        List<ChatRequestMessage> chatRequestMessages,
        List<FunctionDefinition> functions,
        PromptExecutionSettings promptExecutionSettings) {
        ChatCompletionsOptions options = new ChatCompletionsOptions(chatRequestMessages)
            .setModel(chatCompletionService.getModelId());

        if (functions != null && !functions.isEmpty()) {
            // options.setFunctions(functions);
            options.setTools(
                functions.stream()
                    .map(ChatCompletionsFunctionToolDefinition::new)
                    .collect(Collectors.toList())
            );
        }

        if (promptExecutionSettings == null) {
            return options;
        }

        options
            .setTemperature(promptExecutionSettings.getTemperature())
            .setTopP(promptExecutionSettings.getTopP())
            .setPresencePenalty(promptExecutionSettings.getPresencePenalty())
            .setFrequencyPenalty(promptExecutionSettings.getFrequencyPenalty())
            .setPresencePenalty(promptExecutionSettings.getPresencePenalty())
            .setMaxTokens(promptExecutionSettings.getMaxTokens())
            // Azure OpenAI WithData API does not allow to send empty array of stop sequences
            // Gives back "Validation error at #/stop/str: Input should be a valid string\nValidation error at #/stop/list[str]: List should have at least 1 item after validation, not 0"
            .setStop(promptExecutionSettings.getStopSequences() == null
                || promptExecutionSettings.getStopSequences().isEmpty() ? null
                : promptExecutionSettings.getStopSequences())
            .setUser(promptExecutionSettings.getUser())
            .setLogitBias(new HashMap<>());

        return options;
    }

    private static List<ChatRequestMessage> getChatRequestMessages(ChatHistory chatHistory) {
        List<ChatMessageContent> messages = chatHistory.getMessages();
        if (messages == null || messages.isEmpty()) {
            return new ArrayList<>();
        }
        return messages.stream()
            .map(message -> {
                AuthorRole authorRole = message.getAuthorRole();
                String content = message.getContent();
                return getChatRequestMessage(authorRole, content);
            })
            .collect(Collectors.toList());
    }
   
    private static ChatRequestMessage getChatRequestMessage(
        String role,
        String content)
    {
        try {
            AuthorRole authorRole = AuthorRole.valueOf(role.toUpperCase());
            return getChatRequestMessage(authorRole, content);
        } catch (IllegalArgumentException e) {
            LOGGER.debug("Unknown author role: " + role);
            return null;
        }
    }

    static ChatRequestMessage getChatRequestMessage(
        AuthorRole authorRole,
        String content) {

        switch (authorRole) {
            case ASSISTANT:
                return new ChatRequestAssistantMessage(content);
            case SYSTEM:
                return new ChatRequestSystemMessage(content);
            case USER:
                return new ChatRequestUserMessage(content);
            case TOOL:
                return new ChatRequestToolMessage(content, null);
            default:
                LOGGER.debug("Unexpected author role: " + authorRole);
                return null;
        }

    }

    private static List<ChatMessageContent> toChatMessageContents(ChatCompletions chatCompletions) {

        if (chatCompletions == null || chatCompletions.getChoices() == null
            || chatCompletions.getChoices().isEmpty()) {
            return new ArrayList<>();
        }

        return chatCompletions.getChoices().stream()
            .map(ChatChoice::getMessage)
            .map(OpenAIChatCompletion::toChatMessageContent)
            .collect(Collectors.toList());
    }

    private static ChatMessageContent toChatMessageContent(ChatResponseMessage message) {
        return new ChatMessageContent(toAuthorRole(message.getRole()), message.getContent());
    }

    private static AuthorRole toAuthorRole(ChatRole chatRole) {
        if (chatRole == null) {
            return null;
        }
        if (chatRole == ChatRole.ASSISTANT) {
            return AuthorRole.ASSISTANT;
        }
        if(chatRole == ChatRole.SYSTEM) {
            return AuthorRole.SYSTEM;
        }
        if(chatRole == ChatRole.USER) {
            return AuthorRole.USER;
        }
        if(chatRole == ChatRole.TOOL) {
            return AuthorRole.TOOL;
        }
        throw new IllegalArgumentException("Unknown chat role: " + chatRole);
    }

<<<<<<< HEAD
    private interface ContentBuffer<T> {
        void append(T content);
        StreamingChatMessageContent toStreamingChatMessageContent();
        ChatMessageContent toChatMessageContent();
    }

    private static class AssistantContentBuffer implements ContentBuffer<String> {
        private final StringBuilder sb = new StringBuilder();

        @Override
        public void append(String content) {
            sb.append(content);
        }

        @Override
        public StreamingChatMessageContent toStreamingChatMessageContent() {
            return new StreamingChatMessageContent(AuthorRole.ASSISTANT, sb.toString());
        }

        @Override
        public ChatMessageContent toChatMessageContent() {
            return new ChatMessageContent(AuthorRole.ASSISTANT, sb.toString());
        }
    }

    private static class ToolContentBuffer implements ContentBuffer<ChatCompletionsFunctionToolCall> {

        private String id = null;
        private String name = null;
        private List<String> arguments = new ArrayList<>();

        @Override
        public void append(ChatCompletionsFunctionToolCall toolCall) {
            FunctionCall function = toolCall.getFunction();
            String toolCallId = toolCall.getId();
            String fnName = function.getName();
            String fnArguments = function.getArguments();
            if (this.id == null && toolCallId != null && !toolCallId.isEmpty()) {
                this.id = toolCallId;
            } 
            if (this.name == null && fnName != null && !fnName.isEmpty()) {
                this.name = fnName;
            } 
            if (fnArguments != null && !fnArguments.isEmpty()) {
                this.arguments.add(fnArguments);
            }
        }

        @Override
        public StreamingChatMessageContent toStreamingChatMessageContent() {
            return new StreamingChatMessageContent(AuthorRole.TOOL, toJsonString());
        }

        @Override
        public ChatMessageContent toChatMessageContent() {
            return new ChatMessageContent(AuthorRole.TOOL, toJsonString());
        }

        private String toJsonString() {
            StringBuilder sb = new StringBuilder(
            String.format("{\"type\":\"function\", \"id\":\"%s\", \"function\": ", id));
            sb.append(String.format("{\"name\":\"%s\", \"parameters\": ", name));
            // when concatentated, args should be valid json
            for(String argument : arguments) {
                sb.append(argument);
            }
            // close off function, and type
            sb.append("}}");
            assert isBalanced(sb.toString());
            return sb.toString();
        }

        // used to check that the json string is balanced
        private boolean isBalanced(String str) {
            int openParens = 0;
            int closeParens = 0;
            boolean inString = false;
            for (int i = 0; i < str.length(); i++) {
                char c = str.charAt(i);
                if (!inString && c == '(') {
                    openParens++;
                } else if (!inString && c == ')') {
                    closeParens++;
                } else if (c == '"') {
                    inString = !inString;
                }
            }
            return openParens == closeParens;
        }
    }

    // For streaming, 
    private static class ChatResponseCollector {

        private final Map<AuthorRole,ContentBuffer<?>> roleToContent = new HashMap<>();

        private ContentBuffer<?> collectorFor(AuthorRole role) {
            return roleToContent.computeIfAbsent(role, k -> {
                if (k == AuthorRole.TOOL) return new ToolContentBuffer();
                return new AssistantContentBuffer();
            });
        }

        @SuppressWarnings("unchecked")
        private <T> void append(AuthorRole role, T content) {
            ContentBuffer<T> contentBuffer = (ContentBuffer<T>)collectorFor(role);
            contentBuffer.append(content);
        }

        private StreamingChatMessageContent toStreamingChatMessageContent() {
            assert roleToContent.size() == 1;
            ContentBuffer<?> contentBuffer = roleToContent.values().iterator().next();
            return contentBuffer.toStreamingChatMessageContent();
        }

        private ChatMessageContent toChatMessageContent() {
            assert roleToContent.size() == 1;
            ContentBuffer<?> contentBuffer = roleToContent.values().iterator().next();
            return contentBuffer.toChatMessageContent();
        }
    }


    public static class Builder implements ChatCompletionService.Builder {
        private OpenAIAsyncClient client;
        private String modelId;

=======
    public static class Builder extends ChatCompletionService.Builder {
>>>>>>> 3e0cfce6
        @Override
        public OpenAIChatCompletion build() {
            return new OpenAIChatCompletion(client, modelId);
        }
    }
}<|MERGE_RESOLUTION|>--- conflicted
+++ resolved
@@ -1,4 +1,16 @@
 package com.microsoft.semantickernel.aiservices.openai.chatcompletion;
+
+import java.util.ArrayList;
+import java.util.Collections;
+import java.util.HashMap;
+import java.util.List;
+import java.util.Map;
+import java.util.stream.Collectors;
+
+import javax.annotation.Nullable;
+
+import org.slf4j.Logger;
+import org.slf4j.LoggerFactory;
 
 import com.azure.ai.openai.OpenAIAsyncClient;
 import com.azure.ai.openai.models.ChatChoice;
@@ -32,15 +44,6 @@
 import com.microsoft.semantickernel.orchestration.contextvariables.ContextVariableTypes;
 import com.microsoft.semantickernel.orchestration.contextvariables.KernelArguments;
 
-import java.util.ArrayList;
-import java.util.Collections;
-import java.util.HashMap;
-import java.util.List;
-import java.util.Map;
-import java.util.stream.Collectors;
-import javax.annotation.Nullable;
-import org.slf4j.Logger;
-import org.slf4j.LoggerFactory;
 import reactor.core.publisher.Flux;
 import reactor.core.publisher.Mono;
 
@@ -420,7 +423,6 @@
         throw new IllegalArgumentException("Unknown chat role: " + chatRole);
     }
 
-<<<<<<< HEAD
     private interface ContentBuffer<T> {
         void append(T content);
         StreamingChatMessageContent toStreamingChatMessageContent();
@@ -544,13 +546,8 @@
     }
 
 
-    public static class Builder implements ChatCompletionService.Builder {
-        private OpenAIAsyncClient client;
-        private String modelId;
-
-=======
     public static class Builder extends ChatCompletionService.Builder {
->>>>>>> 3e0cfce6
+
         @Override
         public OpenAIChatCompletion build() {
             return new OpenAIChatCompletion(client, modelId);
