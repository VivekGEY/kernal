package com.microsoft.semantickernel.aiservices.openai.chatcompletion;

import com.azure.ai.openai.OpenAIAsyncClient;
import com.azure.ai.openai.models.ChatChoice;
import com.azure.ai.openai.models.ChatCompletions;
import com.azure.ai.openai.models.ChatCompletionsFunctionToolCall;
import com.azure.ai.openai.models.ChatCompletionsFunctionToolDefinition;
import com.azure.ai.openai.models.ChatCompletionsOptions;
import com.azure.ai.openai.models.ChatCompletionsToolCall;
import com.azure.ai.openai.models.ChatRequestAssistantMessage;
import com.azure.ai.openai.models.ChatRequestMessage;
import com.azure.ai.openai.models.ChatRequestSystemMessage;
import com.azure.ai.openai.models.ChatRequestToolMessage;
import com.azure.ai.openai.models.ChatRequestUserMessage;
import com.azure.ai.openai.models.ChatResponseMessage;
import com.azure.ai.openai.models.FunctionCall;
import com.azure.ai.openai.models.FunctionDefinition;
import com.fasterxml.jackson.core.JsonProcessingException;
import com.fasterxml.jackson.databind.JsonNode;
import com.fasterxml.jackson.databind.ObjectMapper;
import com.microsoft.semantickernel.Kernel;
import com.microsoft.semantickernel.aiservices.openai.textcompletion.OpenAITextGenerationService;
import com.microsoft.semantickernel.chatcompletion.AuthorRole;
import com.microsoft.semantickernel.chatcompletion.ChatCompletionService;
import com.microsoft.semantickernel.chatcompletion.ChatHistory;
import com.microsoft.semantickernel.chatcompletion.ChatMessageContent;
import com.microsoft.semantickernel.chatcompletion.StreamingChatMessageContent;
<<<<<<< HEAD
import com.microsoft.semantickernel.exceptions.AIException;
=======
import com.microsoft.semantickernel.orchestration.FunctionResultMetadata;
>>>>>>> ec10bf18
import com.microsoft.semantickernel.orchestration.KernelFunction;
import com.microsoft.semantickernel.orchestration.PromptExecutionSettings;
import com.microsoft.semantickernel.orchestration.contextvariables.ContextVariable;
import com.microsoft.semantickernel.orchestration.contextvariables.ContextVariableType;
import com.microsoft.semantickernel.orchestration.contextvariables.ContextVariableTypes;
import com.microsoft.semantickernel.orchestration.FunctionResult;
import com.microsoft.semantickernel.orchestration.contextvariables.KernelArguments;
import java.nio.charset.Charset;
import java.util.ArrayList;
import java.util.Collections;
import java.util.HashMap;
import java.util.List;
import java.util.Map;
import java.util.Objects;
import java.util.function.Function;
import java.util.stream.Collectors;
import javax.annotation.Nullable;
import org.slf4j.Logger;
import org.slf4j.LoggerFactory;
import reactor.core.publisher.Mono;

public class OpenAIChatCompletion implements ChatCompletionService {

    private static final Logger LOGGER = LoggerFactory.getLogger(OpenAIChatCompletion.class);
    private final OpenAIAsyncClient client;
    private final Map<String, ContextVariable<?>> attributes;
    private final String serviceId;

    public OpenAIChatCompletion(OpenAIAsyncClient client, String modelId, String serviceId) {
        this.serviceId = serviceId;
        this.client = client;
        this.attributes = new HashMap<>();
        attributes.put(MODEL_ID_KEY, ContextVariable.of(modelId));
    }

    public static OpenAIChatCompletion.Builder builder() {
        return new OpenAIChatCompletion.Builder();
    }

    @Override
    public Map<String, ContextVariable<?>> getAttributes() {
        return attributes;
    }

    @Override
    public String getServiceId() {
        return serviceId;
    }

    @Override
    public Mono<List<ChatMessageContent>> getChatMessageContentsAsync(ChatHistory chatHistory,
        @Nullable PromptExecutionSettings promptExecutionSettings, @Nullable Kernel kernel) {

        List<ChatRequestMessage> chatRequestMessages = getChatRequestMessages(chatHistory);
        List<FunctionDefinition> functions = Collections.emptyList();
        return internalChatMessageContentsAsync(chatRequestMessages, functions,
            promptExecutionSettings);

    }

    @Override
    public Mono<List<ChatMessageContent>> getChatMessageContentsAsync(String prompt,
        PromptExecutionSettings promptExecutionSettings, Kernel kernel) {
        ParsedPrompt parsedPrompt = XMLPromptParser.parse(prompt);
        return internalChatMessageContentsAsync(
            parsedPrompt.getChatRequestMessages(),
            parsedPrompt.getFunctions(),
            promptExecutionSettings);
    }

    private Mono<List<ChatMessageContent>> internalChatMessageContentsAsync(
        List<ChatRequestMessage> chatRequestMessages,
        List<FunctionDefinition> functions,
        PromptExecutionSettings promptExecutionSettings) {
        ChatCompletionsOptions options = getCompletionsOptions(this, chatRequestMessages, functions,
            promptExecutionSettings);
        Mono<List<ChatMessageContent>> results =
            internalChatMessageContentsAsync(options);

        return results.flatMap(list -> {
            boolean makeSecondCall = false;
            for (ChatMessageContent messageContent : list) {
                if (messageContent.getAuthorRole() == AuthorRole.TOOL) {
                    makeSecondCall = true;
                    String content = messageContent.getContent();
                    String id = messageContent.getModelId();
                    ChatRequestToolMessage toolMessage = new ChatRequestToolMessage(content, id);
                    chatRequestMessages.add(toolMessage);
                }
            }
            if (makeSecondCall) {
                return internalChatMessageContentsAsync(options);
            }
            return Mono.just(list);
        });
    }

    private Mono<List<ChatMessageContent>> internalChatMessageContentsAsync(
        ChatCompletionsOptions options) {

        return client
            .getChatCompletions(getModelId(), options)
            .filter(choices -> choices.getChoices() != null && !choices.getChoices().isEmpty())
            .map(this::accumulateResponses)
            .map(responses ->
                responses.stream()
                    .map(ChatResponseCollector::toChatMessageContent)
                    .collect(Collectors.toList())
            );

    }


    // non-streaming case
    private List<ChatResponseCollector> accumulateResponses(ChatCompletions chatCompletions) {
        List<ChatResponseCollector> collectors = new ArrayList<>();
        chatCompletions
            .getChoices()
            .stream()
            .map(ChatChoice::getMessage)
            .filter(Objects::nonNull)
            .map(accumulateResponse(chatCompletions))
            .forEach(collectors::add);
        return collectors;
    }


    private Function<ChatResponseMessage, ChatResponseCollector> accumulateResponse(
        ChatCompletions completions) {

        FunctionResultMetadata metadata = FunctionResultMetadata.build(
            completions.getId(),
            completions.getUsage(),
            completions.getCreatedAt());

        return response -> {
            ChatResponseCollector collector = new ChatResponseCollector(
                getModelId(),
                null,
                null,
                metadata
            );

            // collector is null for the non-streaming case and not null for the streaming case
            if (response.getContent() != null) {
                collector.append(AuthorRole.ASSISTANT, response.getContent());
            } else if (response.getToolCalls() != null) {
                List<ChatCompletionsToolCall> toolCalls = response.getToolCalls();
                // TODO: This assumes one tool call per response, which is _definitely_ a bad assumption.
                for (ChatCompletionsToolCall toolCall : toolCalls) {
                    if (toolCall instanceof ChatCompletionsFunctionToolCall) {
                        collector.append(AuthorRole.TOOL,
                            (ChatCompletionsFunctionToolCall) toolCall);
                    }
                }
            }
            return collector;
        };
    }

    /*
     * Given a json string, invoke the tool specified in the json string.
     * At this time, the only tool we have is 'function'.
     * The json string should be of the form:
     * {"type":"function", "function": {"name":"search-search", "parameters": {"query":"Banksy"}}}
     * where 'name' is <plugin name '-' function name>.
     */
    private Mono<StreamingChatMessageContent> invokeTool(Kernel kernel, String json) {
        try {
            ObjectMapper mapper = new ObjectMapper();
            JsonNode jsonNode = mapper.readTree(json);
            String id = jsonNode.get("id").asText("");
            jsonNode = jsonNode.get("function");
            if (jsonNode != null) {
                // function is the only tool we have right now.
                Mono<FunctionResult<String>> result = invokeFunction(kernel, jsonNode);
                if (result != null) {
                    return result.map(contextVariable -> {
                        String content = contextVariable.getResult();
                        return new StreamingChatMessageContent(AuthorRole.TOOL, content).setModelId(
                            id);
                    });
                }
            }
        } catch (JsonProcessingException e) {
            LOGGER.error("Failed to parse json", e);
        }
        return Mono.empty();
    }

    /*
     * The jsonNode should represent: {"name":"search-search", "parameters": {"query":"Banksy"}}}
     */
    private Mono<FunctionResult<String>> invokeFunction(Kernel kernel, JsonNode jsonNode) {
        String name = jsonNode.get("name").asText();
        String[] parts = name.split("-");
        String pluginName = parts.length > 0 ? parts[0] : "";
        String fnName = parts.length > 1 ? parts[1] : "";
        JsonNode parameters = jsonNode.get("parameters");
        KernelFunction kernelFunction = kernel.getPlugins().getFunction(pluginName, fnName);
        if (kernelFunction == null) {
            return Mono.empty();
        }

        KernelArguments arguments = null;
        if (parameters != null) {
            Map<String, ContextVariable<?>> variables = new HashMap<>();
            parameters.fields().forEachRemaining(entry -> {
                String paramName = entry.getKey();
                String paramValue = entry.getValue().asText();
                ContextVariable<?> contextVariable = ContextVariable.of(paramValue);
                variables.put(paramName, contextVariable);
            });
            arguments = KernelArguments.builder().withVariables(variables).build();
        }
        ContextVariableType<String> variableType = ContextVariableTypes.getDefaultVariableTypeForClass(
            String.class);
        return kernelFunction.invokeAsync(kernel, arguments, variableType);
    }

    private static ChatCompletionsOptions getCompletionsOptions(
        ChatCompletionService chatCompletionService,
        List<ChatRequestMessage> chatRequestMessages,
        List<FunctionDefinition> functions,
        PromptExecutionSettings promptExecutionSettings) {
        ChatCompletionsOptions options = new ChatCompletionsOptions(chatRequestMessages)
            .setModel(chatCompletionService.getModelId());

        if (functions != null && !functions.isEmpty()) {
            // options.setFunctions(functions);
            options.setTools(
                functions.stream()
                    .map(ChatCompletionsFunctionToolDefinition::new)
                    .collect(Collectors.toList())
            );
        }

        if (promptExecutionSettings == null) {
            return options;
        }

        if (promptExecutionSettings.getResultsPerPrompt() < 1
            || promptExecutionSettings.getResultsPerPrompt() > MAX_RESULTS_PER_PROMPT) {
            throw new AIException(AIException.ErrorCodes.INVALID_REQUEST, String.format("Results per prompt must be in range between 1 and %d, inclusive.", MAX_RESULTS_PER_PROMPT));
        }

        Map<String, Integer> logit = null;
        if (promptExecutionSettings.getTokenSelectionBiases() != null) {
            logit = promptExecutionSettings
                .getTokenSelectionBiases()
                .entrySet()
                .stream()
                .collect(Collectors.toMap(
                    entry -> entry.getKey().toString(),
                    Map.Entry::getValue)
                );
        }

        options
            .setTemperature(promptExecutionSettings.getTemperature())
            .setTopP(promptExecutionSettings.getTopP())
            .setPresencePenalty(promptExecutionSettings.getPresencePenalty())
            .setFrequencyPenalty(promptExecutionSettings.getFrequencyPenalty())
            .setPresencePenalty(promptExecutionSettings.getPresencePenalty())
            .setMaxTokens(promptExecutionSettings.getMaxTokens())
            .setN(promptExecutionSettings.getResultsPerPrompt())
            // Azure OpenAI WithData API does not allow to send empty array of stop sequences
            // Gives back "Validation error at #/stop/str: Input should be a valid string\nValidation error at #/stop/list[str]: List should have at least 1 item after validation, not 0"
            .setStop(promptExecutionSettings.getStopSequences() == null
                || promptExecutionSettings.getStopSequences().isEmpty() ? null
                : promptExecutionSettings.getStopSequences())
            .setUser(promptExecutionSettings.getUser())
            .setLogitBias(logit);

        return options;
    }

    private static List<ChatRequestMessage> getChatRequestMessages(ChatHistory chatHistory) {
        List<ChatMessageContent> messages = chatHistory.getMessages();
        if (messages == null || messages.isEmpty()) {
            return new ArrayList<>();
        }
        return messages.stream()
            .map(message -> {
                AuthorRole authorRole = message.getAuthorRole();
                String content = message.getContent();
                return getChatRequestMessage(authorRole, content);
            })
            .collect(Collectors.toList());
    }


    static ChatRequestMessage getChatRequestMessage(
        AuthorRole authorRole,
        String content) {

        switch (authorRole) {
            case ASSISTANT:
                return new ChatRequestAssistantMessage(content);
            case SYSTEM:
                return new ChatRequestSystemMessage(content);
            case USER:
                return new ChatRequestUserMessage(content);
            case TOOL:
                return new ChatRequestToolMessage(content, null);
            default:
                LOGGER.debug("Unexpected author role: " + authorRole);
                return null;
        }

    }

    private interface ContentBuffer<T> {

        void append(T content);

        ChatMessageContent toChatMessageContent();
    }

    private static class AssistantContentBuffer implements ContentBuffer<String> {

        private final StringBuilder sb = new StringBuilder();
        @Nullable
        private final String modelId;
        @Nullable
        private final String innerContent;
        @Nullable
        private final Charset encoding;
        @Nullable
        private final FunctionResultMetadata metadata;

        private AssistantContentBuffer(@Nullable String modelId, @Nullable String innerContent,
            @Nullable Charset encoding, @Nullable FunctionResultMetadata metadata) {
            this.modelId = modelId;
            this.innerContent = innerContent;
            this.encoding = encoding;
            this.metadata = metadata;
        }


        @Override
        public void append(String content) {
            sb.append(content);
        }

        @Override
        public ChatMessageContent toChatMessageContent() {
            return new ChatMessageContent(
                AuthorRole.ASSISTANT,
                sb.toString(),
                modelId,
                innerContent,
                encoding,
                metadata
            );
        }
    }

    private static class ToolContentBuffer implements
        ContentBuffer<ChatCompletionsFunctionToolCall> {

        private String id = null;
        private String name = null;
        private List<String> arguments = new ArrayList<>();

        @Override
        public void append(ChatCompletionsFunctionToolCall toolCall) {
            FunctionCall function = toolCall.getFunction();
            String toolCallId = toolCall.getId();
            String fnName = function.getName();
            String fnArguments = function.getArguments();
            if (this.id == null && toolCallId != null && !toolCallId.isEmpty()) {
                this.id = toolCallId;
            }
            if (this.name == null && fnName != null && !fnName.isEmpty()) {
                this.name = fnName;
            }
            if (fnArguments != null && !fnArguments.isEmpty()) {
                this.arguments.add(fnArguments);
            }
        }

        @Override
        public ChatMessageContent toChatMessageContent() {
            return new ChatMessageContent(AuthorRole.TOOL, toJsonString());
        }

        private String toJsonString() {
            StringBuilder sb = new StringBuilder(
                String.format("{\"type\":\"function\", \"id\":\"%s\", \"function\": ", id));
            sb.append(String.format("{\"name\":\"%s\", \"parameters\": ", name));
            // when concatentated, args should be valid json
            for (String argument : arguments) {
                sb.append(argument);
            }
            // close off function, and type
            sb.append("}}");
            assert isBalanced(sb.toString());
            return sb.toString();
        }

        // used to check that the json string is balanced
        private boolean isBalanced(String str) {
            int openParens = 0;
            int closeParens = 0;
            boolean inString = false;
            for (int i = 0; i < str.length(); i++) {
                char c = str.charAt(i);
                if (!inString && c == '(') {
                    openParens++;
                } else if (!inString && c == ')') {
                    closeParens++;
                } else if (c == '"') {
                    inString = !inString;
                }
            }
            return openParens == closeParens;
        }
    }

    // For streaming,
    private static class ChatResponseCollector {

        @Nullable
        private final String modelId;
        @Nullable
        private final String innerContent;
        @Nullable
        private final Charset encoding;
        @Nullable
        private final FunctionResultMetadata metadata;

        private final Map<AuthorRole, ContentBuffer<?>> roleToContent = new HashMap<>();

        private ChatResponseCollector(
            @Nullable String modelId,
            @Nullable String innerContent,
            @Nullable Charset encoding,
            @Nullable FunctionResultMetadata metadata) {
            this.modelId = modelId;
            this.innerContent = innerContent;
            this.encoding = encoding;
            this.metadata = metadata;
        }

        private ContentBuffer<?> collectorFor(AuthorRole role) {
            return roleToContent.computeIfAbsent(role, k -> {
                if (k == AuthorRole.TOOL) {
                    return new ToolContentBuffer();
                }
                return new AssistantContentBuffer(
                    modelId,
                    innerContent,
                    encoding,
                    metadata
                );
            });
        }

        @SuppressWarnings("unchecked")
        private <T> void append(AuthorRole role, T content) {
            ContentBuffer<T> contentBuffer = (ContentBuffer<T>) collectorFor(role);
            contentBuffer.append(content);
        }

        private ChatMessageContent toChatMessageContent() {
            assert roleToContent.size() == 1;
            ContentBuffer<?> contentBuffer = roleToContent.values().iterator().next();
            return contentBuffer.toChatMessageContent();
        }
    }


    public static class Builder extends ChatCompletionService.Builder {

        @Override
        public OpenAIChatCompletion build() {
            return new OpenAIChatCompletion(client, modelId, serviceId);
        }
    }
}<|MERGE_RESOLUTION|>--- conflicted
+++ resolved
@@ -19,17 +19,13 @@
 import com.fasterxml.jackson.databind.JsonNode;
 import com.fasterxml.jackson.databind.ObjectMapper;
 import com.microsoft.semantickernel.Kernel;
-import com.microsoft.semantickernel.aiservices.openai.textcompletion.OpenAITextGenerationService;
 import com.microsoft.semantickernel.chatcompletion.AuthorRole;
 import com.microsoft.semantickernel.chatcompletion.ChatCompletionService;
 import com.microsoft.semantickernel.chatcompletion.ChatHistory;
 import com.microsoft.semantickernel.chatcompletion.ChatMessageContent;
 import com.microsoft.semantickernel.chatcompletion.StreamingChatMessageContent;
-<<<<<<< HEAD
 import com.microsoft.semantickernel.exceptions.AIException;
-=======
 import com.microsoft.semantickernel.orchestration.FunctionResultMetadata;
->>>>>>> ec10bf18
 import com.microsoft.semantickernel.orchestration.KernelFunction;
 import com.microsoft.semantickernel.orchestration.PromptExecutionSettings;
 import com.microsoft.semantickernel.orchestration.contextvariables.ContextVariable;
@@ -270,9 +266,8 @@
         if (promptExecutionSettings == null) {
             return options;
         }
-
         if (promptExecutionSettings.getResultsPerPrompt() < 1
-            || promptExecutionSettings.getResultsPerPrompt() > MAX_RESULTS_PER_PROMPT) {
+                || promptExecutionSettings.getResultsPerPrompt() > MAX_RESULTS_PER_PROMPT) {
             throw new AIException(AIException.ErrorCodes.INVALID_REQUEST, String.format("Results per prompt must be in range between 1 and %d, inclusive.", MAX_RESULTS_PER_PROMPT));
         }
 
